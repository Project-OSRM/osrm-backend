name: osrm-backend CI
on:
  push:
    branches:
      - master
    tags:
      - v[1-9]+.[0-9]+.[0-9]+
      - v[1-9]+.[0-9]+.[0-9]+-[0-9a-zA-Z]+
      - v[1-9]+.[0-9]+-[0-9a-zA-Z]+
  pull_request:
    branches:
      - master

env:
  CCACHE_TEMPDIR: /tmp/.ccache-temp
  CCACHE_COMPRESS: 1
  CASHER_TIME_OUT: 599 # one second less than 10m to avoid 10m timeout error: https://github.com/Project-OSRM/osrm-backend/issues/2742
  CCACHE_VERSION: 3.3.1
  CMAKE_VERSION: 3.21.2
  ENABLE_NODE_BINDINGS: "ON"

jobs:
  windows:
   # needs: format-taginfo-docs
    runs-on: windows-2022
    continue-on-error: false
    steps:
    - uses: actions/checkout@v3
    - run: pip install conan==1.51.3
    - run: conan --version
    - run: cmake --version
    - uses: actions/setup-node@v3
      with:
        node-version: 16
    - run: node --version
    - run: npm --version
    - run: npm ci --ignore-scripts
    - run: node -e "require('nan')"
    - run: ls node_modules/nan
    - uses: microsoft/setup-msbuild@v1.1
    - name: Build
      run: |
        .\scripts\ci\windows-build.bat
    - name: Run node tests
      run: |
<<<<<<< HEAD
        npm run nodejs-tests
        npm test
=======
        ./scripts/check_taginfo.py taginfo.json profiles/car.lua
        ./scripts/format.sh && ./scripts/error_on_dirty.sh
        node ./scripts/validate_changelog.js
        npm run docs && ./scripts/error_on_dirty.sh

  docker-image:
    needs: format-taginfo-docs
    runs-on: ubuntu-22.04
    continue-on-error: false
    steps:
      - name: Check out the repo
        uses: actions/checkout@v3
      - name: Enable osm.pbf cache
        uses: actions/cache@v2
        with:
          path: berlin-latest.osm.pbf
          key: v1-berlin-osm-pbf
          restore-keys: |
            v1-berlin-osm-pbf
      - name: Docker build
        run: |
          docker build -t osrm-backend-local -f docker/Dockerfile .
      - name: Test Docker image
        run: |
          if [ ! -f "${PWD}/berlin-latest.osm.pbf" ]; then
            wget http://download.geofabrik.de/europe/germany/berlin-latest.osm.pbf
          fi
          TAG=osrm-backend-local
          # when `--memory-swap` value equals `--memory` it means container won't use swap
          # see https://docs.docker.com/config/containers/resource_constraints/#--memory-swap-details
          MEMORY_ARGS="--memory=1g --memory-swap=1g"
          docker run $MEMORY_ARGS -t -v "${PWD}:/data" "${TAG}" osrm-extract -p /opt/car.lua /data/berlin-latest.osm.pbf
          docker run $MEMORY_ARGS -t -v "${PWD}:/data" "${TAG}" osrm-partition /data/berlin-latest.osrm
          docker run $MEMORY_ARGS -t -v "${PWD}:/data" "${TAG}" osrm-customize /data/berlin-latest.osrm
          docker run $MEMORY_ARGS --name=osrm-container -t -p 5000:5000 -v "${PWD}:/data" "${TAG}" osrm-routed --algorithm mld /data/berlin-latest.osrm &
          curl --retry-delay 3 --retry 10 --retry-all-errors "http://127.0.0.1:5000/route/v1/driving/13.388860,52.517037;13.385983,52.496891?steps=true"
          docker stop osrm-container

  build-test-publish:
    needs: format-taginfo-docs
    strategy:
      matrix:
        include:
          - name: gcc-9-debug-cov
            continue-on-error: false
            node: 12
            runs-on: ubuntu-20.04
            BUILD_TOOLS: ON
            BUILD_TYPE: Debug
            CCOMPILER: gcc-9
            CUCUMBER_TIMEOUT: 20000
            CXXCOMPILER: g++-9
            ENABLE_COVERAGE: ON

          - name: gcc-9-debug-asan-ubsan
            continue-on-error: false
            node: 12
            runs-on: ubuntu-20.04
            BUILD_TOOLS: ON
            BUILD_TYPE: Debug
            CCOMPILER: gcc-9
            CUCUMBER_TIMEOUT: 20000
            CXXCOMPILER: g++-9
            ENABLE_SANITIZER: ON
            TARGET_ARCH: x86_64-asan-ubsan
            OSRM_CONNECTION_RETRIES: 10
            OSRM_CONNECTION_EXP_BACKOFF_COEF: 1.5

          - name: clang-6.0-debug
            continue-on-error: false
            node: 12
            runs-on: ubuntu-20.04
            BUILD_TOOLS: ON
            BUILD_TYPE: Debug
            CCOMPILER: clang-6.0
            CXXCOMPILER: clang++-6.0
            CUCUMBER_TIMEOUT: 60000

          - name: clang-11.0-debug-clang-tidy
            continue-on-error: false
            node: 12
            runs-on: ubuntu-22.04
            BUILD_TOOLS: ON
            BUILD_TYPE: Debug
            CCOMPILER: clang-14
            CXXCOMPILER: clang++-14
            CUCUMBER_TIMEOUT: 60000
            ENABLE_CLANG_TIDY: ON

          - name: conan-linux-debug-asan-ubsan
            continue-on-error: false
            node: 12
            runs-on: ubuntu-20.04
            BUILD_TOOLS: ON
            BUILD_TYPE: Release
            CCOMPILER: clang-11
            CXXCOMPILER: clang++-11
            ENABLE_CONAN: ON
            ENABLE_SANITIZER: ON

          - name: conan-linux-release
            continue-on-error: false
            node: 12
            runs-on: ubuntu-20.04
            BUILD_TOOLS: ON
            BUILD_TYPE: Release
            CCOMPILER: clang-6.0
            CXXCOMPILER: clang++-6.0
            ENABLE_CONAN: ON

          - name: gcc-11-release
            continue-on-error: false
            node: 12
            runs-on: ubuntu-20.04
            BUILD_TOOLS: ON
            BUILD_TYPE: Release
            CCOMPILER: gcc-11
            CXXCOMPILER: g++-11

          - name: gcc-10-release
            continue-on-error: false
            node: 12
            runs-on: ubuntu-20.04
            BUILD_TOOLS: ON
            BUILD_TYPE: Release
            CCOMPILER: gcc-10
            CXXCOMPILER: g++-10

          - name: gcc-9-release
            continue-on-error: false
            node: 12
            runs-on: ubuntu-20.04
            BUILD_TOOLS: ON
            BUILD_TYPE: Release
            CCOMPILER: gcc-9
            CXXCOMPILER: g++-9
            CXXFLAGS: -Wno-cast-function-type
>>>>>>> 96f5780f

  # format-taginfo-docs:
  #   runs-on: ubuntu-20.04
  #   steps:
  #   - uses: actions/checkout@v2
  #   - name: Use Node.js
  #     uses: actions/setup-node@v3
  #     with:
  #       node-version: 12
  #   - name: Enable Node.js cache
  #     uses: actions/cache@v2
  #     with:
  #       path: ~/.npm
  #       key: ${{ runner.os }}-node-${{ hashFiles('**/package-lock.json') }}
  #       restore-keys: |
  #         ${{ runner.os }}-node-
  #   - name: Prepare environment
  #     run: |
  #       npm ci --ignore-scripts
  #       export MASON=${GITHUB_WORKSPACE}/scripts/mason.sh
  #       ${MASON} install clang-format 10.0.0
  #       echo "$(${MASON} prefix clang-format 10.0.0)/bin" >> $GITHUB_PATH
  #   - name: Run checks
  #     run: |
  #       ./scripts/check_taginfo.py taginfo.json profiles/car.lua
  #       ./scripts/format.sh && ./scripts/error_on_dirty.sh
  #       node ./scripts/validate_changelog.js
  #       npm run docs && ./scripts/error_on_dirty.sh

  # docker-image:
  #   needs: format-taginfo-docs
  #   runs-on: ubuntu-22.04
  #   continue-on-error: false
  #   steps:
  #     - name: Check out the repo
  #       uses: actions/checkout@v3
  #     - name: Enable osm.pbf cache
  #       uses: actions/cache@v2
  #       with:
  #         path: berlin-latest.osm.pbf
  #         key: v1-berlin-osm-pbf
  #         restore-keys: |
  #           v1-berlin-osm-pbf
  #     - name: Docker build
  #       run: |
  #         docker build -t osrm-backend-local -f docker/Dockerfile .
  #     - name: Test Docker image
  #       run: |
  #         if [ ! -f "${PWD}/berlin-latest.osm.pbf" ]; then
  #           wget http://download.geofabrik.de/europe/germany/berlin-latest.osm.pbf
  #         fi
  #         TAG=osrm-backend-local
  #         # when `--memory-swap` value equals `--memory` it means container won't use swap
  #         # see https://docs.docker.com/config/containers/resource_constraints/#--memory-swap-details
  #         MEMORY_ARGS="--memory=1g --memory-swap=1g"
  #         docker run $MEMORY_ARGS -t -v "${PWD}:/data" "${TAG}" osrm-extract -p /opt/car.lua /data/berlin-latest.osm.pbf
  #         docker run $MEMORY_ARGS -t -v "${PWD}:/data" "${TAG}" osrm-partition /data/berlin-latest.osrm
  #         docker run $MEMORY_ARGS -t -v "${PWD}:/data" "${TAG}" osrm-customize /data/berlin-latest.osrm
  #         docker run $MEMORY_ARGS --name=osrm-container -t -p 5000:5000 -v "${PWD}:/data" "${TAG}" osrm-routed --algorithm mld /data/berlin-latest.osrm &
  #         curl --retry-delay 3 --retry 10 --retry-all-errors "http://127.0.0.1:5000/route/v1/driving/13.388860,52.517037;13.385983,52.496891?steps=true"
  #         docker stop osrm-container

  # build-test-publish:
  #   needs: format-taginfo-docs
  #   strategy:
  #     matrix:
  #       include:
  #         - name: gcc-9-debug-cov
  #           continue-on-error: false
  #           node: 12
  #           runs-on: ubuntu-20.04
  #           BUILD_TOOLS: ON
  #           BUILD_TYPE: Debug
  #           CCOMPILER: gcc-9
  #           CUCUMBER_TIMEOUT: 20000
  #           CXXCOMPILER: g++-9
  #           ENABLE_COVERAGE: ON

  #         - name: gcc-9-debug-asan-ubsan
  #           continue-on-error: false
  #           node: 12
  #           runs-on: ubuntu-20.04
  #           BUILD_TOOLS: ON
  #           BUILD_TYPE: Debug
  #           CCOMPILER: gcc-9
  #           CUCUMBER_TIMEOUT: 20000
  #           CXXCOMPILER: g++-9
  #           ENABLE_SANITIZER: ON
  #           TARGET_ARCH: x86_64-asan-ubsan
  #           OSRM_CONNECTION_RETRIES: 10
  #           OSRM_CONNECTION_EXP_BACKOFF_COEF: 1.5

  #         - name: clang-6.0-debug
  #           continue-on-error: false
  #           node: 12
  #           runs-on: ubuntu-20.04
  #           BUILD_TOOLS: ON
  #           BUILD_TYPE: Debug
  #           CLANG_VERSION: 6.0.0
  #           CUCUMBER_TIMEOUT: 60000

  #         - name: clang-11.0-debug-clang-tidy
  #           continue-on-error: false
  #           node: 12
  #           runs-on: ubuntu-20.04
  #           BUILD_TOOLS: ON
  #           BUILD_TYPE: Debug
  #           CLANG_VERSION: 11.0.0
  #           CUCUMBER_TIMEOUT: 60000
  #           ENABLE_CLANG_TIDY: ON

  #         - name: conan-linux-debug-asan-ubsan
  #           continue-on-error: false
  #           node: 12
  #           runs-on: ubuntu-20.04
  #           BUILD_TOOLS: ON
  #           BUILD_TYPE: Release
  #           CLANG_VERSION: 11.0.0
  #           ENABLE_CONAN: ON
  #           ENABLE_SANITIZER: ON

  #         - name: conan-linux-release
  #           continue-on-error: false
  #           node: 12
  #           runs-on: ubuntu-20.04
  #           BUILD_TOOLS: ON
  #           BUILD_TYPE: Release
  #           CLANG_VERSION: 6.0.0
  #           ENABLE_CONAN: ON

  #         - name: gcc-11-release
  #           continue-on-error: false
  #           node: 12
  #           runs-on: ubuntu-20.04
  #           BUILD_TOOLS: ON
  #           BUILD_TYPE: Release
  #           CCOMPILER: gcc-11
  #           CXXCOMPILER: g++-11

  #         - name: gcc-10-release
  #           continue-on-error: false
  #           node: 12
  #           runs-on: ubuntu-20.04
  #           BUILD_TOOLS: ON
  #           BUILD_TYPE: Release
  #           CCOMPILER: gcc-10
  #           CXXCOMPILER: g++-10

  #         - name: gcc-9-release
  #           continue-on-error: false
  #           node: 12
  #           runs-on: ubuntu-20.04
  #           BUILD_TOOLS: ON
  #           BUILD_TYPE: Release
  #           CCOMPILER: gcc-9
  #           CXXCOMPILER: g++-9
  #           CXXFLAGS: -Wno-cast-function-type

  #         - name: gcc-9-conan-release-i686
  #           continue-on-error: false
  #           node: 12
  #           runs-on: ubuntu-20.04
  #           BUILD_TOOLS: ON
  #           BUILD_TYPE: Release
  #           CCOMPILER: gcc-9
  #           CFLAGS: "-m32 -msse2 -mfpmath=sse"
  #           CXXCOMPILER: g++-9
  #           CXXFLAGS: "-m32 -msse2 -mfpmath=sse"
  #           TARGET_ARCH: i686
  #           ENABLE_CONAN: ON
            
<<<<<<< HEAD
  #         - name: gcc-8-release
  #           continue-on-error: false
  #           node: 12
  #           runs-on: ubuntu-20.04
  #           BUILD_TOOLS: ON
  #           BUILD_TYPE: Release
  #           CCOMPILER: gcc-8
  #           CXXCOMPILER: g++-8
  #           CXXFLAGS: -Wno-cast-function-type

  #         - name: gcc-7-release
  #           continue-on-error: false
  #           node: 12
  #           runs-on: ubuntu-20.04
  #           BUILD_TOOLS: ON
  #           BUILD_TYPE: Release
  #           CCOMPILER: gcc-7
  #           CXXCOMPILER: g++-7

  #         - name: conan-osx-release-node-12
  #           build_node_package: true
  #           continue-on-error: false
  #           node: 12
  #           runs-on: macos-11
  #           BUILD_TOOLS: ON
  #           BUILD_TYPE: Release
  #           CCOMPILER: clang
  #           CXXCOMPILER: clang++
  #           CUCUMBER_TIMEOUT: 60000
  #           ENABLE_ASSERTIONS: ON
  #           ENABLE_CONAN: ON

  #         - name: conan-osx-release-node-14
  #           build_node_package: true
  #           continue-on-error: false
  #           node: 14
  #           runs-on: macos-11
  #           BUILD_TOOLS: ON
  #           BUILD_TYPE: Release
  #           CCOMPILER: clang
  #           CXXCOMPILER: clang++
  #           CUCUMBER_TIMEOUT: 60000
  #           ENABLE_ASSERTIONS: ON
  #           ENABLE_CONAN: ON

  #         - name: conan-osx-release-node-16
  #           build_node_package: true
  #           continue-on-error: false
  #           node: 16
  #           runs-on: macos-11
  #           BUILD_TOOLS: ON
  #           BUILD_TYPE: Release
  #           CCOMPILER: clang
  #           CXXCOMPILER: clang++
  #           CUCUMBER_TIMEOUT: 60000
  #           ENABLE_ASSERTIONS: ON
  #           ENABLE_CONAN: ON

  #         - name: gcc-7-release-shared
  #           continue-on-error: false
  #           node: 12
  #           runs-on: ubuntu-20.04
  #           BUILD_TOOLS: ON
  #           BUILD_TYPE: Release
  #           BUILD_SHARED_LIBS: ON
  #           CCOMPILER: gcc-7
  #           CXXCOMPILER: g++-7

  #         - name: node-12-conan-linux-release
  #           build_node_package: true
  #           continue-on-error: false
  #           node: 12
  #           runs-on: ubuntu-20.04
  #           BUILD_TYPE: Release
  #           CLANG_VERSION: 6.0.0
  #           ENABLE_GLIBC_WORKAROUND: ON
  #           ENABLE_CONAN: ON
  #           NODE_PACKAGE_TESTS_ONLY: ON

  #         - name: node-12-conan-linux-debug
  #           build_node_package: true
  #           continue-on-error: false
  #           node: 12
  #           runs-on: ubuntu-20.04
  #           BUILD_TYPE: Debug
  #           CLANG_VERSION: 6.0.0
  #           ENABLE_GLIBC_WORKAROUND: ON
  #           ENABLE_CONAN: ON
  #           NODE_PACKAGE_TESTS_ONLY: ON

  #         - name: node-14-conan-linux-release
  #           build_node_package: true
  #           continue-on-error: false
  #           node: 14
  #           runs-on: ubuntu-20.04
  #           BUILD_TYPE: Release
  #           CLANG_VERSION: 6.0.0
  #           ENABLE_GLIBC_WORKAROUND: ON
  #           ENABLE_CONAN: ON
  #           NODE_PACKAGE_TESTS_ONLY: ON

  #         - name: node-14-conan-linux-debug
  #           build_node_package: true
  #           continue-on-error: false
  #           node: 14
  #           runs-on: ubuntu-20.04
  #           BUILD_TYPE: Debug
  #           CLANG_VERSION: 6.0.0
  #           ENABLE_GLIBC_WORKAROUND: ON
  #           ENABLE_CONAN: ON
  #           NODE_PACKAGE_TESTS_ONLY: ON
=======
          - name: gcc-8-release
            continue-on-error: false
            node: 12
            runs-on: ubuntu-20.04
            BUILD_TOOLS: ON
            BUILD_TYPE: Release
            CCOMPILER: gcc-8
            CXXCOMPILER: g++-8
            CXXFLAGS: -Wno-cast-function-type

          - name: gcc-7-release
            continue-on-error: false
            node: 12
            runs-on: ubuntu-20.04
            BUILD_TOOLS: ON
            BUILD_TYPE: Release
            CCOMPILER: gcc-7
            CXXCOMPILER: g++-7

          - name: conan-osx-release-node-12
            build_node_package: true
            continue-on-error: false
            node: 12
            runs-on: macos-11
            BUILD_TOOLS: ON
            BUILD_TYPE: Release
            CCOMPILER: clang
            CXXCOMPILER: clang++
            CUCUMBER_TIMEOUT: 60000
            ENABLE_ASSERTIONS: ON
            ENABLE_CONAN: ON

          - name: conan-osx-release-node-14
            build_node_package: true
            continue-on-error: false
            node: 14
            runs-on: macos-11
            BUILD_TOOLS: ON
            BUILD_TYPE: Release
            CCOMPILER: clang
            CXXCOMPILER: clang++
            CUCUMBER_TIMEOUT: 60000
            ENABLE_ASSERTIONS: ON
            ENABLE_CONAN: ON

          - name: conan-osx-release-node-16
            build_node_package: true
            continue-on-error: false
            node: 16
            runs-on: macos-11
            BUILD_TOOLS: ON
            BUILD_TYPE: Release
            CCOMPILER: clang
            CXXCOMPILER: clang++
            CUCUMBER_TIMEOUT: 60000
            ENABLE_ASSERTIONS: ON
            ENABLE_CONAN: ON

          - name: gcc-7-release-shared
            continue-on-error: false
            node: 12
            runs-on: ubuntu-20.04
            BUILD_TOOLS: ON
            BUILD_TYPE: Release
            BUILD_SHARED_LIBS: ON
            CCOMPILER: gcc-7
            CXXCOMPILER: g++-7

          - name: node-12-conan-linux-release
            build_node_package: true
            continue-on-error: false
            node: 12
            runs-on: ubuntu-20.04
            BUILD_TYPE: Release
            CCOMPILER: clang-6.0
            CXXCOMPILER: clang++-6.0
            ENABLE_GLIBC_WORKAROUND: ON
            ENABLE_CONAN: ON
            NODE_PACKAGE_TESTS_ONLY: ON

          - name: node-12-conan-linux-debug
            build_node_package: true
            continue-on-error: false
            node: 12
            runs-on: ubuntu-20.04
            BUILD_TYPE: Debug
            CCOMPILER: clang-6.0
            CXXCOMPILER: clang++-6.0
            ENABLE_GLIBC_WORKAROUND: ON
            ENABLE_CONAN: ON
            NODE_PACKAGE_TESTS_ONLY: ON

          - name: node-14-conan-linux-release
            build_node_package: true
            continue-on-error: false
            node: 14
            runs-on: ubuntu-20.04
            BUILD_TYPE: Release
            CCOMPILER: clang-6.0
            CXXCOMPILER: clang++-6.0
            ENABLE_GLIBC_WORKAROUND: ON
            ENABLE_CONAN: ON
            NODE_PACKAGE_TESTS_ONLY: ON

          - name: node-14-conan-linux-debug
            build_node_package: true
            continue-on-error: false
            node: 14
            runs-on: ubuntu-20.04
            BUILD_TYPE: Debug
            CCOMPILER: clang-6.0
            CXXCOMPILER: clang++-6.0
            ENABLE_GLIBC_WORKAROUND: ON
            ENABLE_CONAN: ON
            NODE_PACKAGE_TESTS_ONLY: ON
>>>>>>> 96f5780f


          - name: node-16-conan-linux-release
            build_node_package: true
            continue-on-error: false
            node: 16
            runs-on: ubuntu-20.04
            BUILD_TYPE: Release
            CCOMPILER: clang-6.0
            CXXCOMPILER: clang++-6.0
            ENABLE_GLIBC_WORKAROUND: ON
            ENABLE_CONAN: ON
            NODE_PACKAGE_TESTS_ONLY: ON

<<<<<<< HEAD
  #         - name: node-16-conan-linux-debug
  #           build_node_package: true
  #           continue-on-error: false
  #           node: 16
  #           runs-on: ubuntu-20.04
  #           BUILD_TYPE: Debug
  #           CLANG_VERSION: 6.0.0
  #           ENABLE_GLIBC_WORKAROUND: ON
  #           ENABLE_CONAN: ON
  #           NODE_PACKAGE_TESTS_ONLY: ON

  #         - name: conan-osx-release-node-latest
  #           build_node_package: true
  #           continue-on-error: true
  #           node: latest
  #           runs-on: macos-11
  #           BUILD_TYPE: Release
  #           CCOMPILER: clang
  #           CXXCOMPILER: clang++
  #           CUCUMBER_TIMEOUT: 60000
  #           ENABLE_ASSERTIONS: ON
  #           ENABLE_CONAN: ON

  #         - name: node-latest-conan-linux-release
  #           build_node_package: true
  #           continue-on-error: true
  #           node: latest
  #           runs-on: ubuntu-20.04
  #           BUILD_TYPE: Release
  #           CLANG_VERSION: 6.0.0
  #           ENABLE_GLIBC_WORKAROUND: ON
  #           ENABLE_CONAN: ON
  #           NODE_PACKAGE_TESTS_ONLY: ON

  #         - name: node-latest-conan-linux-debug
  #           build_node_package: true
  #           continue-on-error: true
  #           node: latest
  #           runs-on: ubuntu-20.04
  #           BUILD_TYPE: Debug
  #           CLANG_VERSION: 6.0.0
  #           ENABLE_GLIBC_WORKAROUND: ON
  #           ENABLE_CONAN: ON
  #           NODE_PACKAGE_TESTS_ONLY: ON

  #         - name: conan-osx-release-node-lts
  #           build_node_package: true
  #           continue-on-error: true
  #           node: "lts/*"
  #           runs-on: macos-11
  #           BUILD_TYPE: Release
  #           CCOMPILER: clang
  #           CXXCOMPILER: clang++
  #           CUCUMBER_TIMEOUT: 60000
  #           ENABLE_ASSERTIONS: ON
  #           ENABLE_CONAN: ON

  #         - name: node-lts-conan-linux-release
  #           build_node_package: true
  #           continue-on-error: true
  #           node: "lts/*"
  #           runs-on: ubuntu-20.04
  #           BUILD_TYPE: Release
  #           CLANG_VERSION: 6.0.0
  #           ENABLE_GLIBC_WORKAROUND: ON
  #           ENABLE_CONAN: ON
  #           NODE_PACKAGE_TESTS_ONLY: ON

  #         - name: node-lts-conan-linux-debug
  #           build_node_package: true
  #           continue-on-error: true
  #           node: "lts/*"
  #           runs-on: ubuntu-20.04
  #           BUILD_TYPE: Debug
  #           CLANG_VERSION: 6.0.0
  #           ENABLE_GLIBC_WORKAROUND: ON
  #           ENABLE_CONAN: ON
  #           NODE_PACKAGE_TESTS_ONLY: ON

  #   name: ${{ matrix.name}}
  #   continue-on-error: ${{ matrix.continue-on-error }}
  #   runs-on: ${{ matrix.runs-on }}
  #   env:
  #     BUILD_TOOLS: ${{ matrix.BUILD_TOOLS }}
  #     BUILD_TYPE: ${{ matrix.BUILD_TYPE }}
  #     BUILD_SHARED_LIBS: ${{ matrix.BUILD_SHARED_LIBS }}
  #     CCOMPILER: ${{ matrix.CCOMPILER }}
  #     CFLAGS: ${{ matrix.CFLAGS }}
  #     CLANG_VERSION: ${{ matrix.CLANG_VERSION }}
  #     CUCUMBER_TIMEOUT: ${{ matrix.CUCUMBER_TIMEOUT }}
  #     CXXCOMPILER: ${{ matrix.CXXCOMPILER }}
  #     CXXFLAGS: ${{ matrix.CXXFLAGS }}
  #     ENABLE_ASSERTIONS: ${{ matrix.ENABLE_ASSERTIONS }}
  #     ENABLE_CLANG_TIDY: ${{ matrix.ENABLE_CLANG_TIDY }}
  #     ENABLE_COVERAGE: ${{ matrix.ENABLE_COVERAGE }}
  #     ENABLE_GLIBC_WORKAROUND: ${{ matrix.ENABLE_GLIBC_WORKAROUND }}
  #     ENABLE_CONAN: ${{ matrix.ENABLE_CONAN }}
  #     ENABLE_SANITIZER: ${{ matrix.ENABLE_SANITIZER }}
  #     NODE_PACKAGE_TESTS_ONLY: ${{ matrix.NODE_PACKAGE_TESTS_ONLY }}
  #     TARGET_ARCH: ${{ matrix.TARGET_ARCH }}
  #     OSRM_CONNECTION_RETRIES: ${{ matrix.OSRM_CONNECTION_RETRIES }}
  #     OSRM_CONNECTION_EXP_BACKOFF_COEF: ${{ matrix.OSRM_CONNECTION_EXP_BACKOFF_COEF }}
  #   steps:
  #   - uses: actions/checkout@v2

  #   - name: Use Node.js
  #     uses: actions/setup-node@v3
  #     with:
  #       node-version: ${{ matrix.node }}
  #   - name: Enable Node.js cache
  #     uses: actions/cache@v2
  #     with:
  #       path: ~/.npm
  #       key: ${{ runner.os }}-node-${{ hashFiles('**/package-lock.json') }}
  #       restore-keys: |
  #         ${{ runner.os }}-node-
  #   - name: Enable compiler cache
  #     uses: actions/cache@v2
  #     with:
  #       path: ~/.ccache
  #       key: ccache-${{ matrix.name }}-${{ github.sha }}
  #       restore-keys: |
  #         ccache-${{ matrix.name }}-
  #   - name: Enable Conan cache
  #     uses: actions/cache@v2
  #     with:
  #       path: ~/.conan
  #       key: v3-conan-${{ matrix.name }}-${{ github.sha }}
  #       restore-keys: |
  #         v3-conan-${{ matrix.name }}-
  #   - name: Enable test cache
  #     uses: actions/cache@v2
  #     with:
  #       path: ${{github.workspace}}/test/cache
  #       key: v3-test-${{ matrix.name }}-${{ github.sha }}
  #       restore-keys: |
  #         v3-test-${{ matrix.name }}-

  #   - name: Prepare environment
  #     run: |
  #       PACKAGE_JSON_VERSION=$(node -e "console.log(require('./package.json').version)")
  #       echo PUBLISH=$([[ "${GITHUB_REF:-}" == "refs/tags/v${PACKAGE_JSON_VERSION}" ]] && echo "On" || echo "Off") >> $GITHUB_ENV

  #       echo "OSRM_INSTALL_DIR=${GITHUB_WORKSPACE}/install-osrm" >> $GITHUB_ENV
  #       echo "OSRM_BUILD_DIR=${GITHUB_WORKSPACE}/build-osrm" >> $GITHUB_ENV

  #       if [[ "$ENABLE_SANITIZER" == 'ON' ]]; then
  #         # We can only set this after checkout once we know the workspace directory
  #         echo "LSAN_OPTIONS=print_suppressions=0:suppressions=${GITHUB_WORKSPACE}/scripts/ci/leaksanitizer.conf" >> $GITHUB_ENV
  #         echo "UBSAN_OPTIONS=symbolize=1:halt_on_error=1:print_stacktrace=1:suppressions=${GITHUB_WORKSPACE}/scripts/ci/undefinedsanitizer.conf" >> $GITHUB_ENV
  #       fi

  #       if [[ "${RUNNER_OS}" == "Linux" ]]; then
  #         echo "JOBS=$((`nproc` + 1))" >>  $GITHUB_ENV
  #         export MASON_OS=linux
  #       elif [[ "${RUNNER_OS}" == "macOS" ]]; then
  #         echo "JOBS=$((`sysctl -n hw.ncpu` + 1))" >>  $GITHUB_ENV
  #         sudo mdutil -i off /
  #         export MASON_OS=osx
  #       fi

  #       echo "MASON=${GITHUB_WORKSPACE}/scripts/mason.sh" >> $GITHUB_ENV
  #       echo "CMAKE_URL=https://mason-binaries.s3.amazonaws.com/${MASON_OS}-x86_64/cmake/${CMAKE_VERSION}.tar.gz" >> $GITHUB_ENV
  #       echo "CMAKE_DIR=mason_packages/${MASON_OS}-x86_64/cmake/${CMAKE_VERSION}" >> $GITHUB_ENV


  #   - name: Install dev dependencies
  #     run: |
  #       python3 -m pip install conan==1.50.0

  #       # CMake
  #       mkdir -p ${CMAKE_DIR}
  #       wget --quiet -O - ${CMAKE_URL} | tar --strip-components=1 -xz -C ${CMAKE_DIR}
  #       echo "${CMAKE_DIR}/bin" >> $GITHUB_PATH

  #       # ccache
  #       ${MASON} install ccache ${CCACHE_VERSION}
  #       echo "$(${MASON} prefix ccache ${CCACHE_VERSION})/bin" >> $GITHUB_PATH

  #       # clang
  #       if [[ -n ${CLANG_VERSION} ]]; then
  #         echo "CCOMPILER=clang" >> $GITHUB_ENV
  #         echo "CXXCOMPILER=clang++" >> $GITHUB_ENV
  #         ${MASON} install clang++ ${CLANG_VERSION}
  #         echo "$(${MASON} prefix clang++ ${CLANG_VERSION})/bin" >> $GITHUB_PATH
  #         # we only enable lto for release builds
  #         # and therefore don't need to us ld.gold or llvm tools for linking
  #         # for debug builds
  #         if [[ ${BUILD_TYPE} == 'Release' ]]; then
  #           ${MASON} install binutils 2.27
  #           echo "$(${MASON} prefix binutils 2.27)/bin" >> $GITHUB_PATH
  #         fi
  #       fi

  #       # Linux dev packages
  #       if [ "${TARGET_ARCH}" != "i686" ] && [ "${ENABLE_CONAN}" != "ON" ]; then
  #         sudo add-apt-repository ppa:ubuntu-toolchain-r/test -y
  #         sudo apt-get update -y
  #         sudo apt-get install -y libbz2-dev libxml2-dev libzip-dev liblua5.2-dev libboost-all-dev
  #         if [[ -z "${CLANG_VERSION}" ]]; then
  #           sudo apt-get install -y ${CXXCOMPILER}
  #         fi
  #         if [[ "${ENABLE_COVERAGE}" == "ON" ]]; then
  #           sudo apt-get install -y lcov
  #         fi
  #       elif [[ $TARGET_ARCH == "i686" ]]; then
  #         source ./scripts/ci/before_install.${TARGET_ARCH}.sh
  #         echo "PKG_CONFIG_PATH=/usr/lib/i386-linux-gnu/pkgconfig:${PKG_CONFIG_PATH}" >> $GITHUB_ENV
  #       fi

  #       # TBB
  #       TBB_VERSION=2021.3.0
  #       if [[ "${RUNNER_OS}" == "Linux" ]]; then
  #         TBB_URL="https://github.com/oneapi-src/oneTBB/releases/download/v${TBB_VERSION}/oneapi-tbb-${TBB_VERSION}-lin.tgz"
  #       elif [[ "${RUNNER_OS}" == "macOS" ]]; then
  #         TBB_URL="https://github.com/oneapi-src/oneTBB/releases/download/v${TBB_VERSION}/oneapi-tbb-${TBB_VERSION}-mac.tgz"
  #       fi
  #       wget --tries 5 ${TBB_URL} -O onetbb.tgz
  #       tar zxvf onetbb.tgz
  #       sudo cp -a oneapi-tbb-${TBB_VERSION}/lib/. /usr/local/lib/
  #       sudo cp -a oneapi-tbb-${TBB_VERSION}/include/. /usr/local/include/

  #   - name: Prepare build
  #     run: |
  #       mkdir ${OSRM_BUILD_DIR}
  #       ccache --max-size=256M
  #       npm ci --ignore-scripts
  #       if [[ "${ENABLE_COVERAGE}" == "ON" ]]; then
  #         lcov --directory . --zerocounters # clean cached files
  #       fi
  #       echo "CC=${CCOMPILER}" >> $GITHUB_ENV
  #       echo "CXX=${CXXCOMPILER}" >> $GITHUB_ENV

  #   - name: Build and install OSRM
  #     run: |
  #       echo "Using ${JOBS} jobs"
  #       pushd ${OSRM_BUILD_DIR}

  #       cmake .. -DCMAKE_BUILD_TYPE=${BUILD_TYPE} \
  #                -DENABLE_CONAN=${ENABLE_CONAN:-OFF} \
  #                -DENABLE_ASSERTIONS=${ENABLE_ASSERTIONS:-OFF} \
  #                -DENABLE_CLANG_TIDY=${ENABLE_CLANG_TIDY:-OFF} \
  #                -DBUILD_SHARED_LIBS=${BUILD_SHARED_LIBS:-OFF} \
  #                -DENABLE_COVERAGE=${ENABLE_COVERAGE:-OFF} \
  #                -DENABLE_NODE_BINDINGS=${ENABLE_NODE_BINDINGS:-OFF} \
  #                -DENABLE_SANITIZER=${ENABLE_SANITIZER:-OFF} \
  #                -DBUILD_TOOLS=${BUILD_TOOLS:-OFF} \
  #                -DENABLE_CCACHE=ON \
  #                -DCMAKE_INSTALL_PREFIX=${OSRM_INSTALL_DIR} \
  #                -DENABLE_GLIBC_WORKAROUND=${ENABLE_GLIBC_WORKAROUND:-OFF}
  #       make --jobs=${JOBS}

  #       if [[ "${NODE_PACKAGE_TESTS_ONLY}" != "ON" ]]; then
  #         make tests --jobs=${JOBS}
  #         make benchmarks --jobs=${JOBS}
  #         ccache -s
  #         sudo make install
  #         if [[ "${RUNNER_OS}" == "Linux" ]]; then
  #           echo "LD_LIBRARY_PATH=$LD_LIBRARY_PATH:${OSRM_INSTALL_DIR}/lib" >> $GITHUB_ENV
  #         fi
  #         echo "PKG_CONFIG_PATH=${OSRM_INSTALL_DIR}/lib/pkgconfig" >> $GITHUB_ENV
  #       fi
  #       popd
  #   - name: Build example
  #     if: ${{ matrix.NODE_PACKAGE_TESTS_ONLY != 'ON' }}
  #     run: |
  #       mkdir example/build && pushd example/build
  #       cmake .. -DCMAKE_BUILD_TYPE=${BUILD_TYPE}
  #       make --jobs=${JOBS}
  #       popd

  #   - name: Run all tests
  #     if: ${{ matrix.NODE_PACKAGE_TESTS_ONLY != 'ON' }}
  #     run: |
  #       make -C test/data benchmark

  #       # macOS SIP strips the linker path. Reset this inside the running shell
  #       export LD_LIBRARY_PATH=${{ env.LD_LIBRARY_PATH }}
  #       ./example/build/osrm-example test/data/mld/monaco.osrm

  #       # All tests assume to be run from the build directory
  #       pushd ${OSRM_BUILD_DIR}
  #       for i in ./unit_tests/*-tests ; do echo Running $i ; $i ; done
  #       if [ -z "${ENABLE_SANITIZER}" ] && [ "$TARGET_ARCH" != "i686" ]; then
  #         npm run nodejs-tests
  #       fi
  #       popd
  #       npm test
  #   - name: Run Node package tests only
  #     if: ${{ matrix.NODE_PACKAGE_TESTS_ONLY == 'ON' }}
  #     run: |
  #       npm run nodejs-tests
  #   - name: Upload test logs
  #     uses: actions/upload-artifact@v3
  #     if: failure()
  #     with:
  #       name: logs
  #       path: test/logs/

  #   - name: Generate code coverage
  #     if: ${{ matrix.ENABLE_COVERAGE == 'ON' }}
  #     run: |
  #       lcov --directory . --capture --output-file coverage.info # capture coverage info
  #       lcov --remove coverage.info '/usr/*' --output-file coverage.info # filter out system
  #       lcov --list coverage.info #debug info
  #       # Uploading report to CodeCov
  #   - name: Upload code coverage
  #     if: ${{ matrix.ENABLE_COVERAGE == 'ON' }}
  #     uses: codecov/codecov-action@v1
  #     with:
  #       files: coverage.info
  #       name: codecov-osrm-backend
  #       fail_ci_if_error: true
  #       verbose: true

  #   - name: Build Node package
  #     if: ${{ matrix.build_node_package && env.PUBLISH == 'On' }}
  #     run: ./scripts/ci/node_package.sh
  #   - name: Publish Node package
  #     if: ${{ matrix.build_node_package && env.PUBLISH == 'On' }}
  #     uses: ncipollo/release-action@v1
  #     with:
  #       allowUpdates: true
  #       artifactErrorsFailBuild: true
  #       artifacts: build/stage/**/*.tar.gz
  #       omitBody: true
  #       omitBodyDuringUpdate: true
  #       omitName: true
  #       omitNameDuringUpdate: true
  #       replacesArtifacts: true
  #       token: ${{ secrets.GITHUB_TOKEN }}

  # ci-complete:
  #   runs-on: ubuntu-22.04
  #   needs: [build-test-publish, docker-image, windows]
  #   steps:
  #   - run: echo "CI complete"
=======
          - name: node-16-conan-linux-debug
            build_node_package: true
            continue-on-error: false
            node: 16
            runs-on: ubuntu-20.04
            BUILD_TYPE: Debug
            CCOMPILER: clang-6.0
            CXXCOMPILER: clang++-6.0
            ENABLE_GLIBC_WORKAROUND: ON
            ENABLE_CONAN: ON
            NODE_PACKAGE_TESTS_ONLY: ON

          - name: conan-osx-release-node-latest
            build_node_package: true
            continue-on-error: true
            node: latest
            runs-on: macos-11
            BUILD_TYPE: Release
            CCOMPILER: clang
            CXXCOMPILER: clang++
            CUCUMBER_TIMEOUT: 60000
            ENABLE_ASSERTIONS: ON
            ENABLE_CONAN: ON

          - name: node-latest-conan-linux-release
            build_node_package: true
            continue-on-error: true
            node: latest
            runs-on: ubuntu-20.04
            BUILD_TYPE: Release
            CCOMPILER: clang-6.0
            CXXCOMPILER: clang++-6.0
            ENABLE_GLIBC_WORKAROUND: ON
            ENABLE_CONAN: ON
            NODE_PACKAGE_TESTS_ONLY: ON

          - name: node-latest-conan-linux-debug
            build_node_package: true
            continue-on-error: true
            node: latest
            runs-on: ubuntu-20.04
            BUILD_TYPE: Debug
            CCOMPILER: clang-6.0
            CXXCOMPILER: clang++-6.0
            ENABLE_GLIBC_WORKAROUND: ON
            ENABLE_CONAN: ON
            NODE_PACKAGE_TESTS_ONLY: ON

          - name: conan-osx-release-node-lts
            build_node_package: true
            continue-on-error: true
            node: "lts/*"
            runs-on: macos-11
            BUILD_TYPE: Release
            CCOMPILER: clang
            CXXCOMPILER: clang++
            CUCUMBER_TIMEOUT: 60000
            ENABLE_ASSERTIONS: ON
            ENABLE_CONAN: ON

          - name: node-lts-conan-linux-release
            build_node_package: true
            continue-on-error: true
            node: "lts/*"
            runs-on: ubuntu-20.04
            BUILD_TYPE: Release
            CCOMPILER: clang-6.0
            CXXCOMPILER: clang++-6.0
            ENABLE_GLIBC_WORKAROUND: ON
            ENABLE_CONAN: ON
            NODE_PACKAGE_TESTS_ONLY: ON

          - name: node-lts-conan-linux-debug
            build_node_package: true
            continue-on-error: true
            node: "lts/*"
            runs-on: ubuntu-20.04
            BUILD_TYPE: Debug
            CCOMPILER: clang-6.0
            CXXCOMPILER: clang++-6.0
            ENABLE_GLIBC_WORKAROUND: ON
            ENABLE_CONAN: ON
            NODE_PACKAGE_TESTS_ONLY: ON

    name: ${{ matrix.name}}
    continue-on-error: ${{ matrix.continue-on-error }}
    runs-on: ${{ matrix.runs-on }}
    env:
      BUILD_TOOLS: ${{ matrix.BUILD_TOOLS }}
      BUILD_TYPE: ${{ matrix.BUILD_TYPE }}
      BUILD_SHARED_LIBS: ${{ matrix.BUILD_SHARED_LIBS }}
      CCOMPILER: ${{ matrix.CCOMPILER }}
      CFLAGS: ${{ matrix.CFLAGS }}
      CUCUMBER_TIMEOUT: ${{ matrix.CUCUMBER_TIMEOUT }}
      CXXCOMPILER: ${{ matrix.CXXCOMPILER }}
      CXXFLAGS: ${{ matrix.CXXFLAGS }}
      ENABLE_ASSERTIONS: ${{ matrix.ENABLE_ASSERTIONS }}
      ENABLE_CLANG_TIDY: ${{ matrix.ENABLE_CLANG_TIDY }}
      ENABLE_COVERAGE: ${{ matrix.ENABLE_COVERAGE }}
      ENABLE_GLIBC_WORKAROUND: ${{ matrix.ENABLE_GLIBC_WORKAROUND }}
      ENABLE_CONAN: ${{ matrix.ENABLE_CONAN }}
      ENABLE_SANITIZER: ${{ matrix.ENABLE_SANITIZER }}
      NODE_PACKAGE_TESTS_ONLY: ${{ matrix.NODE_PACKAGE_TESTS_ONLY }}
      TARGET_ARCH: ${{ matrix.TARGET_ARCH }}
      OSRM_CONNECTION_RETRIES: ${{ matrix.OSRM_CONNECTION_RETRIES }}
      OSRM_CONNECTION_EXP_BACKOFF_COEF: ${{ matrix.OSRM_CONNECTION_EXP_BACKOFF_COEF }}
    steps:
    - uses: actions/checkout@v2

    - name: Use Node.js
      uses: actions/setup-node@v3
      with:
        node-version: ${{ matrix.node }}
    - name: Enable Node.js cache
      uses: actions/cache@v2
      with:
        path: ~/.npm
        key: ${{ runner.os }}-node-${{ hashFiles('**/package-lock.json') }}
        restore-keys: |
          ${{ runner.os }}-node-
    - name: Enable compiler cache
      uses: actions/cache@v2
      with:
        path: ~/.ccache
        key: ccache-${{ matrix.name }}-${{ github.sha }}
        restore-keys: |
          ccache-${{ matrix.name }}-
    - name: Enable Conan cache
      uses: actions/cache@v2
      with:
        path: ~/.conan
        key: v4-conan-${{ matrix.name }}-${{ github.sha }}
        restore-keys: |
          v4-conan-${{ matrix.name }}-
    - name: Enable test cache
      uses: actions/cache@v2
      with:
        path: ${{github.workspace}}/test/cache
        key: v3-test-${{ matrix.name }}-${{ github.sha }}
        restore-keys: |
          v3-test-${{ matrix.name }}-

    - name: Prepare environment
      run: |
        PACKAGE_JSON_VERSION=$(node -e "console.log(require('./package.json').version)")
        echo PUBLISH=$([[ "${GITHUB_REF:-}" == "refs/tags/v${PACKAGE_JSON_VERSION}" ]] && echo "On" || echo "Off") >> $GITHUB_ENV

        echo "OSRM_INSTALL_DIR=${GITHUB_WORKSPACE}/install-osrm" >> $GITHUB_ENV
        echo "OSRM_BUILD_DIR=${GITHUB_WORKSPACE}/build-osrm" >> $GITHUB_ENV

        if [[ "$ENABLE_SANITIZER" == 'ON' ]]; then
          # We can only set this after checkout once we know the workspace directory
          echo "LSAN_OPTIONS=print_suppressions=0:suppressions=${GITHUB_WORKSPACE}/scripts/ci/leaksanitizer.conf" >> $GITHUB_ENV
          echo "UBSAN_OPTIONS=symbolize=1:halt_on_error=1:print_stacktrace=1:suppressions=${GITHUB_WORKSPACE}/scripts/ci/undefinedsanitizer.conf" >> $GITHUB_ENV
        fi

        if [[ "${RUNNER_OS}" == "Linux" ]]; then
          echo "JOBS=$((`nproc` + 1))" >>  $GITHUB_ENV
          export MASON_OS=linux
        elif [[ "${RUNNER_OS}" == "macOS" ]]; then
          echo "JOBS=$((`sysctl -n hw.ncpu` + 1))" >>  $GITHUB_ENV
          sudo mdutil -i off /
          export MASON_OS=osx
        fi

        echo "MASON=${GITHUB_WORKSPACE}/scripts/mason.sh" >> $GITHUB_ENV
        echo "CMAKE_URL=https://mason-binaries.s3.amazonaws.com/${MASON_OS}-x86_64/cmake/${CMAKE_VERSION}.tar.gz" >> $GITHUB_ENV
        echo "CMAKE_DIR=mason_packages/${MASON_OS}-x86_64/cmake/${CMAKE_VERSION}" >> $GITHUB_ENV


    - name: Install dev dependencies
      run: |
        python3 -m pip install conan==1.51.3

        # CMake
        mkdir -p ${CMAKE_DIR}
        wget --quiet -O - ${CMAKE_URL} | tar --strip-components=1 -xz -C ${CMAKE_DIR}
        echo "${CMAKE_DIR}/bin" >> $GITHUB_PATH

        # ccache
        ${MASON} install ccache ${CCACHE_VERSION}
        echo "$(${MASON} prefix ccache ${CCACHE_VERSION})/bin" >> $GITHUB_PATH

        # clang
        if [[ "${CCOMPILER}" == "clang-6.0" ]]; then
          sudo apt-get update -y && sudo apt-get install clang++-6
        fi
        # we only enable lto for release builds
        # and therefore don't need to us ld.gold or llvm tools for linking
        # for debug builds
        if [[ "${CCOMPILER}" == clang-* ]] && [[ ${BUILD_TYPE} == 'Release' ]]; then
          ${MASON} install binutils 2.27
          echo "$(${MASON} prefix binutils 2.27)/bin" >> $GITHUB_PATH
        fi
      
        # Linux dev packages
        if [ "${TARGET_ARCH}" != "i686" ] && [ "${ENABLE_CONAN}" != "ON" ]; then
          sudo add-apt-repository ppa:ubuntu-toolchain-r/test -y
          sudo apt-get update -y
          sudo apt-get install -y libbz2-dev libxml2-dev libzip-dev liblua5.2-dev libboost-all-dev
          if [[ "${CCOMPILER}" != clang-* ]]; then
            sudo apt-get install -y ${CXXCOMPILER}
          fi
          if [[ "${ENABLE_COVERAGE}" == "ON" ]]; then
            sudo apt-get install -y lcov
          fi
        elif [[ $TARGET_ARCH == "i686" ]]; then
          source ./scripts/ci/before_install.${TARGET_ARCH}.sh
          echo "PKG_CONFIG_PATH=/usr/lib/i386-linux-gnu/pkgconfig:${PKG_CONFIG_PATH}" >> $GITHUB_ENV
        fi

        # TBB
        TBB_VERSION=2021.3.0
        if [[ "${RUNNER_OS}" == "Linux" ]]; then
          TBB_URL="https://github.com/oneapi-src/oneTBB/releases/download/v${TBB_VERSION}/oneapi-tbb-${TBB_VERSION}-lin.tgz"
        elif [[ "${RUNNER_OS}" == "macOS" ]]; then
          TBB_URL="https://github.com/oneapi-src/oneTBB/releases/download/v${TBB_VERSION}/oneapi-tbb-${TBB_VERSION}-mac.tgz"
        fi
        wget --tries 5 ${TBB_URL} -O onetbb.tgz
        tar zxvf onetbb.tgz
        sudo cp -a oneapi-tbb-${TBB_VERSION}/lib/. /usr/local/lib/
        sudo cp -a oneapi-tbb-${TBB_VERSION}/include/. /usr/local/include/

    - name: Prepare build
      run: |
        mkdir ${OSRM_BUILD_DIR}
        ccache --max-size=256M
        npm ci --ignore-scripts
        if [[ "${ENABLE_COVERAGE}" == "ON" ]]; then
          lcov --directory . --zerocounters # clean cached files
        fi
        echo "CC=${CCOMPILER}" >> $GITHUB_ENV
        echo "CXX=${CXXCOMPILER}" >> $GITHUB_ENV

    - name: Build and install OSRM
      run: |
        echo "Using ${JOBS} jobs"
        pushd ${OSRM_BUILD_DIR}

        cmake .. -DCMAKE_BUILD_TYPE=${BUILD_TYPE} \
                 -DENABLE_CONAN=${ENABLE_CONAN:-OFF} \
                 -DENABLE_ASSERTIONS=${ENABLE_ASSERTIONS:-OFF} \
                 -DENABLE_CLANG_TIDY=${ENABLE_CLANG_TIDY:-OFF} \
                 -DBUILD_SHARED_LIBS=${BUILD_SHARED_LIBS:-OFF} \
                 -DENABLE_COVERAGE=${ENABLE_COVERAGE:-OFF} \
                 -DENABLE_NODE_BINDINGS=${ENABLE_NODE_BINDINGS:-OFF} \
                 -DENABLE_SANITIZER=${ENABLE_SANITIZER:-OFF} \
                 -DBUILD_TOOLS=${BUILD_TOOLS:-OFF} \
                 -DENABLE_CCACHE=ON \
                 -DCMAKE_INSTALL_PREFIX=${OSRM_INSTALL_DIR} \
                 -DENABLE_GLIBC_WORKAROUND=${ENABLE_GLIBC_WORKAROUND:-OFF}
        make --jobs=${JOBS}

        if [[ "${NODE_PACKAGE_TESTS_ONLY}" != "ON" ]]; then
          make tests --jobs=${JOBS}
          make benchmarks --jobs=${JOBS}
          ccache -s
          sudo make install
          if [[ "${RUNNER_OS}" == "Linux" ]]; then
            echo "LD_LIBRARY_PATH=$LD_LIBRARY_PATH:${OSRM_INSTALL_DIR}/lib" >> $GITHUB_ENV
          fi
          echo "PKG_CONFIG_PATH=${OSRM_INSTALL_DIR}/lib/pkgconfig" >> $GITHUB_ENV
        fi
        popd
    - name: Build example
      if: ${{ matrix.NODE_PACKAGE_TESTS_ONLY != 'ON' }}
      run: |
        mkdir example/build && pushd example/build
        cmake .. -DCMAKE_BUILD_TYPE=${BUILD_TYPE}
        make --jobs=${JOBS}
        popd

    - name: Run all tests
      if: ${{ matrix.NODE_PACKAGE_TESTS_ONLY != 'ON' }}
      run: |
        make -C test/data benchmark

        # macOS SIP strips the linker path. Reset this inside the running shell
        export LD_LIBRARY_PATH=${{ env.LD_LIBRARY_PATH }}
        ./example/build/osrm-example test/data/mld/monaco.osrm

        # All tests assume to be run from the build directory
        pushd ${OSRM_BUILD_DIR}
        for i in ./unit_tests/*-tests ; do echo Running $i ; $i ; done
        if [ -z "${ENABLE_SANITIZER}" ] && [ "$TARGET_ARCH" != "i686" ]; then
          npm run nodejs-tests
        fi
        popd
        npm test
    - name: Run Node package tests only
      if: ${{ matrix.NODE_PACKAGE_TESTS_ONLY == 'ON' }}
      run: |
        npm run nodejs-tests
    - name: Upload test logs
      uses: actions/upload-artifact@v3
      if: failure()
      with:
        name: logs
        path: test/logs/

    - name: Generate code coverage
      if: ${{ matrix.ENABLE_COVERAGE == 'ON' }}
      run: |
        lcov --directory . --capture --output-file coverage.info # capture coverage info
        lcov --remove coverage.info '/usr/*' --output-file coverage.info # filter out system
        lcov --list coverage.info #debug info
        # Uploading report to CodeCov
    - name: Upload code coverage
      if: ${{ matrix.ENABLE_COVERAGE == 'ON' }}
      uses: codecov/codecov-action@v1
      with:
        files: coverage.info
        name: codecov-osrm-backend
        fail_ci_if_error: true
        verbose: true

    - name: Build Node package
      if: ${{ matrix.build_node_package && env.PUBLISH == 'On' }}
      run: ./scripts/ci/node_package.sh
    - name: Publish Node package
      if: ${{ matrix.build_node_package && env.PUBLISH == 'On' }}
      uses: ncipollo/release-action@v1
      with:
        allowUpdates: true
        artifactErrorsFailBuild: true
        artifacts: build/stage/**/*.tar.gz
        omitBody: true
        omitBodyDuringUpdate: true
        omitName: true
        omitNameDuringUpdate: true
        replacesArtifacts: true
        token: ${{ secrets.GITHUB_TOKEN }}

  ci-complete:
    runs-on: ubuntu-22.04
    needs: [build-test-publish, docker-image, windows]
    steps:
    - run: echo "CI complete"
>>>>>>> 96f5780f
<|MERGE_RESOLUTION|>--- conflicted
+++ resolved
@@ -26,7 +26,7 @@
     continue-on-error: false
     steps:
     - uses: actions/checkout@v3
-    - run: pip install conan==1.51.3
+    - run: pip install conan==1.50.0
     - run: conan --version
     - run: cmake --version
     - uses: actions/setup-node@v3
@@ -43,148 +43,8 @@
         .\scripts\ci\windows-build.bat
     - name: Run node tests
       run: |
-<<<<<<< HEAD
         npm run nodejs-tests
         npm test
-=======
-        ./scripts/check_taginfo.py taginfo.json profiles/car.lua
-        ./scripts/format.sh && ./scripts/error_on_dirty.sh
-        node ./scripts/validate_changelog.js
-        npm run docs && ./scripts/error_on_dirty.sh
-
-  docker-image:
-    needs: format-taginfo-docs
-    runs-on: ubuntu-22.04
-    continue-on-error: false
-    steps:
-      - name: Check out the repo
-        uses: actions/checkout@v3
-      - name: Enable osm.pbf cache
-        uses: actions/cache@v2
-        with:
-          path: berlin-latest.osm.pbf
-          key: v1-berlin-osm-pbf
-          restore-keys: |
-            v1-berlin-osm-pbf
-      - name: Docker build
-        run: |
-          docker build -t osrm-backend-local -f docker/Dockerfile .
-      - name: Test Docker image
-        run: |
-          if [ ! -f "${PWD}/berlin-latest.osm.pbf" ]; then
-            wget http://download.geofabrik.de/europe/germany/berlin-latest.osm.pbf
-          fi
-          TAG=osrm-backend-local
-          # when `--memory-swap` value equals `--memory` it means container won't use swap
-          # see https://docs.docker.com/config/containers/resource_constraints/#--memory-swap-details
-          MEMORY_ARGS="--memory=1g --memory-swap=1g"
-          docker run $MEMORY_ARGS -t -v "${PWD}:/data" "${TAG}" osrm-extract -p /opt/car.lua /data/berlin-latest.osm.pbf
-          docker run $MEMORY_ARGS -t -v "${PWD}:/data" "${TAG}" osrm-partition /data/berlin-latest.osrm
-          docker run $MEMORY_ARGS -t -v "${PWD}:/data" "${TAG}" osrm-customize /data/berlin-latest.osrm
-          docker run $MEMORY_ARGS --name=osrm-container -t -p 5000:5000 -v "${PWD}:/data" "${TAG}" osrm-routed --algorithm mld /data/berlin-latest.osrm &
-          curl --retry-delay 3 --retry 10 --retry-all-errors "http://127.0.0.1:5000/route/v1/driving/13.388860,52.517037;13.385983,52.496891?steps=true"
-          docker stop osrm-container
-
-  build-test-publish:
-    needs: format-taginfo-docs
-    strategy:
-      matrix:
-        include:
-          - name: gcc-9-debug-cov
-            continue-on-error: false
-            node: 12
-            runs-on: ubuntu-20.04
-            BUILD_TOOLS: ON
-            BUILD_TYPE: Debug
-            CCOMPILER: gcc-9
-            CUCUMBER_TIMEOUT: 20000
-            CXXCOMPILER: g++-9
-            ENABLE_COVERAGE: ON
-
-          - name: gcc-9-debug-asan-ubsan
-            continue-on-error: false
-            node: 12
-            runs-on: ubuntu-20.04
-            BUILD_TOOLS: ON
-            BUILD_TYPE: Debug
-            CCOMPILER: gcc-9
-            CUCUMBER_TIMEOUT: 20000
-            CXXCOMPILER: g++-9
-            ENABLE_SANITIZER: ON
-            TARGET_ARCH: x86_64-asan-ubsan
-            OSRM_CONNECTION_RETRIES: 10
-            OSRM_CONNECTION_EXP_BACKOFF_COEF: 1.5
-
-          - name: clang-6.0-debug
-            continue-on-error: false
-            node: 12
-            runs-on: ubuntu-20.04
-            BUILD_TOOLS: ON
-            BUILD_TYPE: Debug
-            CCOMPILER: clang-6.0
-            CXXCOMPILER: clang++-6.0
-            CUCUMBER_TIMEOUT: 60000
-
-          - name: clang-11.0-debug-clang-tidy
-            continue-on-error: false
-            node: 12
-            runs-on: ubuntu-22.04
-            BUILD_TOOLS: ON
-            BUILD_TYPE: Debug
-            CCOMPILER: clang-14
-            CXXCOMPILER: clang++-14
-            CUCUMBER_TIMEOUT: 60000
-            ENABLE_CLANG_TIDY: ON
-
-          - name: conan-linux-debug-asan-ubsan
-            continue-on-error: false
-            node: 12
-            runs-on: ubuntu-20.04
-            BUILD_TOOLS: ON
-            BUILD_TYPE: Release
-            CCOMPILER: clang-11
-            CXXCOMPILER: clang++-11
-            ENABLE_CONAN: ON
-            ENABLE_SANITIZER: ON
-
-          - name: conan-linux-release
-            continue-on-error: false
-            node: 12
-            runs-on: ubuntu-20.04
-            BUILD_TOOLS: ON
-            BUILD_TYPE: Release
-            CCOMPILER: clang-6.0
-            CXXCOMPILER: clang++-6.0
-            ENABLE_CONAN: ON
-
-          - name: gcc-11-release
-            continue-on-error: false
-            node: 12
-            runs-on: ubuntu-20.04
-            BUILD_TOOLS: ON
-            BUILD_TYPE: Release
-            CCOMPILER: gcc-11
-            CXXCOMPILER: g++-11
-
-          - name: gcc-10-release
-            continue-on-error: false
-            node: 12
-            runs-on: ubuntu-20.04
-            BUILD_TOOLS: ON
-            BUILD_TYPE: Release
-            CCOMPILER: gcc-10
-            CXXCOMPILER: g++-10
-
-          - name: gcc-9-release
-            continue-on-error: false
-            node: 12
-            runs-on: ubuntu-20.04
-            BUILD_TOOLS: ON
-            BUILD_TYPE: Release
-            CCOMPILER: gcc-9
-            CXXCOMPILER: g++-9
-            CXXFLAGS: -Wno-cast-function-type
->>>>>>> 96f5780f
 
   # format-taginfo-docs:
   #   runs-on: ubuntu-20.04
@@ -356,7 +216,6 @@
   #           TARGET_ARCH: i686
   #           ENABLE_CONAN: ON
             
-<<<<<<< HEAD
   #         - name: gcc-8-release
   #           continue-on-error: false
   #           node: 12
@@ -468,138 +327,19 @@
   #           ENABLE_GLIBC_WORKAROUND: ON
   #           ENABLE_CONAN: ON
   #           NODE_PACKAGE_TESTS_ONLY: ON
-=======
-          - name: gcc-8-release
-            continue-on-error: false
-            node: 12
-            runs-on: ubuntu-20.04
-            BUILD_TOOLS: ON
-            BUILD_TYPE: Release
-            CCOMPILER: gcc-8
-            CXXCOMPILER: g++-8
-            CXXFLAGS: -Wno-cast-function-type
-
-          - name: gcc-7-release
-            continue-on-error: false
-            node: 12
-            runs-on: ubuntu-20.04
-            BUILD_TOOLS: ON
-            BUILD_TYPE: Release
-            CCOMPILER: gcc-7
-            CXXCOMPILER: g++-7
-
-          - name: conan-osx-release-node-12
-            build_node_package: true
-            continue-on-error: false
-            node: 12
-            runs-on: macos-11
-            BUILD_TOOLS: ON
-            BUILD_TYPE: Release
-            CCOMPILER: clang
-            CXXCOMPILER: clang++
-            CUCUMBER_TIMEOUT: 60000
-            ENABLE_ASSERTIONS: ON
-            ENABLE_CONAN: ON
-
-          - name: conan-osx-release-node-14
-            build_node_package: true
-            continue-on-error: false
-            node: 14
-            runs-on: macos-11
-            BUILD_TOOLS: ON
-            BUILD_TYPE: Release
-            CCOMPILER: clang
-            CXXCOMPILER: clang++
-            CUCUMBER_TIMEOUT: 60000
-            ENABLE_ASSERTIONS: ON
-            ENABLE_CONAN: ON
-
-          - name: conan-osx-release-node-16
-            build_node_package: true
-            continue-on-error: false
-            node: 16
-            runs-on: macos-11
-            BUILD_TOOLS: ON
-            BUILD_TYPE: Release
-            CCOMPILER: clang
-            CXXCOMPILER: clang++
-            CUCUMBER_TIMEOUT: 60000
-            ENABLE_ASSERTIONS: ON
-            ENABLE_CONAN: ON
-
-          - name: gcc-7-release-shared
-            continue-on-error: false
-            node: 12
-            runs-on: ubuntu-20.04
-            BUILD_TOOLS: ON
-            BUILD_TYPE: Release
-            BUILD_SHARED_LIBS: ON
-            CCOMPILER: gcc-7
-            CXXCOMPILER: g++-7
-
-          - name: node-12-conan-linux-release
-            build_node_package: true
-            continue-on-error: false
-            node: 12
-            runs-on: ubuntu-20.04
-            BUILD_TYPE: Release
-            CCOMPILER: clang-6.0
-            CXXCOMPILER: clang++-6.0
-            ENABLE_GLIBC_WORKAROUND: ON
-            ENABLE_CONAN: ON
-            NODE_PACKAGE_TESTS_ONLY: ON
-
-          - name: node-12-conan-linux-debug
-            build_node_package: true
-            continue-on-error: false
-            node: 12
-            runs-on: ubuntu-20.04
-            BUILD_TYPE: Debug
-            CCOMPILER: clang-6.0
-            CXXCOMPILER: clang++-6.0
-            ENABLE_GLIBC_WORKAROUND: ON
-            ENABLE_CONAN: ON
-            NODE_PACKAGE_TESTS_ONLY: ON
-
-          - name: node-14-conan-linux-release
-            build_node_package: true
-            continue-on-error: false
-            node: 14
-            runs-on: ubuntu-20.04
-            BUILD_TYPE: Release
-            CCOMPILER: clang-6.0
-            CXXCOMPILER: clang++-6.0
-            ENABLE_GLIBC_WORKAROUND: ON
-            ENABLE_CONAN: ON
-            NODE_PACKAGE_TESTS_ONLY: ON
-
-          - name: node-14-conan-linux-debug
-            build_node_package: true
-            continue-on-error: false
-            node: 14
-            runs-on: ubuntu-20.04
-            BUILD_TYPE: Debug
-            CCOMPILER: clang-6.0
-            CXXCOMPILER: clang++-6.0
-            ENABLE_GLIBC_WORKAROUND: ON
-            ENABLE_CONAN: ON
-            NODE_PACKAGE_TESTS_ONLY: ON
->>>>>>> 96f5780f
-
-
-          - name: node-16-conan-linux-release
-            build_node_package: true
-            continue-on-error: false
-            node: 16
-            runs-on: ubuntu-20.04
-            BUILD_TYPE: Release
-            CCOMPILER: clang-6.0
-            CXXCOMPILER: clang++-6.0
-            ENABLE_GLIBC_WORKAROUND: ON
-            ENABLE_CONAN: ON
-            NODE_PACKAGE_TESTS_ONLY: ON
-
-<<<<<<< HEAD
+
+
+          # - name: node-16-conan-linux-release
+          #   build_node_package: true
+          #   continue-on-error: false
+          #   node: 16
+          #   runs-on: ubuntu-20.04
+          #   BUILD_TYPE: Release
+          #   CLANG_VERSION: 6.0.0
+          #   ENABLE_GLIBC_WORKAROUND: ON
+          #   ENABLE_CONAN: ON
+          #   NODE_PACKAGE_TESTS_ONLY: ON
+
   #         - name: node-16-conan-linux-debug
   #           build_node_package: true
   #           continue-on-error: false
@@ -936,344 +676,4 @@
   #   runs-on: ubuntu-22.04
   #   needs: [build-test-publish, docker-image, windows]
   #   steps:
-  #   - run: echo "CI complete"
-=======
-          - name: node-16-conan-linux-debug
-            build_node_package: true
-            continue-on-error: false
-            node: 16
-            runs-on: ubuntu-20.04
-            BUILD_TYPE: Debug
-            CCOMPILER: clang-6.0
-            CXXCOMPILER: clang++-6.0
-            ENABLE_GLIBC_WORKAROUND: ON
-            ENABLE_CONAN: ON
-            NODE_PACKAGE_TESTS_ONLY: ON
-
-          - name: conan-osx-release-node-latest
-            build_node_package: true
-            continue-on-error: true
-            node: latest
-            runs-on: macos-11
-            BUILD_TYPE: Release
-            CCOMPILER: clang
-            CXXCOMPILER: clang++
-            CUCUMBER_TIMEOUT: 60000
-            ENABLE_ASSERTIONS: ON
-            ENABLE_CONAN: ON
-
-          - name: node-latest-conan-linux-release
-            build_node_package: true
-            continue-on-error: true
-            node: latest
-            runs-on: ubuntu-20.04
-            BUILD_TYPE: Release
-            CCOMPILER: clang-6.0
-            CXXCOMPILER: clang++-6.0
-            ENABLE_GLIBC_WORKAROUND: ON
-            ENABLE_CONAN: ON
-            NODE_PACKAGE_TESTS_ONLY: ON
-
-          - name: node-latest-conan-linux-debug
-            build_node_package: true
-            continue-on-error: true
-            node: latest
-            runs-on: ubuntu-20.04
-            BUILD_TYPE: Debug
-            CCOMPILER: clang-6.0
-            CXXCOMPILER: clang++-6.0
-            ENABLE_GLIBC_WORKAROUND: ON
-            ENABLE_CONAN: ON
-            NODE_PACKAGE_TESTS_ONLY: ON
-
-          - name: conan-osx-release-node-lts
-            build_node_package: true
-            continue-on-error: true
-            node: "lts/*"
-            runs-on: macos-11
-            BUILD_TYPE: Release
-            CCOMPILER: clang
-            CXXCOMPILER: clang++
-            CUCUMBER_TIMEOUT: 60000
-            ENABLE_ASSERTIONS: ON
-            ENABLE_CONAN: ON
-
-          - name: node-lts-conan-linux-release
-            build_node_package: true
-            continue-on-error: true
-            node: "lts/*"
-            runs-on: ubuntu-20.04
-            BUILD_TYPE: Release
-            CCOMPILER: clang-6.0
-            CXXCOMPILER: clang++-6.0
-            ENABLE_GLIBC_WORKAROUND: ON
-            ENABLE_CONAN: ON
-            NODE_PACKAGE_TESTS_ONLY: ON
-
-          - name: node-lts-conan-linux-debug
-            build_node_package: true
-            continue-on-error: true
-            node: "lts/*"
-            runs-on: ubuntu-20.04
-            BUILD_TYPE: Debug
-            CCOMPILER: clang-6.0
-            CXXCOMPILER: clang++-6.0
-            ENABLE_GLIBC_WORKAROUND: ON
-            ENABLE_CONAN: ON
-            NODE_PACKAGE_TESTS_ONLY: ON
-
-    name: ${{ matrix.name}}
-    continue-on-error: ${{ matrix.continue-on-error }}
-    runs-on: ${{ matrix.runs-on }}
-    env:
-      BUILD_TOOLS: ${{ matrix.BUILD_TOOLS }}
-      BUILD_TYPE: ${{ matrix.BUILD_TYPE }}
-      BUILD_SHARED_LIBS: ${{ matrix.BUILD_SHARED_LIBS }}
-      CCOMPILER: ${{ matrix.CCOMPILER }}
-      CFLAGS: ${{ matrix.CFLAGS }}
-      CUCUMBER_TIMEOUT: ${{ matrix.CUCUMBER_TIMEOUT }}
-      CXXCOMPILER: ${{ matrix.CXXCOMPILER }}
-      CXXFLAGS: ${{ matrix.CXXFLAGS }}
-      ENABLE_ASSERTIONS: ${{ matrix.ENABLE_ASSERTIONS }}
-      ENABLE_CLANG_TIDY: ${{ matrix.ENABLE_CLANG_TIDY }}
-      ENABLE_COVERAGE: ${{ matrix.ENABLE_COVERAGE }}
-      ENABLE_GLIBC_WORKAROUND: ${{ matrix.ENABLE_GLIBC_WORKAROUND }}
-      ENABLE_CONAN: ${{ matrix.ENABLE_CONAN }}
-      ENABLE_SANITIZER: ${{ matrix.ENABLE_SANITIZER }}
-      NODE_PACKAGE_TESTS_ONLY: ${{ matrix.NODE_PACKAGE_TESTS_ONLY }}
-      TARGET_ARCH: ${{ matrix.TARGET_ARCH }}
-      OSRM_CONNECTION_RETRIES: ${{ matrix.OSRM_CONNECTION_RETRIES }}
-      OSRM_CONNECTION_EXP_BACKOFF_COEF: ${{ matrix.OSRM_CONNECTION_EXP_BACKOFF_COEF }}
-    steps:
-    - uses: actions/checkout@v2
-
-    - name: Use Node.js
-      uses: actions/setup-node@v3
-      with:
-        node-version: ${{ matrix.node }}
-    - name: Enable Node.js cache
-      uses: actions/cache@v2
-      with:
-        path: ~/.npm
-        key: ${{ runner.os }}-node-${{ hashFiles('**/package-lock.json') }}
-        restore-keys: |
-          ${{ runner.os }}-node-
-    - name: Enable compiler cache
-      uses: actions/cache@v2
-      with:
-        path: ~/.ccache
-        key: ccache-${{ matrix.name }}-${{ github.sha }}
-        restore-keys: |
-          ccache-${{ matrix.name }}-
-    - name: Enable Conan cache
-      uses: actions/cache@v2
-      with:
-        path: ~/.conan
-        key: v4-conan-${{ matrix.name }}-${{ github.sha }}
-        restore-keys: |
-          v4-conan-${{ matrix.name }}-
-    - name: Enable test cache
-      uses: actions/cache@v2
-      with:
-        path: ${{github.workspace}}/test/cache
-        key: v3-test-${{ matrix.name }}-${{ github.sha }}
-        restore-keys: |
-          v3-test-${{ matrix.name }}-
-
-    - name: Prepare environment
-      run: |
-        PACKAGE_JSON_VERSION=$(node -e "console.log(require('./package.json').version)")
-        echo PUBLISH=$([[ "${GITHUB_REF:-}" == "refs/tags/v${PACKAGE_JSON_VERSION}" ]] && echo "On" || echo "Off") >> $GITHUB_ENV
-
-        echo "OSRM_INSTALL_DIR=${GITHUB_WORKSPACE}/install-osrm" >> $GITHUB_ENV
-        echo "OSRM_BUILD_DIR=${GITHUB_WORKSPACE}/build-osrm" >> $GITHUB_ENV
-
-        if [[ "$ENABLE_SANITIZER" == 'ON' ]]; then
-          # We can only set this after checkout once we know the workspace directory
-          echo "LSAN_OPTIONS=print_suppressions=0:suppressions=${GITHUB_WORKSPACE}/scripts/ci/leaksanitizer.conf" >> $GITHUB_ENV
-          echo "UBSAN_OPTIONS=symbolize=1:halt_on_error=1:print_stacktrace=1:suppressions=${GITHUB_WORKSPACE}/scripts/ci/undefinedsanitizer.conf" >> $GITHUB_ENV
-        fi
-
-        if [[ "${RUNNER_OS}" == "Linux" ]]; then
-          echo "JOBS=$((`nproc` + 1))" >>  $GITHUB_ENV
-          export MASON_OS=linux
-        elif [[ "${RUNNER_OS}" == "macOS" ]]; then
-          echo "JOBS=$((`sysctl -n hw.ncpu` + 1))" >>  $GITHUB_ENV
-          sudo mdutil -i off /
-          export MASON_OS=osx
-        fi
-
-        echo "MASON=${GITHUB_WORKSPACE}/scripts/mason.sh" >> $GITHUB_ENV
-        echo "CMAKE_URL=https://mason-binaries.s3.amazonaws.com/${MASON_OS}-x86_64/cmake/${CMAKE_VERSION}.tar.gz" >> $GITHUB_ENV
-        echo "CMAKE_DIR=mason_packages/${MASON_OS}-x86_64/cmake/${CMAKE_VERSION}" >> $GITHUB_ENV
-
-
-    - name: Install dev dependencies
-      run: |
-        python3 -m pip install conan==1.51.3
-
-        # CMake
-        mkdir -p ${CMAKE_DIR}
-        wget --quiet -O - ${CMAKE_URL} | tar --strip-components=1 -xz -C ${CMAKE_DIR}
-        echo "${CMAKE_DIR}/bin" >> $GITHUB_PATH
-
-        # ccache
-        ${MASON} install ccache ${CCACHE_VERSION}
-        echo "$(${MASON} prefix ccache ${CCACHE_VERSION})/bin" >> $GITHUB_PATH
-
-        # clang
-        if [[ "${CCOMPILER}" == "clang-6.0" ]]; then
-          sudo apt-get update -y && sudo apt-get install clang++-6
-        fi
-        # we only enable lto for release builds
-        # and therefore don't need to us ld.gold or llvm tools for linking
-        # for debug builds
-        if [[ "${CCOMPILER}" == clang-* ]] && [[ ${BUILD_TYPE} == 'Release' ]]; then
-          ${MASON} install binutils 2.27
-          echo "$(${MASON} prefix binutils 2.27)/bin" >> $GITHUB_PATH
-        fi
-      
-        # Linux dev packages
-        if [ "${TARGET_ARCH}" != "i686" ] && [ "${ENABLE_CONAN}" != "ON" ]; then
-          sudo add-apt-repository ppa:ubuntu-toolchain-r/test -y
-          sudo apt-get update -y
-          sudo apt-get install -y libbz2-dev libxml2-dev libzip-dev liblua5.2-dev libboost-all-dev
-          if [[ "${CCOMPILER}" != clang-* ]]; then
-            sudo apt-get install -y ${CXXCOMPILER}
-          fi
-          if [[ "${ENABLE_COVERAGE}" == "ON" ]]; then
-            sudo apt-get install -y lcov
-          fi
-        elif [[ $TARGET_ARCH == "i686" ]]; then
-          source ./scripts/ci/before_install.${TARGET_ARCH}.sh
-          echo "PKG_CONFIG_PATH=/usr/lib/i386-linux-gnu/pkgconfig:${PKG_CONFIG_PATH}" >> $GITHUB_ENV
-        fi
-
-        # TBB
-        TBB_VERSION=2021.3.0
-        if [[ "${RUNNER_OS}" == "Linux" ]]; then
-          TBB_URL="https://github.com/oneapi-src/oneTBB/releases/download/v${TBB_VERSION}/oneapi-tbb-${TBB_VERSION}-lin.tgz"
-        elif [[ "${RUNNER_OS}" == "macOS" ]]; then
-          TBB_URL="https://github.com/oneapi-src/oneTBB/releases/download/v${TBB_VERSION}/oneapi-tbb-${TBB_VERSION}-mac.tgz"
-        fi
-        wget --tries 5 ${TBB_URL} -O onetbb.tgz
-        tar zxvf onetbb.tgz
-        sudo cp -a oneapi-tbb-${TBB_VERSION}/lib/. /usr/local/lib/
-        sudo cp -a oneapi-tbb-${TBB_VERSION}/include/. /usr/local/include/
-
-    - name: Prepare build
-      run: |
-        mkdir ${OSRM_BUILD_DIR}
-        ccache --max-size=256M
-        npm ci --ignore-scripts
-        if [[ "${ENABLE_COVERAGE}" == "ON" ]]; then
-          lcov --directory . --zerocounters # clean cached files
-        fi
-        echo "CC=${CCOMPILER}" >> $GITHUB_ENV
-        echo "CXX=${CXXCOMPILER}" >> $GITHUB_ENV
-
-    - name: Build and install OSRM
-      run: |
-        echo "Using ${JOBS} jobs"
-        pushd ${OSRM_BUILD_DIR}
-
-        cmake .. -DCMAKE_BUILD_TYPE=${BUILD_TYPE} \
-                 -DENABLE_CONAN=${ENABLE_CONAN:-OFF} \
-                 -DENABLE_ASSERTIONS=${ENABLE_ASSERTIONS:-OFF} \
-                 -DENABLE_CLANG_TIDY=${ENABLE_CLANG_TIDY:-OFF} \
-                 -DBUILD_SHARED_LIBS=${BUILD_SHARED_LIBS:-OFF} \
-                 -DENABLE_COVERAGE=${ENABLE_COVERAGE:-OFF} \
-                 -DENABLE_NODE_BINDINGS=${ENABLE_NODE_BINDINGS:-OFF} \
-                 -DENABLE_SANITIZER=${ENABLE_SANITIZER:-OFF} \
-                 -DBUILD_TOOLS=${BUILD_TOOLS:-OFF} \
-                 -DENABLE_CCACHE=ON \
-                 -DCMAKE_INSTALL_PREFIX=${OSRM_INSTALL_DIR} \
-                 -DENABLE_GLIBC_WORKAROUND=${ENABLE_GLIBC_WORKAROUND:-OFF}
-        make --jobs=${JOBS}
-
-        if [[ "${NODE_PACKAGE_TESTS_ONLY}" != "ON" ]]; then
-          make tests --jobs=${JOBS}
-          make benchmarks --jobs=${JOBS}
-          ccache -s
-          sudo make install
-          if [[ "${RUNNER_OS}" == "Linux" ]]; then
-            echo "LD_LIBRARY_PATH=$LD_LIBRARY_PATH:${OSRM_INSTALL_DIR}/lib" >> $GITHUB_ENV
-          fi
-          echo "PKG_CONFIG_PATH=${OSRM_INSTALL_DIR}/lib/pkgconfig" >> $GITHUB_ENV
-        fi
-        popd
-    - name: Build example
-      if: ${{ matrix.NODE_PACKAGE_TESTS_ONLY != 'ON' }}
-      run: |
-        mkdir example/build && pushd example/build
-        cmake .. -DCMAKE_BUILD_TYPE=${BUILD_TYPE}
-        make --jobs=${JOBS}
-        popd
-
-    - name: Run all tests
-      if: ${{ matrix.NODE_PACKAGE_TESTS_ONLY != 'ON' }}
-      run: |
-        make -C test/data benchmark
-
-        # macOS SIP strips the linker path. Reset this inside the running shell
-        export LD_LIBRARY_PATH=${{ env.LD_LIBRARY_PATH }}
-        ./example/build/osrm-example test/data/mld/monaco.osrm
-
-        # All tests assume to be run from the build directory
-        pushd ${OSRM_BUILD_DIR}
-        for i in ./unit_tests/*-tests ; do echo Running $i ; $i ; done
-        if [ -z "${ENABLE_SANITIZER}" ] && [ "$TARGET_ARCH" != "i686" ]; then
-          npm run nodejs-tests
-        fi
-        popd
-        npm test
-    - name: Run Node package tests only
-      if: ${{ matrix.NODE_PACKAGE_TESTS_ONLY == 'ON' }}
-      run: |
-        npm run nodejs-tests
-    - name: Upload test logs
-      uses: actions/upload-artifact@v3
-      if: failure()
-      with:
-        name: logs
-        path: test/logs/
-
-    - name: Generate code coverage
-      if: ${{ matrix.ENABLE_COVERAGE == 'ON' }}
-      run: |
-        lcov --directory . --capture --output-file coverage.info # capture coverage info
-        lcov --remove coverage.info '/usr/*' --output-file coverage.info # filter out system
-        lcov --list coverage.info #debug info
-        # Uploading report to CodeCov
-    - name: Upload code coverage
-      if: ${{ matrix.ENABLE_COVERAGE == 'ON' }}
-      uses: codecov/codecov-action@v1
-      with:
-        files: coverage.info
-        name: codecov-osrm-backend
-        fail_ci_if_error: true
-        verbose: true
-
-    - name: Build Node package
-      if: ${{ matrix.build_node_package && env.PUBLISH == 'On' }}
-      run: ./scripts/ci/node_package.sh
-    - name: Publish Node package
-      if: ${{ matrix.build_node_package && env.PUBLISH == 'On' }}
-      uses: ncipollo/release-action@v1
-      with:
-        allowUpdates: true
-        artifactErrorsFailBuild: true
-        artifacts: build/stage/**/*.tar.gz
-        omitBody: true
-        omitBodyDuringUpdate: true
-        omitName: true
-        omitNameDuringUpdate: true
-        replacesArtifacts: true
-        token: ${{ secrets.GITHUB_TOKEN }}
-
-  ci-complete:
-    runs-on: ubuntu-22.04
-    needs: [build-test-publish, docker-image, windows]
-    steps:
-    - run: echo "CI complete"
->>>>>>> 96f5780f
+  #   - run: echo "CI complete"