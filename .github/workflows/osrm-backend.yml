name: osrm-backend CI
on:
  push:
    branches:
      - master
    tags:
      - v[1-9]+.[0-9]+.[0-9]+
      - v[1-9]+.[0-9]+.[0-9]+-[0-9a-zA-Z]+
      - v[1-9]+.[0-9]+-[0-9a-zA-Z]+
  pull_request:
    branches:
      - master

env:
  CCACHE_TEMPDIR: /tmp/.ccache-temp
  CCACHE_COMPRESS: 1
  CASHER_TIME_OUT: 599 # one second less than 10m to avoid 10m timeout error: https://github.com/Project-OSRM/osrm-backend/issues/2742
  CCACHE_VERSION: 3.3.1
  CMAKE_VERSION: 3.21.2
  ENABLE_NODE_BINDINGS: "ON"

jobs:
  format-taginfo-docs:
    runs-on: ubuntu-20.04
    steps:
    - uses: actions/checkout@v2
    - name: Use Node.js
      uses: actions/setup-node@v2
      with:
        node-version: 12
    - name: Enable Node.js cache
      uses: actions/cache@v2
      with:
        path: ~/.npm
        key: ${{ runner.os }}-node-${{ hashFiles('**/package-lock.json') }}
        restore-keys: |
          ${{ runner.os }}-node-
    - name: Prepare environment
      run: |
        npm ci --ignore-scripts
        export MASON=${GITHUB_WORKSPACE}/scripts/mason.sh
        ${MASON} install clang-format 10.0.0
        echo "$(${MASON} prefix clang-format 10.0.0)/bin" >> $GITHUB_PATH
    - name: Run checks
      run: |
        ./scripts/check_taginfo.py taginfo.json profiles/car.lua
        ./scripts/format.sh && ./scripts/error_on_dirty.sh
        node ./scripts/validate_changelog.js
        npm run docs && ./scripts/error_on_dirty.sh

  build-test-publish:
    needs: format-taginfo-docs
    strategy:
      matrix:
        include:
          - name: gcc-9-debug-cov
            continue-on-error: false
            node: 12
            runs-on: ubuntu-20.04
            BUILD_TOOLS: ON
            BUILD_TYPE: Debug
            CCOMPILER: gcc-9
            CUCUMBER_TIMEOUT: 20000
            CXXCOMPILER: g++-9
            ENABLE_COVERAGE: ON

          - name: gcc-9-debug-asan-ubsan
            continue-on-error: false
            node: 12
            runs-on: ubuntu-20.04
            BUILD_TOOLS: ON
            BUILD_TYPE: Debug
            CCOMPILER: gcc-9
            CUCUMBER_TIMEOUT: 20000
            CXXCOMPILER: g++-9
            ENABLE_SANITIZER: ON
            TARGET_ARCH: x86_64-asan-ubsan
            OSRM_CONNECTION_RETRIES: 10
            OSRM_CONNECTION_EXP_BACKOFF_COEF: 1.5

          - name: clang-5.0-debug
            continue-on-error: false
            node: 12
            runs-on: ubuntu-20.04
            BUILD_TOOLS: ON
            BUILD_TYPE: Debug
            CLANG_VERSION: 5.0.0
            CUCUMBER_TIMEOUT: 60000

          - name: clang-11.0-debug-clang-tidy
            continue-on-error: false
            node: 12
            runs-on: ubuntu-20.04
            BUILD_TOOLS: ON
            BUILD_TYPE: Debug
            CLANG_VERSION: 11.0.0
            CUCUMBER_TIMEOUT: 60000
            ENABLE_CLANG_TIDY: ON

<<<<<<< HEAD
          - name: mason-linux-debug-asan-ubsan
=======
          - name: conan-linux-debug-asan
>>>>>>> 589becbf
            continue-on-error: false
            node: 12
            runs-on: ubuntu-20.04
            BUILD_TOOLS: ON
            BUILD_TYPE: Release
<<<<<<< HEAD
            CLANG_VERSION: 11.0.0
            ENABLE_MASON: ON
=======
            CLANG_VERSION: 5.0.0
            ENABLE_CONAN: ON
>>>>>>> 589becbf
            ENABLE_SANITIZER: ON

          - name: conan-linux-release
            continue-on-error: false
            node: 12
            runs-on: ubuntu-20.04
            BUILD_TOOLS: ON
            BUILD_TYPE: Release
            CLANG_VERSION: 5.0.0
            ENABLE_CONAN: ON

          - name: gcc-11-release
            continue-on-error: false
            node: 12
            runs-on: ubuntu-20.04
            BUILD_TOOLS: ON
            BUILD_TYPE: Release
            CCOMPILER: gcc-11
            CXXCOMPILER: g++-11

          - name: gcc-10-release
            continue-on-error: false
            node: 12
            runs-on: ubuntu-20.04
            BUILD_TOOLS: ON
            BUILD_TYPE: Release
            CCOMPILER: gcc-10
            CXXCOMPILER: g++-10

          - name: gcc-9-release
            continue-on-error: false
            node: 12
            runs-on: ubuntu-20.04
            BUILD_TOOLS: ON
            BUILD_TYPE: Release
            CCOMPILER: gcc-9
            CXXCOMPILER: g++-9
            CXXFLAGS: -Wno-cast-function-type

          - name: gcc-9-release-i686
            continue-on-error: false
            node: 12
            runs-on: ubuntu-20.04
            BUILD_TOOLS: ON
            BUILD_TYPE: Release
            CCOMPILER: gcc-9
            CFLAGS: "-m32 -msse2 -mfpmath=sse"
            CXXCOMPILER: g++-9
            CXXFLAGS: "-m32 -msse2 -mfpmath=sse"
            TARGET_ARCH: i686

          - name: gcc-8-release
            continue-on-error: false
            node: 12
            runs-on: ubuntu-20.04
            BUILD_TOOLS: ON
            BUILD_TYPE: Release
            CCOMPILER: gcc-8
            CXXCOMPILER: g++-8
            CXXFLAGS: -Wno-cast-function-type

          - name: gcc-7-release
            continue-on-error: false
            node: 12
            runs-on: ubuntu-20.04
            BUILD_TOOLS: ON
            BUILD_TYPE: Release
            CCOMPILER: gcc-7
            CXXCOMPILER: g++-7

          - name: conan-osx-release-node-12
            build_node_package: true
            continue-on-error: false
            node: 12
            runs-on: macos-11
            BUILD_TOOLS: ON
            BUILD_TYPE: Release
            CCOMPILER: clang
            CXXCOMPILER: clang++
            CUCUMBER_TIMEOUT: 60000
            ENABLE_ASSERTIONS: ON
            ENABLE_CONAN: ON

          - name: conan-osx-release-node-14
            build_node_package: true
            continue-on-error: false
            node: 14
            runs-on: macos-11
            BUILD_TOOLS: ON
            BUILD_TYPE: Release
            CCOMPILER: clang
            CXXCOMPILER: clang++
            CUCUMBER_TIMEOUT: 60000
            ENABLE_ASSERTIONS: ON
            ENABLE_CONAN: ON

          - name: conan-osx-release-node-16
            build_node_package: true
            continue-on-error: false
            node: 16
            runs-on: macos-11
            BUILD_TOOLS: ON
            BUILD_TYPE: Release
            CCOMPILER: clang
            CXXCOMPILER: clang++
            CUCUMBER_TIMEOUT: 60000
            ENABLE_ASSERTIONS: ON
            ENABLE_CONAN: ON

          - name: gcc-7-release-shared
            continue-on-error: false
            node: 12
            runs-on: ubuntu-20.04
            BUILD_TOOLS: ON
            BUILD_TYPE: Release
            BUILD_SHARED_LIBS: ON
            CCOMPILER: gcc-7
            CXXCOMPILER: g++-7

          - name: node-12-conan-linux-release
            build_node_package: true
            continue-on-error: false
            node: 12
            runs-on: ubuntu-20.04
            BUILD_TYPE: Release
            CLANG_VERSION: 5.0.0
            ENABLE_GLIBC_WORKAROUND: ON
            ENABLE_CONAN: ON
            NODE_PACKAGE_TESTS_ONLY: ON

          - name: node-12-conan-linux-debug
            build_node_package: true
            continue-on-error: false
            node: 12
            runs-on: ubuntu-20.04
            BUILD_TYPE: Debug
            CLANG_VERSION: 5.0.0
            ENABLE_GLIBC_WORKAROUND: ON
            ENABLE_CONAN: ON
            NODE_PACKAGE_TESTS_ONLY: ON

          - name: node-14-conan-linux-release
            build_node_package: true
            continue-on-error: false
            node: 14
            runs-on: ubuntu-20.04
            BUILD_TYPE: Release
            CLANG_VERSION: 5.0.0
            ENABLE_GLIBC_WORKAROUND: ON
            ENABLE_CONAN: ON
            NODE_PACKAGE_TESTS_ONLY: ON

          - name: node-14-conan-linux-debug
            build_node_package: true
            continue-on-error: false
            node: 14
            runs-on: ubuntu-20.04
            BUILD_TYPE: Debug
            CLANG_VERSION: 5.0.0
            ENABLE_GLIBC_WORKAROUND: ON
            ENABLE_CONAN: ON
            NODE_PACKAGE_TESTS_ONLY: ON


          - name: node-16-conan-linux-release
            build_node_package: true
            continue-on-error: false
            node: 16
            runs-on: ubuntu-20.04
            BUILD_TYPE: Release
            CLANG_VERSION: 5.0.0
            ENABLE_GLIBC_WORKAROUND: ON
            ENABLE_CONAN: ON
            NODE_PACKAGE_TESTS_ONLY: ON

          - name: node-16-conan-linux-debug
            build_node_package: true
            continue-on-error: false
            node: 16
            runs-on: ubuntu-20.04
            BUILD_TYPE: Debug
            CLANG_VERSION: 5.0.0
            ENABLE_GLIBC_WORKAROUND: ON
            ENABLE_CONAN: ON
            NODE_PACKAGE_TESTS_ONLY: ON

          - name: conan-osx-release-node-latest
            build_node_package: true
            continue-on-error: true
            # TODO: Use node 'latest' once supported: https://github.com/actions/setup-node/issues/257
            node: 16
            runs-on: macos-11
            BUILD_TYPE: Release
            CCOMPILER: clang
            CXXCOMPILER: clang++
            CUCUMBER_TIMEOUT: 60000
            ENABLE_ASSERTIONS: ON
            ENABLE_CONAN: ON

          - name: node-latest-conan-linux-release
            build_node_package: true
            continue-on-error: true
            # TODO: Use node 'latest' once supported: https://github.com/actions/setup-node/issues/257
            node: 16
            runs-on: ubuntu-20.04
            BUILD_TYPE: Release
            CLANG_VERSION: 5.0.0
            ENABLE_GLIBC_WORKAROUND: ON
            ENABLE_CONAN: ON
            NODE_PACKAGE_TESTS_ONLY: ON

          - name: node-latest-conan-linux-debug
            build_node_package: true
            continue-on-error: true
            # TODO: Use node 'latest' once supported: https://github.com/actions/setup-node/issues/257
            node: 16
            runs-on: ubuntu-20.04
            BUILD_TYPE: Debug
            CLANG_VERSION: 5.0.0
            ENABLE_GLIBC_WORKAROUND: ON
            ENABLE_CONAN: ON
            NODE_PACKAGE_TESTS_ONLY: ON

          - name: conan-osx-release-node-lts
            build_node_package: true
            continue-on-error: true
            node: "lts/*"
            runs-on: macos-11
            BUILD_TYPE: Release
            CCOMPILER: clang
            CXXCOMPILER: clang++
            CUCUMBER_TIMEOUT: 60000
            ENABLE_ASSERTIONS: ON
            ENABLE_CONAN: ON

          - name: node-lts-conan-linux-release
            build_node_package: true
            continue-on-error: true
            node: "lts/*"
            runs-on: ubuntu-20.04
            BUILD_TYPE: Release
            CLANG_VERSION: 5.0.0
            ENABLE_GLIBC_WORKAROUND: ON
            ENABLE_CONAN: ON
            NODE_PACKAGE_TESTS_ONLY: ON

          - name: node-lts-conan-linux-debug
            build_node_package: true
            continue-on-error: true
            node: "lts/*"
            runs-on: ubuntu-20.04
            BUILD_TYPE: Debug
            CLANG_VERSION: 5.0.0
            ENABLE_GLIBC_WORKAROUND: ON
            ENABLE_CONAN: ON
            NODE_PACKAGE_TESTS_ONLY: ON


    name: ${{ matrix.name}}
    continue-on-error: ${{ matrix.continue-on-error }}
    runs-on: ${{ matrix.runs-on }}
    env:
      BUILD_TOOLS: ${{ matrix.BUILD_TOOLS }}
      BUILD_TYPE: ${{ matrix.BUILD_TYPE }}
      BUILD_SHARED_LIBS: ${{ matrix.BUILD_SHARED_LIBS }}
      CCOMPILER: ${{ matrix.CCOMPILER }}
      CFLAGS: ${{ matrix.CFLAGS }}
      CLANG_VERSION: ${{ matrix.CLANG_VERSION }}
      CUCUMBER_TIMEOUT: ${{ matrix.CUCUMBER_TIMEOUT }}
      CXXCOMPILER: ${{ matrix.CXXCOMPILER }}
      CXXFLAGS: ${{ matrix.CXXFLAGS }}
      ENABLE_ASSERTIONS: ${{ matrix.ENABLE_ASSERTIONS }}
      ENABLE_CLANG_TIDY: ${{ matrix.ENABLE_CLANG_TIDY }} 
      ENABLE_COVERAGE: ${{ matrix.ENABLE_COVERAGE }}
      ENABLE_GLIBC_WORKAROUND: ${{ matrix.ENABLE_GLIBC_WORKAROUND }}
      ENABLE_CONAN: ${{ matrix.ENABLE_CONAN }}
      ENABLE_SANITIZER: ${{ matrix.ENABLE_SANITIZER }}
      NODE_PACKAGE_TESTS_ONLY: ${{ matrix.NODE_PACKAGE_TESTS_ONLY }}
      TARGET_ARCH: ${{ matrix.TARGET_ARCH }}
      OSRM_CONNECTION_RETRIES: ${{ matrix.OSRM_CONNECTION_RETRIES }}
      OSRM_CONNECTION_EXP_BACKOFF_COEF: ${{ matrix.OSRM_CONNECTION_EXP_BACKOFF_COEF }}
    steps:
    - uses: actions/checkout@v2

    - name: Use Node.js
      uses: actions/setup-node@v2
      with:
        node-version: ${{ matrix.node }}
    - name: Enable Node.js cache
      uses: actions/cache@v2
      with:
        path: ~/.npm
        key: ${{ runner.os }}-node-${{ hashFiles('**/package-lock.json') }}
        restore-keys: |
          ${{ runner.os }}-node-
    - name: Enable compiler cache
      uses: actions/cache@v2
      with:
        path: ~/.ccache
        key: ccache-${{ matrix.name }}-${{ github.sha }}
        restore-keys: |
          ccache-${{ matrix.name }}-
    - name: Enable Conan cache
      uses: actions/cache@v2
      with:
        path: ~/.conan
        key: conan-${{ matrix.name }}-${{ github.sha }}
        restore-keys: |
          conan-${{ matrix.name }}-
    - name: Enable test cache
      uses: actions/cache@v2
      with:
        path: ${{github.workspace}}/test/cache
        key: test-${{ matrix.name }}-${{ github.sha }}
        restore-keys: |
          test-${{ matrix.name }}-

    - name: Prepare environment
      run: |
        PACKAGE_JSON_VERSION=$(node -e "console.log(require('./package.json').version)")
        echo PUBLISH=$([[ "${GITHUB_REF:-}" == "refs/tags/v${PACKAGE_JSON_VERSION}" ]] && echo "On" || echo "Off") >> $GITHUB_ENV

        echo "OSRM_INSTALL_DIR=${GITHUB_WORKSPACE}/install-osrm" >> $GITHUB_ENV
        echo "OSRM_BUILD_DIR=${GITHUB_WORKSPACE}/build-osrm" >> $GITHUB_ENV

        if [[ "$ENABLE_SANITIZER" == 'ON' ]]; then
          # We can only set this after checkout once we know the workspace directory
          echo "LSAN_OPTIONS=print_suppressions=0:suppressions=${GITHUB_WORKSPACE}/scripts/ci/leaksanitizer.conf" >> $GITHUB_ENV
          echo "UBSAN_OPTIONS=symbolize=1:halt_on_error=1:print_stacktrace=1:suppressions=${GITHUB_WORKSPACE}/scripts/ci/undefinedsanitizer.conf" >> $GITHUB_ENV
        fi

        if [[ "${RUNNER_OS}" == "Linux" ]]; then
          echo "JOBS=$((`nproc` + 1))" >>  $GITHUB_ENV
          export MASON_OS=linux
        elif [[ "${RUNNER_OS}" == "macOS" ]]; then
          echo "JOBS=$((`sysctl -n hw.ncpu` + 1))" >>  $GITHUB_ENV
          sudo mdutil -i off /
          export MASON_OS=osx
        fi

        echo "MASON=${GITHUB_WORKSPACE}/scripts/mason.sh" >> $GITHUB_ENV
        echo "CMAKE_URL=https://mason-binaries.s3.amazonaws.com/${MASON_OS}-x86_64/cmake/${CMAKE_VERSION}.tar.gz" >> $GITHUB_ENV
        echo "CMAKE_DIR=mason_packages/${MASON_OS}-x86_64/cmake/${CMAKE_VERSION}" >> $GITHUB_ENV


    - name: Install dev dependencies
      run: |
        python3 -m pip install conan==1.50.0

        # CMake
        mkdir -p ${CMAKE_DIR}
        wget --quiet -O - ${CMAKE_URL} | tar --strip-components=1 -xz -C ${CMAKE_DIR}
        echo "${CMAKE_DIR}/bin" >> $GITHUB_PATH

        # TBB
        ${MASON} install tbb 2017_U7
        echo "LD_LIBRARY_PATH=$(${MASON} prefix tbb 2017_U7)/lib/:${LD_LIBRARY_PATH}" >> $GITHUB_ENV

        # ccache
        ${MASON} install ccache ${CCACHE_VERSION}
        echo "$(${MASON} prefix ccache ${CCACHE_VERSION})/bin" >> $GITHUB_PATH

        # clang
        if [[ -n ${CLANG_VERSION} ]]; then
          echo "CCOMPILER=clang" >> $GITHUB_ENV
          echo "CXXCOMPILER=clang++" >> $GITHUB_ENV
          ${MASON} install clang++ ${CLANG_VERSION}
          echo "$(${MASON} prefix clang++ ${CLANG_VERSION})/bin" >> $GITHUB_PATH
          # we only enable lto for release builds
          # and therefore don't need to us ld.gold or llvm tools for linking
          # for debug builds
          if [[ ${BUILD_TYPE} == 'Release' ]]; then
            ${MASON} install binutils 2.27
            echo "$(${MASON} prefix binutils 2.27)/bin" >> $GITHUB_PATH
          fi
        fi

        # Linux dev packages
        if [ "${TARGET_ARCH}" != "i686" ] && [ "${ENABLE_CONAN}" != "ON" ]; then
          sudo add-apt-repository ppa:ubuntu-toolchain-r/test -y
          sudo apt-get update -y
          sudo apt-get install -y libbz2-dev libxml2-dev libzip-dev liblua5.2-dev libtbb-dev libboost-all-dev
          if [[ -z "${CLANG_VERSION}" ]]; then
            sudo apt-get install -y ${CXXCOMPILER}
          fi
          if [[ "${ENABLE_COVERAGE}" == "ON" ]]; then
            sudo apt-get install -y lcov
          fi
        elif [[ $TARGET_ARCH == "i686" ]]; then
          source ./scripts/ci/before_install.${TARGET_ARCH}.sh
          echo "PKG_CONFIG_PATH=/usr/lib/i386-linux-gnu/pkgconfig:${PKG_CONFIG_PATH}" >> $GITHUB_ENV
        fi

    - name: Prepare build
      run: |
        mkdir ${OSRM_BUILD_DIR}
        ccache --max-size=256M
        npm ci --ignore-scripts
        if [[ "${ENABLE_COVERAGE}" == "ON" ]]; then
          lcov --directory . --zerocounters # clean cached files
        fi
        echo "CC=${CCOMPILER}" >> $GITHUB_ENV
        echo "CXX=${CXXCOMPILER}" >> $GITHUB_ENV

    - name: Build and install OSRM
      run: |
        echo "Using ${JOBS} jobs"
        pushd ${OSRM_BUILD_DIR}
        cmake .. -DCMAKE_BUILD_TYPE=${BUILD_TYPE} \
                 -DENABLE_CONAN=${ENABLE_CONAN:-OFF} \
                 -DENABLE_ASSERTIONS=${ENABLE_ASSERTIONS:-OFF} \
                 -DENABLE_CLANG_TIDY=${ENABLE_CLANG_TIDY:-OFF} \
                 -DBUILD_SHARED_LIBS=${BUILD_SHARED_LIBS:-OFF} \
                 -DENABLE_COVERAGE=${ENABLE_COVERAGE:-OFF} \
                 -DENABLE_NODE_BINDINGS=${ENABLE_NODE_BINDINGS:-OFF} \
                 -DENABLE_SANITIZER=${ENABLE_SANITIZER:-OFF} \
                 -DBUILD_TOOLS=${BUILD_TOOLS:-OFF} \
                 -DENABLE_CCACHE=ON \
                 -DCMAKE_INSTALL_PREFIX=${OSRM_INSTALL_DIR} \
                 -DENABLE_GLIBC_WORKAROUND=${ENABLE_GLIBC_WORKAROUND:-OFF}
        make --jobs=${JOBS}

        if [[ "${NODE_PACKAGE_TESTS_ONLY}" != "ON" ]]; then
          make tests --jobs=${JOBS}
          make benchmarks --jobs=${JOBS}
          ccache -s
          sudo make install
          if [[ "${RUNNER_OS}" == "Linux" ]]; then
            echo "LD_LIBRARY_PATH=$LD_LIBRARY_PATH:${OSRM_INSTALL_DIR}/lib" >> $GITHUB_ENV
          fi
          echo "PKG_CONFIG_PATH=${OSRM_INSTALL_DIR}/lib/pkgconfig" >> $GITHUB_ENV
        fi
        popd
    - name: Build example
      if: ${{ matrix.NODE_PACKAGE_TESTS_ONLY != 'ON' }}
      run: |
        mkdir example/build && pushd example/build
        cmake .. -DCMAKE_BUILD_TYPE=${BUILD_TYPE}
        make --jobs=${JOBS}
        popd

    - name: Run all tests
      if: ${{ matrix.NODE_PACKAGE_TESTS_ONLY != 'ON' }}
      run: |
        make -C test/data benchmark

        # macOS SIP strips the linker path. Reset this inside the running shell
        export LD_LIBRARY_PATH=${{ env.LD_LIBRARY_PATH }}
        ./example/build/osrm-example test/data/mld/monaco.osrm

        # All tests assume to be run from the build directory
        pushd ${OSRM_BUILD_DIR}
        for i in ./unit_tests/*-tests ; do echo Running $i ; $i ; done
        if [ -z "${ENABLE_SANITIZER}" ] && [ "$TARGET_ARCH" != "i686" ]; then
          npm run nodejs-tests
        fi
        popd
        npm test
    - name: Run Node package tests only
      if: ${{ matrix.NODE_PACKAGE_TESTS_ONLY == 'ON' }}
      run: |
        npm run nodejs-tests
    - name: Upload test logs
      uses: actions/upload-artifact@v3
      if: failure()
      with:
        name: logs
        path: test/logs/

    - name: Generate code coverage
      if: ${{ matrix.ENABLE_COVERAGE == 'ON' }}
      run: |
        lcov --directory . --capture --output-file coverage.info # capture coverage info
        lcov --remove coverage.info '/usr/*' --output-file coverage.info # filter out system
        lcov --list coverage.info #debug info
        # Uploading report to CodeCov
    - name: Upload code coverage
      if: ${{ matrix.ENABLE_COVERAGE == 'ON' }}
      uses: codecov/codecov-action@v1
      with:
        files: coverage.info
        name: codecov-osrm-backend
        fail_ci_if_error: true
        verbose: true

    - name: Build Node package
      if: ${{ matrix.build_node_package && env.PUBLISH == 'On' }}
      run: ./scripts/ci/node_package.sh
    - name: Publish Node package
      if: ${{ matrix.build_node_package && env.PUBLISH == 'On' }}
      uses: ncipollo/release-action@v1
      with:
        allowUpdates: true
        artifactErrorsFailBuild: true
        artifacts: build/stage/**/*.tar.gz
        omitBody: true
        omitBodyDuringUpdate: true
        omitName: true
        omitNameDuringUpdate: true
        replacesArtifacts: true
        token: ${{ secrets.GITHUB_TOKEN }}

  ci-complete:
    runs-on: ubuntu-18.04
    needs: build-test-publish
    steps:
    - run: echo "CI complete"<|MERGE_RESOLUTION|>--- conflicted
+++ resolved
@@ -97,23 +97,14 @@
             CUCUMBER_TIMEOUT: 60000
             ENABLE_CLANG_TIDY: ON
 
-<<<<<<< HEAD
-          - name: mason-linux-debug-asan-ubsan
-=======
-          - name: conan-linux-debug-asan
->>>>>>> 589becbf
-            continue-on-error: false
-            node: 12
-            runs-on: ubuntu-20.04
-            BUILD_TOOLS: ON
-            BUILD_TYPE: Release
-<<<<<<< HEAD
+          - name: conan-linux-debug-asan-ubsan
+            continue-on-error: false
+            node: 12
+            runs-on: ubuntu-20.04
+            BUILD_TOOLS: ON
+            BUILD_TYPE: Release
             CLANG_VERSION: 11.0.0
-            ENABLE_MASON: ON
-=======
-            CLANG_VERSION: 5.0.0
-            ENABLE_CONAN: ON
->>>>>>> 589becbf
+            ENABLE_CONAN: ON
             ENABLE_SANITIZER: ON
 
           - name: conan-linux-release
