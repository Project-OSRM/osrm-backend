name: osrm-backend CI
on:
  push:
    branches:
      - master
    tags:
      - v[1-9]+.[0-9]+.[0-9]+
      - v[1-9]+.[0-9]+.[0-9]+-[a-zA-Z]+.[0-9]+
      - v[1-9]+.[0-9]+-[0-9a-zA-Z]+
  pull_request:
    branches:
      - master

env:
  CCACHE_TEMPDIR: /tmp/.ccache-temp
  CCACHE_COMPRESS: 1
  CASHER_TIME_OUT: 599 # one second less than 10m to avoid 10m timeout error: https://github.com/Project-OSRM/osrm-backend/issues/2742
  CMAKE_VERSION: 3.21.2
  ENABLE_NODE_BINDINGS: "ON"

concurrency:
  group: ${{ github.workflow }}-${{ github.event.pull_request.number || github.ref }}
  cancel-in-progress: true

jobs:
  windows-release-node:
    needs: format-taginfo-docs
    runs-on: windows-2022
    continue-on-error: false
    env:
      BUILD_TYPE: Release
    steps:
    - uses: actions/checkout@v4
    - run: pip install "conan<2.0.0"
    - run: conan --version
    - run: cmake --version
    - uses: actions/setup-node@v4
      with:
        node-version: 18
    - run: node --version
    - run: npm --version
    - name: Prepare environment
      shell: bash
      run: |
        PACKAGE_JSON_VERSION=$(node -e "console.log(require('./package.json').version)")
        echo PUBLISH=$([[ "${GITHUB_REF:-}" == "refs/tags/v${PACKAGE_JSON_VERSION}" ]] && echo "On" || echo "Off") >> $GITHUB_ENV
    - run: npm install --ignore-scripts
    - run: npm link --ignore-scripts
    - name: Build
      shell: bash
      run: |
        mkdir build
        cd build
        cmake -DCMAKE_BUILD_TYPE=Release -DENABLE_CONAN=ON -DENABLE_NODE_BINDINGS=ON ..
        cmake --build . --config Release
        
    # TODO: MSVC goes out of memory when building our tests
    # - name: Run tests
    #   shell: bash
    #   run: |
    #     cd build
    #     cmake --build . --config Release --target tests
    #     # TODO: run tests
    # - name: Run node tests
    #   shell: bash
    #   run: |
    #     ./lib/binding/osrm-extract.exe -p profiles/car.lua test/data/monaco.osm.pbf

    #     mkdir -p test/data/ch
    #     cp test/data/monaco.osrm* test/data/ch/
    #     ./lib/binding/osrm-contract.exe test/data/ch/monaco.osrm

    #     ./lib/binding/osrm-datastore.exe test/data/ch/monaco.osrm
    #     node test/nodejs/index.js
    - name: Build Node package
      shell: bash
      run: ./scripts/ci/node_package.sh
    - name: Publish Node package
      if: ${{ env.PUBLISH == 'On' }}
      uses: ncipollo/release-action@v1
      with:
        allowUpdates: true
        artifactErrorsFailBuild: true
        artifacts: build/stage/**/*.tar.gz
        omitBody: true
        omitBodyDuringUpdate: true
        omitName: true
        omitNameDuringUpdate: true
        replacesArtifacts: true
        token: ${{ secrets.GITHUB_TOKEN }}

  format-taginfo-docs:
    runs-on: ubuntu-22.04
    steps:
    - uses: actions/checkout@v4
    - name: Use Node.js
      uses: actions/setup-node@v4
      with:
        node-version: 18
    - name: Enable Node.js cache
      uses: actions/cache@v4
      with:
        path: ~/.npm
        key: ${{ runner.os }}-node-${{ hashFiles('**/package-lock.json') }}
        restore-keys: |
          ${{ runner.os }}-node-
    - name: Prepare environment
      run: |
        npm ci --ignore-scripts
        clang-format-15 --version
    - name: Run checks
      run: |
        ./scripts/check_taginfo.py taginfo.json profiles/car.lua
        ./scripts/format.sh && ./scripts/error_on_dirty.sh
        node ./scripts/validate_changelog.js
        npm run docs && ./scripts/error_on_dirty.sh
        npm audit --production

  docker-image-matrix:
    strategy:
      matrix:
        docker-base-image: ["debian", "alpine"]
    needs: format-taginfo-docs
    runs-on: ubuntu-22.04
    continue-on-error: false
    steps:
      - name: Check out the repo
        uses: actions/checkout@v4
      - name: Enable osm.pbf cache
        uses: actions/cache@v4
        with:
          path: berlin-latest.osm.pbf
          key: v1-berlin-osm-pbf
          restore-keys: |
            v1-berlin-osm-pbf
      - name: Docker build
        run: |
          docker build -t osrm-backend-local -f docker/Dockerfile-${{ matrix.docker-base-image }} .
      - name: Test Docker image
        run: |
          if [ ! -f "${PWD}/berlin-latest.osm.pbf" ]; then
            wget http://download.geofabrik.de/europe/germany/berlin-latest.osm.pbf
          fi
          TAG=osrm-backend-local
          # when `--memory-swap` value equals `--memory` it means container won't use swap
          # see https://docs.docker.com/config/containers/resource_constraints/#--memory-swap-details
          MEMORY_ARGS="--memory=1g --memory-swap=1g"
          docker run $MEMORY_ARGS -t -v "${PWD}:/data" "${TAG}" osrm-extract --dump-nbg-graph -p /opt/car.lua /data/berlin-latest.osm.pbf
          docker run $MEMORY_ARGS -t -v "${PWD}:/data" "${TAG}" osrm-components /data/berlin-latest.osrm.nbg /data/berlin-latest.geojson
          if [ ! -s "${PWD}/berlin-latest.geojson" ]
          then
            >&2 echo "No berlin-latest.geojson found"
            exit 1
          fi
          # removing `.osrm.nbg` to check that whole pipeline works without it
          rm -rf "${PWD}/berlin-latest.osrm.nbg"

          docker run $MEMORY_ARGS -t -v "${PWD}:/data" "${TAG}" osrm-partition /data/berlin-latest.osrm
          docker run $MEMORY_ARGS -t -v "${PWD}:/data" "${TAG}" osrm-customize /data/berlin-latest.osrm
          docker run $MEMORY_ARGS --name=osrm-container -t -p 5000:5000 -v "${PWD}:/data" "${TAG}" osrm-routed --algorithm mld /data/berlin-latest.osrm &
          curl --retry-delay 3 --retry 10 --retry-all-errors "http://127.0.0.1:5000/route/v1/driving/13.388860,52.517037;13.385983,52.496891?steps=true"
          docker stop osrm-container

  build-test-publish:
    needs: format-taginfo-docs
    strategy:
      matrix:
        include:
          - name: gcc-13-debug-cov
            continue-on-error: false
            node: 20
            runs-on: ubuntu-24.04
            BUILD_TOOLS: ON
            BUILD_TYPE: Debug
            CCOMPILER: gcc-13
            CUCUMBER_TIMEOUT: 20000
            CXXCOMPILER: g++-13
            ENABLE_COVERAGE: ON

          - name: clang-18-debug-asan-ubsan
            continue-on-error: false
            node: 20
            runs-on: ubuntu-24.04
            BUILD_TOOLS: ON
            BUILD_TYPE: Debug
            CCOMPILER: clang-18
            CUCUMBER_TIMEOUT: 20000
            CXXCOMPILER: clang++-18
            ENABLE_SANITIZER: ON
            TARGET_ARCH: x86_64-asan-ubsan
            OSRM_CONNECTION_RETRIES: 10
            OSRM_CONNECTION_EXP_BACKOFF_COEF: 1.5

          - name: clang-18-release
            continue-on-error: false
            node: 18
            runs-on: ubuntu-24.04
            BUILD_TOOLS: ON
            BUILD_TYPE: Release
            CCOMPILER: clang-18
            CXXCOMPILER: clang++-18
            CUCUMBER_TIMEOUT: 60000
            ENABLE_LTO: OFF

          - name: clang-18-debug
            continue-on-error: false
            node: 18
            runs-on: ubuntu-24.04
            BUILD_TOOLS: ON
            BUILD_TYPE: Debug
            CCOMPILER: clang-18
            CXXCOMPILER: clang++-18
            CUCUMBER_TIMEOUT: 60000
            ENABLE_LTO: OFF

          - name: clang-18-debug-clang-tidy
            continue-on-error: false
            node: 18
            runs-on: ubuntu-24.04
            BUILD_TOOLS: ON
            BUILD_TYPE: Debug
            CCOMPILER: clang-18
            CXXCOMPILER: clang++-18
            CUCUMBER_TIMEOUT: 60000
            ENABLE_CLANG_TIDY: ON


          - name: clang-17-release
            continue-on-error: false
            node: 18
            runs-on: ubuntu-24.04
            BUILD_TOOLS: ON
            BUILD_TYPE: Release
            CCOMPILER: clang-17
            CXXCOMPILER: clang++-17
            CUCUMBER_TIMEOUT: 60000
            ENABLE_LTO: OFF

          - name: clang-16-release
            continue-on-error: false
            node: 18
            runs-on: ubuntu-24.04
            BUILD_TOOLS: ON
            BUILD_TYPE: Release
            CCOMPILER: clang-16
            CXXCOMPILER: clang++-16
            CUCUMBER_TIMEOUT: 60000
            ENABLE_LTO: OFF

          - name: conan-linux-debug-asan-ubsan
            continue-on-error: false
            node: 18
            runs-on: ubuntu-24.04
            BUILD_TOOLS: ON
            BUILD_TYPE: Release
            CCOMPILER: clang-18
            CXXCOMPILER: clang++-18
            ENABLE_CONAN: ON
            ENABLE_SANITIZER: ON
            ENABLE_LTO: OFF

          - name: conan-linux-release
            continue-on-error: false
            node: 18
            runs-on: ubuntu-24.04
            BUILD_TOOLS: ON
            BUILD_TYPE: Release
            CCOMPILER: clang-18
            CXXCOMPILER: clang++-18
            ENABLE_CONAN: ON
            ENABLE_LTO: OFF

          - name: gcc-14-release
            continue-on-error: false
            node: 20
            runs-on: ubuntu-24.04
            BUILD_TOOLS: ON
            BUILD_TYPE: Release
            CCOMPILER: gcc-14
            CXXCOMPILER: g++-14
            CXXFLAGS: '-Wno-array-bounds -Wno-uninitialized'

          - name: gcc-13-release
            continue-on-error: false
            node: 20
            runs-on: ubuntu-24.04
            BUILD_TOOLS: ON
            BUILD_TYPE: Release
            CCOMPILER: gcc-13
            CXXCOMPILER: g++-13
            CXXFLAGS: '-Wno-array-bounds -Wno-uninitialized'

          - name: gcc-12-release
            continue-on-error: false
            node: 20
            runs-on: ubuntu-22.04
            BUILD_TOOLS: ON
            BUILD_TYPE: Release
            CCOMPILER: gcc-12
            CXXCOMPILER: g++-12
            CXXFLAGS: '-Wno-array-bounds -Wno-uninitialized'

          - name: conan-linux-release-node
            build_node_package: true
            continue-on-error: false
            node: 20
            runs-on: ubuntu-24.04
            BUILD_TYPE: Release
            CCOMPILER: clang-16
            CXXCOMPILER: clang++-16
            ENABLE_CONAN: ON
            NODE_PACKAGE_TESTS_ONLY: ON

          - name: conan-linux-debug-node
            build_node_package: true
            continue-on-error: false
            node: 20
            runs-on: ubuntu-24.04
            BUILD_TYPE: Debug
            CCOMPILER: clang-16
            CXXCOMPILER: clang++-16
            ENABLE_CONAN: ON
            NODE_PACKAGE_TESTS_ONLY: ON

          - name: conan-macos-x64-release-node
            build_node_package: true
            continue-on-error: true
            node: 20
            runs-on: macos-13 # x86_64
            BUILD_TYPE: Release
            CCOMPILER: clang
            CXXCOMPILER: clang++
            CUCUMBER_TIMEOUT: 60000
            ENABLE_ASSERTIONS: ON
            ENABLE_CONAN: ON

          - name: conan-macos-arm64-release-node
            build_node_package: true
            continue-on-error: true
            node: 20
            runs-on: macos-14 # arm64 
            BUILD_TYPE: Release
            CCOMPILER: clang
            CXXCOMPILER: clang++
            CUCUMBER_TIMEOUT: 60000
            ENABLE_ASSERTIONS: ON
            ENABLE_CONAN: ON

    name: ${{ matrix.name}}
    continue-on-error: ${{ matrix.continue-on-error }}
    runs-on: ${{ matrix.runs-on }}
    env:
      BUILD_TOOLS: ${{ matrix.BUILD_TOOLS }}
      BUILD_TYPE: ${{ matrix.BUILD_TYPE }}
      BUILD_SHARED_LIBS: ${{ matrix.BUILD_SHARED_LIBS }}
      CCOMPILER: ${{ matrix.CCOMPILER }}
      CFLAGS: ${{ matrix.CFLAGS }}
      CUCUMBER_TIMEOUT: ${{ matrix.CUCUMBER_TIMEOUT }}
      CXXCOMPILER: ${{ matrix.CXXCOMPILER }}
      CXXFLAGS: ${{ matrix.CXXFLAGS }}
      ENABLE_ASSERTIONS: ${{ matrix.ENABLE_ASSERTIONS }}
      ENABLE_CLANG_TIDY: ${{ matrix.ENABLE_CLANG_TIDY }}
      ENABLE_COVERAGE: ${{ matrix.ENABLE_COVERAGE }}
      ENABLE_CONAN: ${{ matrix.ENABLE_CONAN }}
      ENABLE_SANITIZER: ${{ matrix.ENABLE_SANITIZER }}
      NODE_PACKAGE_TESTS_ONLY: ${{ matrix.NODE_PACKAGE_TESTS_ONLY }}
      TARGET_ARCH: ${{ matrix.TARGET_ARCH }}
      OSRM_CONNECTION_RETRIES: ${{ matrix.OSRM_CONNECTION_RETRIES }}
      OSRM_CONNECTION_EXP_BACKOFF_COEF: ${{ matrix.OSRM_CONNECTION_EXP_BACKOFF_COEF }}
      ENABLE_LTO: ${{ matrix.ENABLE_LTO }}
    steps:
    - uses: actions/checkout@v4
    - name: Build machine architecture
      run: uname -m
    - name: Use Node.js
      uses: actions/setup-node@v4
      with:
        node-version: ${{ matrix.node }}
    - name: Enable Node.js cache
      uses: actions/cache@v4
      with:
        path: ~/.npm
        key: ${{ runner.os }}-node-${{ hashFiles('**/package-lock.json') }}
        restore-keys: |
          ${{ runner.os }}-node-
    - name: Enable compiler cache
      uses: actions/cache@v4
      with:
        path: ~/.ccache
        key: ccache-${{ matrix.name }}-${{ github.sha }}
        restore-keys: |
          ccache-${{ matrix.name }}-
    - name: Enable Conan cache
      uses: actions/cache@v4
      with:
        path: ~/.conan
        key: v9-conan-${{ matrix.name }}-${{ github.sha }}
        restore-keys: |
          v9-conan-${{ matrix.name }}-
    - name: Enable test cache
      uses: actions/cache@v4
      with:
        path: ${{github.workspace}}/test/cache
        key: v4-test-${{ matrix.name }}-${{ github.sha }}
        restore-keys: |
          v4-test-${{ matrix.name }}-
    - name: Prepare environment
      run: |
        echo "CCACHE_DIR=$HOME/.ccache" >> $GITHUB_ENV
        mkdir -p $HOME/.ccache

        PACKAGE_JSON_VERSION=$(node -e "console.log(require('./package.json').version)")
        echo PUBLISH=$([[ "${GITHUB_REF:-}" == "refs/tags/v${PACKAGE_JSON_VERSION}" ]] && echo "On" || echo "Off") >> $GITHUB_ENV
        echo "OSRM_INSTALL_DIR=${GITHUB_WORKSPACE}/install-osrm" >> $GITHUB_ENV
        echo "OSRM_BUILD_DIR=${GITHUB_WORKSPACE}/build-osrm" >> $GITHUB_ENV
        if [[ "$ENABLE_SANITIZER" == 'ON' ]]; then
          # We can only set this after checkout once we know the workspace directory
          echo "LSAN_OPTIONS=print_suppressions=0:suppressions=${GITHUB_WORKSPACE}/scripts/ci/leaksanitizer.conf" >> $GITHUB_ENV
          echo "UBSAN_OPTIONS=symbolize=1:halt_on_error=1:print_stacktrace=1:suppressions=${GITHUB_WORKSPACE}/scripts/ci/undefinedsanitizer.conf" >> $GITHUB_ENV
          echo "ASAN_OPTIONS=print_suppressions=0:suppressions=${GITHUB_WORKSPACE}/scripts/ci/addresssanitizer.conf" >> $GITHUB_ENV
        fi

        if [[ "${RUNNER_OS}" == "Linux" ]]; then
          echo "JOBS=$((`nproc` + 1))" >>  $GITHUB_ENV
        elif [[ "${RUNNER_OS}" == "macOS" ]]; then
          echo "JOBS=$((`sysctl -n hw.ncpu` + 1))" >>  $GITHUB_ENV
        fi
    # See: https://github.com/actions/toolkit/issues/946#issuecomment-1590016041
    # We need it to be able to access system folders while restoring cached Boost below
    - name: Give tar root ownership 
      if: runner.os == 'Linux' && matrix.ENABLE_CONAN != 'ON'
      run: sudo chown root /bin/tar && sudo chmod u+s /bin/tar
    - name: Cache Boost
      if: runner.os == 'Linux' && matrix.ENABLE_CONAN != 'ON'
      id: cache-boost
      uses: actions/cache@v4
      with:
        path: |
          /usr/local/include/boost
          /usr/local/lib/libboost*
        key: v1-boost-${{ runner.os }}-${{ runner.arch }}-${{ matrix.runs-on }}
        restore-keys: |
          v1-boost-${{ runner.os }}-${{ runner.arch }}-${{ matrix.runs-on }}

    - name: Install Boost
      if: steps.cache-boost.outputs.cache-hit != 'true' && runner.os == 'Linux' && matrix.ENABLE_CONAN != 'ON'
      run: |
        BOOST_VERSION="1.85.0"
        BOOST_VERSION_UNDERSCORE="${BOOST_VERSION//./_}"
        wget -q https://boostorg.jfrog.io/artifactory/main/release/${BOOST_VERSION}/source/boost_${BOOST_VERSION_UNDERSCORE}.tar.gz
        tar xzf boost_${BOOST_VERSION_UNDERSCORE}.tar.gz
        cd boost_${BOOST_VERSION_UNDERSCORE}
        sudo ./bootstrap.sh
        sudo ./b2 install
        cd ..
        sudo rm -rf boost_${BOOST_VERSION_UNDERSCORE}*
    
    - name: Install dev dependencies
      run: |
        python3 -m pip install "conan<2.0.0" || python3 -m pip install "conan<2.0.0" --break-system-packages

        # workaround for issue that GitHub Actions seems to not adding it to PATH after https://github.com/actions/runner-images/pull/6499
        # and that's why CI cannot find conan executable installed above
        if [[ "${RUNNER_OS}" == "macOS" ]]; then
          echo "/Library/Frameworks/Python.framework/Versions/Current/bin" >> $GITHUB_PATH
        fi

        # ccache
        if [[ "${RUNNER_OS}" == "Linux" ]]; then
          sudo apt-get update -y && sudo apt-get install ccache
        elif [[ "${RUNNER_OS}" == "macOS" ]]; then
          brew install ccache
        fi

        # Linux dev packages
        if [ "${ENABLE_CONAN}" != "ON" ]; then
          sudo apt-get update -y
          sudo apt-get install -y libbz2-dev libxml2-dev libzip-dev liblua5.2-dev
          if [[ "${CCOMPILER}" != clang-* ]]; then
            sudo apt-get install -y ${CXXCOMPILER}
          fi
          if [[ "${ENABLE_COVERAGE}" == "ON" ]]; then
            sudo apt-get install -y lcov
          fi
        fi

        # TBB
        TBB_VERSION=2021.12.0
        if [[ "${RUNNER_OS}" == "Linux" ]]; then
          TBB_URL="https://github.com/oneapi-src/oneTBB/releases/download/v${TBB_VERSION}/oneapi-tbb-${TBB_VERSION}-lin.tgz"
        elif [[ "${RUNNER_OS}" == "macOS" ]]; then
          TBB_URL="https://github.com/oneapi-src/oneTBB/releases/download/v${TBB_VERSION}/oneapi-tbb-${TBB_VERSION}-mac.tgz"
        fi
        wget --tries 5 ${TBB_URL} -O onetbb.tgz
        tar zxvf onetbb.tgz
        sudo cp -a oneapi-tbb-${TBB_VERSION}/lib/. /usr/local/lib/
        sudo cp -a oneapi-tbb-${TBB_VERSION}/include/. /usr/local/include/
    - name: Add Clang 18 to list of Conan compilers # workaround for the issue that Conan 1.x doesn't know about Clang 18
      if: ${{ matrix.ENABLE_CONAN == 'ON' && matrix.CCOMPILER == 'clang-18' }}
      run: |
        sudo wget https://github.com/mikefarah/yq/releases/download/v4.9.6/yq_linux_amd64 -O /usr/bin/yq && sudo chmod +x /usr/bin/yq

        conan config init
        yq eval '.compiler.clang.version += ["18"]' -i "$HOME/.conan/settings.yml"
    - name: Prepare build
      run: |
        mkdir ${OSRM_BUILD_DIR}
        ccache --max-size=256M
        npm ci --ignore-scripts
        if [[ "${ENABLE_COVERAGE}" == "ON" ]]; then
          lcov --directory . --zerocounters # clean cached files
        fi
        echo "CC=${CCOMPILER}" >> $GITHUB_ENV
        echo "CXX=${CXXCOMPILER}" >> $GITHUB_ENV
        if [[ "${RUNNER_OS}" == "macOS" ]]; then
          # missing from GCC path, needed for conan builds of libiconv, for example.
          sudo xcode-select --switch /Library/Developer/CommandLineTools
          echo "LIBRARY_PATH=${LIBRARY_PATH}:/Library/Developer/CommandLineTools/SDKs/MacOSX.sdk/usr/lib" >> $GITHUB_ENV
          echo "CPATH=${CPATH}:/Library/Developer/CommandLineTools/SDKs/MacOSX.sdk/usr/include" >> $GITHUB_ENV
        fi

    - name: Build and install OSRM
      run: |
        echo "Using ${JOBS} jobs"
        pushd ${OSRM_BUILD_DIR}
        
        ccache --zero-stats
        cmake .. -DCMAKE_BUILD_TYPE=${BUILD_TYPE} \
                 -DENABLE_CONAN=${ENABLE_CONAN:-OFF} \
                 -DENABLE_ASSERTIONS=${ENABLE_ASSERTIONS:-OFF} \
                 -DENABLE_CLANG_TIDY=${ENABLE_CLANG_TIDY:-OFF} \
                 -DBUILD_SHARED_LIBS=${BUILD_SHARED_LIBS:-OFF} \
                 -DENABLE_COVERAGE=${ENABLE_COVERAGE:-OFF} \
                 -DENABLE_NODE_BINDINGS=${ENABLE_NODE_BINDINGS:-OFF} \
                 -DENABLE_SANITIZER=${ENABLE_SANITIZER:-OFF} \
                 -DBUILD_TOOLS=${BUILD_TOOLS:-OFF} \
                 -DENABLE_CCACHE=ON \
                 -DENABLE_LTO=${ENABLE_LTO:-ON} \
                 -DCMAKE_INSTALL_PREFIX=${OSRM_INSTALL_DIR}
        make --jobs=${JOBS}

        if [[ "${NODE_PACKAGE_TESTS_ONLY}" != "ON" ]]; then
          make tests --jobs=${JOBS}
          make benchmarks --jobs=${JOBS}

          sudo make install
          if [[ "${RUNNER_OS}" == "Linux" ]]; then
            echo "LD_LIBRARY_PATH=$LD_LIBRARY_PATH:${OSRM_INSTALL_DIR}/lib" >> $GITHUB_ENV
          fi
          echo "PKG_CONFIG_PATH=${OSRM_INSTALL_DIR}/lib/pkgconfig" >> $GITHUB_ENV
        fi
        popd
    - name: Build example
      if: ${{ matrix.NODE_PACKAGE_TESTS_ONLY != 'ON' }}
      run: |
        mkdir example/build && pushd example/build
        cmake .. -DCMAKE_BUILD_TYPE=${BUILD_TYPE}
        make --jobs=${JOBS}
        popd
    - name: Run all tests
      if: ${{ matrix.NODE_PACKAGE_TESTS_ONLY != 'ON' }}
      run: |
        make -C test/data benchmark

        # macOS SIP strips the linker path. Reset this inside the running shell
        export LD_LIBRARY_PATH=${{ env.LD_LIBRARY_PATH }}
        ./example/build/osrm-example test/data/mld/monaco.osrm

        # All tests assume to be run from the build directory
        pushd ${OSRM_BUILD_DIR}
        for i in ./unit_tests/*-tests ; do echo Running $i ; $i ; done
        if [ -z "${ENABLE_SANITIZER}" ]; then
          npm run nodejs-tests
        fi
        popd
        npm test

    - name: Use Node 18
      if: ${{ matrix.NODE_PACKAGE_TESTS_ONLY == 'ON' }}
      uses: actions/setup-node@v4
      with:
        node-version: 18
    - name: Run Node package tests on Node 18
      if: ${{ matrix.NODE_PACKAGE_TESTS_ONLY == 'ON' }}
      run: |
        node --version
        npm run nodejs-tests
    - name: Use Node 20
      if: ${{ matrix.NODE_PACKAGE_TESTS_ONLY == 'ON' }}
      uses: actions/setup-node@v4
      with:
        node-version: 20
    - name: Run Node package tests on Node 20
      if: ${{ matrix.NODE_PACKAGE_TESTS_ONLY == 'ON' }}
      run: |
        node --version
        npm run nodejs-tests
    - name: Use Node latest
      if: ${{ matrix.NODE_PACKAGE_TESTS_ONLY == 'ON' }}
      uses: actions/setup-node@v4
      with:
        node-version: latest
    - name: Run Node package tests on Node-latest
      if: ${{ matrix.NODE_PACKAGE_TESTS_ONLY == 'ON' }}
      run: |
        node --version
        npm run nodejs-tests

    - name: Upload test logs
      uses: actions/upload-artifact@v4
      if: failure()
      with:
        name: logs
        path: test/logs/

    # - name: Generate code coverage
    #   if: ${{ matrix.ENABLE_COVERAGE == 'ON' }}
    #   run: |
    #     lcov --directory . --capture --output-file coverage.info # capture coverage info
    #     lcov --remove coverage.info '/usr/*' --output-file coverage.info # filter out system
    #     lcov --list coverage.info #debug info
    
    # # Uploading report to CodeCov
    # - name: Upload code coverage
    #   if: ${{ matrix.ENABLE_COVERAGE == 'ON' }}
    #   uses: codecov/codecov-action@v4
    #   with:
    #     files: coverage.info
    #     name: codecov-osrm-backend
    #     fail_ci_if_error: true
    #     verbose: true
    - name: Build Node package
      if: ${{ matrix.build_node_package }}
      run: ./scripts/ci/node_package.sh
    - name: Publish Node package
      if: ${{ matrix.build_node_package && env.PUBLISH == 'On' }}
      uses: ncipollo/release-action@v1
      with:
        allowUpdates: true
        artifactErrorsFailBuild: true
        artifacts: build/stage/**/*.tar.gz
        omitBody: true
        omitBodyDuringUpdate: true
        omitName: true
        omitNameDuringUpdate: true
        replacesArtifacts: true
        token: ${{ secrets.GITHUB_TOKEN }}
    - name: Show CCache statistics
      run: |
        ccache -p
        ccache -s

  benchmarks:
    if: github.event_name == 'pull_request'
    needs: [format-taginfo-docs]
<<<<<<< HEAD
    runs-on: self-hosted
=======
    runs-on: ubuntu-24.04
>>>>>>> 84f12c7c
    env:
      CCOMPILER: clang-16
      CXXCOMPILER: clang++-16
      CC: clang-16
      CXX: clang++-16
      GITHUB_TOKEN: ${{ secrets.GITHUB_TOKEN }}
      PR_NUMBER: ${{ github.event.pull_request.number }}
      GITHUB_REPOSITORY: ${{ github.repository }}
      RUN_BIG_BENCHMARK: ${{ contains(github.event.pull_request.labels.*.name, 'Performance') }}
    steps: 
<<<<<<< HEAD
=======
      - name: Enable data.osm.pbf cache
        if: ${{ ! env.RUN_BIG_BENCHMARK }}        
        uses: actions/cache@v4
        with:
          path: ~/data.osm.pbf
          key: v1-data-osm-pbf
          restore-keys: |
            v1-data-osm-pbf
      - name: Use Node 20
        if: ${{ matrix.NODE_PACKAGE_TESTS_ONLY == 'ON' }}
        uses: actions/setup-node@v4
        with:
          node-version: 20
      - name: Enable compiler cache
        uses: actions/cache@v4
        with:
          path: ~/.ccache
          key: v1-ccache-benchmarks-${{ github.sha }}
          restore-keys: |
            v1-ccache-benchmarks-
      - name: Enable Conan cache
        uses: actions/cache@v4
        with:
          path: ~/.conan
          key: v1-conan-benchmarks-${{ github.sha }}
          restore-keys: |
            v1-conan-benchmarks-
>>>>>>> 84f12c7c
      - name: Checkout PR Branch
        uses: actions/checkout@v4
        with:
          ref: ${{ github.head_ref }}
          path: pr
<<<<<<< HEAD
      - name: Activate virtualenv
        run: |
          python3 -m venv .venv
          source .venv/bin/activate
          echo PATH=$PATH >> $GITHUB_ENV
          pip install "conan<2.0.0" "requests==2.31.0" "numpy==1.26.4" 
=======
      - name: Install dependencies
        run: | 
          python3 -m pip install "conan<2.0.0" "requests==2.31.0" "numpy==1.26.4" --break-system-packages
          sudo apt-get update -y && sudo apt-get install ccache
>>>>>>> 84f12c7c
      - name: Prepare data
        run: |
          if [ "$RUN_BIG_BENCHMARK" = "true" ]; then
              rm -rf ~/data.osm.pbf
              wget http://download.geofabrik.de/europe/poland-latest.osm.pbf -O ~/data.osm.pbf --quiet
              gunzip -c ./pr/test/data/poland_gps_traces.csv.gz > ~/gps_traces.csv
          else
              if [ ! -f "~/data.osm.pbf" ]; then
                wget http://download.geofabrik.de/europe/germany/berlin-latest.osm.pbf -O ~/data.osm.pbf
              else
                echo "Using cached data.osm.pbf"
              fi
              gunzip -c ./pr/test/data/berlin_gps_traces.csv.gz > ~/gps_traces.csv
          fi
      - name: Prepare environment
        run: |
          echo "CCACHE_DIR=$HOME/.ccache" >> $GITHUB_ENV
          mkdir -p $HOME/.ccache
          ccache --zero-stats
          ccache --max-size=256M
      - name: Checkout Base Branch
        uses: actions/checkout@v4
        with:
          ref: ${{ github.event.pull_request.base.ref }}
          path: base
      - name: Build Base Branch
        run: |
          cd base
          npm ci --ignore-scripts
          cd ..
          mkdir base/build
          cd base/build
          cmake -DENABLE_CONAN=ON -DCMAKE_BUILD_TYPE=Release -DENABLE_NODE_BINDINGS=ON ..
          make -j$(nproc)
          make -j$(nproc) benchmarks
          cd ..
          make -C test/data 
      - name: Build PR Branch
        run: |
          cd pr
          npm ci --ignore-scripts
          cd ..
          mkdir -p pr/build
          cd pr/build
          cmake -DENABLE_CONAN=ON -DCMAKE_BUILD_TYPE=Release -DENABLE_NODE_BINDINGS=ON ..
          make -j$(nproc) 
          make -j$(nproc) benchmarks
          cd ..
          make -C test/data 
      # we run benchmarks in tmpfs to avoid impact of disk IO
      - name: Create folder for tmpfs 
        run: |
          # if by any chance it was mounted before(e.g. due to previous job failed), unmount it
          sudo umount ~/benchmarks | true
          rm -rf ~/benchmarks 
          mkdir -p ~/benchmarks
      # see https://llvm.org/docs/Benchmarking.html
      - name: Run PR Benchmarks 
        run: |
<<<<<<< HEAD
          sudo cset shield -c 2-3 -k on
          sudo mount -t tmpfs -o size=4g none ~/benchmarks
          cp -rf pr/build ~/benchmarks/build
          mkdir -p ~/benchmarks/test
          cp -rf pr/test/data ~/benchmarks/test/data
          cp -rf pr/profiles ~/benchmarks/profiles

          sudo cset shield --exec -- ./pr/scripts/ci/run_benchmarks.sh -f ~/benchmarks -r $(pwd)/pr_results -s $(pwd)/pr -b ~/benchmarks/build -o ~/data.osm.pbf -g ~/gps_traces.csv
          sudo umount ~/benchmarks
          sudo cset shield --reset
      - name: Run Base Benchmarks
        run: |
          sudo cset shield -c 2-3 -k on
          sudo mount -t tmpfs -o size=4g none ~/benchmarks
          cp -rf base/build ~/benchmarks/build
          mkdir -p ~/benchmarks/test
          cp -rf base/test/data ~/benchmarks/test/data
          cp -rf base/profiles ~/benchmarks/profiles
=======
          sudo mount -t tmpfs -o size=4g none /opt/benchmarks
          cp -rf pr/build /opt/benchmarks/build
          cp -rf pr/lib /opt/benchmarks/lib
          mkdir -p /opt/benchmarks/test
          cp -rf pr/test/data /opt/benchmarks/test/data
          cp -rf pr/profiles /opt/benchmarks/profiles

          ./pr/scripts/ci/run_benchmarks.sh -f /opt/benchmarks -r $(pwd)/pr_results -s $(pwd)/pr -b /opt/benchmarks/build -o ~/data.osm.pbf -g ~/gps_traces.csv
          sudo umount /opt/benchmarks
      - name: Run Base Benchmarks
        run: |
          sudo mount -t tmpfs -o size=4g none /opt/benchmarks
          cp -rf base/build /opt/benchmarks/build
          cp -rf base/lib /opt/benchmarks/lib
          mkdir -p /opt/benchmarks/test
          cp -rf base/test/data /opt/benchmarks/test/data
          cp -rf base/profiles /opt/benchmarks/profiles
>>>>>>> 84f12c7c

          # TODO: remove it when base branch will have this file at needed location
          if [ ! -f ~/benchmarks/test/data/portugal_to_korea.json ]; then
            cp base/src/benchmarks/portugal_to_korea.json ~/benchmarks/test/data/portugal_to_korea.json
          fi
          # we intentionally use scripts from PR branch to be able to update them and see results in the same PR
          sudo cset shield --exec -- cset shield --exec -- ./pr/scripts/ci/run_benchmarks.sh -f ~/benchmarks -r $(pwd)/base_results -s $(pwd)/pr -b ~/benchmarks/build -o ~/data.osm.pbf -g ~/gps_traces.csv
          sudo umount ~/benchmarks
          sudo cset shield --reset
      - name: Post Benchmark Results
        run: |
          python3 pr/scripts/ci/post_benchmark_results.py base_results pr_results
      - name: Show CCache statistics
        run: |
          ccache -p
          ccache -s

  ci-complete:
    runs-on: ubuntu-22.04
    needs: [build-test-publish, docker-image-matrix, windows-release-node, benchmarks]
    steps:
    - run: echo "CI complete"
<|MERGE_RESOLUTION|>--- conflicted
+++ resolved
@@ -653,11 +653,7 @@
   benchmarks:
     if: github.event_name == 'pull_request'
     needs: [format-taginfo-docs]
-<<<<<<< HEAD
     runs-on: self-hosted
-=======
-    runs-on: ubuntu-24.04
->>>>>>> 84f12c7c
     env:
       CCOMPILER: clang-16
       CXXCOMPILER: clang++-16
@@ -668,54 +664,17 @@
       GITHUB_REPOSITORY: ${{ github.repository }}
       RUN_BIG_BENCHMARK: ${{ contains(github.event.pull_request.labels.*.name, 'Performance') }}
     steps: 
-<<<<<<< HEAD
-=======
-      - name: Enable data.osm.pbf cache
-        if: ${{ ! env.RUN_BIG_BENCHMARK }}        
-        uses: actions/cache@v4
-        with:
-          path: ~/data.osm.pbf
-          key: v1-data-osm-pbf
-          restore-keys: |
-            v1-data-osm-pbf
-      - name: Use Node 20
-        if: ${{ matrix.NODE_PACKAGE_TESTS_ONLY == 'ON' }}
-        uses: actions/setup-node@v4
-        with:
-          node-version: 20
-      - name: Enable compiler cache
-        uses: actions/cache@v4
-        with:
-          path: ~/.ccache
-          key: v1-ccache-benchmarks-${{ github.sha }}
-          restore-keys: |
-            v1-ccache-benchmarks-
-      - name: Enable Conan cache
-        uses: actions/cache@v4
-        with:
-          path: ~/.conan
-          key: v1-conan-benchmarks-${{ github.sha }}
-          restore-keys: |
-            v1-conan-benchmarks-
->>>>>>> 84f12c7c
       - name: Checkout PR Branch
         uses: actions/checkout@v4
         with:
           ref: ${{ github.head_ref }}
           path: pr
-<<<<<<< HEAD
       - name: Activate virtualenv
         run: |
           python3 -m venv .venv
           source .venv/bin/activate
           echo PATH=$PATH >> $GITHUB_ENV
           pip install "conan<2.0.0" "requests==2.31.0" "numpy==1.26.4" 
-=======
-      - name: Install dependencies
-        run: | 
-          python3 -m pip install "conan<2.0.0" "requests==2.31.0" "numpy==1.26.4" --break-system-packages
-          sudo apt-get update -y && sudo apt-get install ccache
->>>>>>> 84f12c7c
       - name: Prepare data
         run: |
           if [ "$RUN_BIG_BENCHMARK" = "true" ]; then
@@ -775,10 +734,10 @@
       # see https://llvm.org/docs/Benchmarking.html
       - name: Run PR Benchmarks 
         run: |
-<<<<<<< HEAD
           sudo cset shield -c 2-3 -k on
           sudo mount -t tmpfs -o size=4g none ~/benchmarks
           cp -rf pr/build ~/benchmarks/build
+          cp -rf pr/lib ~/benchmarks/lib
           mkdir -p ~/benchmarks/test
           cp -rf pr/test/data ~/benchmarks/test/data
           cp -rf pr/profiles ~/benchmarks/profiles
@@ -791,28 +750,10 @@
           sudo cset shield -c 2-3 -k on
           sudo mount -t tmpfs -o size=4g none ~/benchmarks
           cp -rf base/build ~/benchmarks/build
+          cp -rf base/lib ~/benchmarks/lib
           mkdir -p ~/benchmarks/test
           cp -rf base/test/data ~/benchmarks/test/data
           cp -rf base/profiles ~/benchmarks/profiles
-=======
-          sudo mount -t tmpfs -o size=4g none /opt/benchmarks
-          cp -rf pr/build /opt/benchmarks/build
-          cp -rf pr/lib /opt/benchmarks/lib
-          mkdir -p /opt/benchmarks/test
-          cp -rf pr/test/data /opt/benchmarks/test/data
-          cp -rf pr/profiles /opt/benchmarks/profiles
-
-          ./pr/scripts/ci/run_benchmarks.sh -f /opt/benchmarks -r $(pwd)/pr_results -s $(pwd)/pr -b /opt/benchmarks/build -o ~/data.osm.pbf -g ~/gps_traces.csv
-          sudo umount /opt/benchmarks
-      - name: Run Base Benchmarks
-        run: |
-          sudo mount -t tmpfs -o size=4g none /opt/benchmarks
-          cp -rf base/build /opt/benchmarks/build
-          cp -rf base/lib /opt/benchmarks/lib
-          mkdir -p /opt/benchmarks/test
-          cp -rf base/test/data /opt/benchmarks/test/data
-          cp -rf base/profiles /opt/benchmarks/profiles
->>>>>>> 84f12c7c
 
           # TODO: remove it when base branch will have this file at needed location
           if [ ! -f ~/benchmarks/test/data/portugal_to_korea.json ]; then
