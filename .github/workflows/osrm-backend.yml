name: osrm-backend CI
on:
  push:
    branches:
      - master
    tags:
      - v[1-9]+.[0-9]+.[0-9]+
      - v[1-9]+.[0-9]+.[0-9]+-[a-zA-Z]+.[0-9]+
      - v[1-9]+.[0-9]+-[0-9a-zA-Z]+
  pull_request:
    branches:
      - master

env:
  CCACHE_TEMPDIR: /tmp/.ccache-temp
  CCACHE_COMPRESS: 1
  CASHER_TIME_OUT: 599 # one second less than 10m to avoid 10m timeout error: https://github.com/Project-OSRM/osrm-backend/issues/2742
  CCACHE_VERSION: 3.3.1
  CMAKE_VERSION: 3.21.2
  ENABLE_NODE_BINDINGS: "ON"

jobs:
  windows:
    needs: format-taginfo-docs
    runs-on: windows-2022
    continue-on-error: false
    env:
      BUILD_TYPE: Release
      ENABLE_APPLE_SILICON: "OFF"
    steps:
    - uses: actions/checkout@v3
    - run: pip install conan==1.53.0
    - run: conan --version
    - run: cmake --version
    - uses: actions/setup-node@v3
      with:
        node-version: 16
    - run: node --version
    - run: npm --version
    - name: Prepare environment
      shell: bash
      run: |
        PACKAGE_JSON_VERSION=$(node -e "console.log(require('./package.json').version)")
        echo PUBLISH=$([[ "${GITHUB_REF:-}" == "refs/tags/v${PACKAGE_JSON_VERSION}" ]] && echo "On" || echo "Off") >> $GITHUB_ENV
    - run: npm install --ignore-scripts
    - run: npm link --ignore-scripts
    - uses: microsoft/setup-msbuild@v1.1
    - name: Build
      run: |
        .\scripts\ci\windows-build.bat
    - name: Run node tests
      shell: bash
      run: |
        ./lib/binding/osrm-datastore.exe test/data/ch/monaco.osrm
        node test/nodejs/index.js
    - name: Build Node package
      shell: bash
      run: ./scripts/ci/node_package.sh
    - name: Publish Node package
      if: ${{ env.PUBLISH == 'On' }}
      uses: ncipollo/release-action@v1
      with:
        allowUpdates: true
        artifactErrorsFailBuild: true
        artifacts: build/stage/**/*.tar.gz
        omitBody: true
        omitBodyDuringUpdate: true
        omitName: true
        omitNameDuringUpdate: true
        replacesArtifacts: true
        token: ${{ secrets.GITHUB_TOKEN }}

  format-taginfo-docs:
    runs-on: ubuntu-20.04
    steps:
    - uses: actions/checkout@v3
    - name: Use Node.js
      uses: actions/setup-node@v3
      with:
        node-version: 16
    - name: Enable Node.js cache
      uses: actions/cache@v3
      with:
        path: ~/.npm
        key: ${{ runner.os }}-node-${{ hashFiles('**/package-lock.json') }}
        restore-keys: |
          ${{ runner.os }}-node-
    - name: Prepare environment
      run: |
        npm ci --ignore-scripts
        clang-format-10 --version
    - name: Run checks
      run: |
        ./scripts/check_taginfo.py taginfo.json profiles/car.lua
        ./scripts/format.sh && ./scripts/error_on_dirty.sh
        node ./scripts/validate_changelog.js
        npm run docs && ./scripts/error_on_dirty.sh
        npm audit --production

  docker-image:
    needs: format-taginfo-docs
    runs-on: ubuntu-22.04
    continue-on-error: false
    steps:
      - name: Check out the repo
        uses: actions/checkout@v3
      - name: Enable osm.pbf cache
        uses: actions/cache@v3
        with:
          path: berlin-latest.osm.pbf
          key: v1-berlin-osm-pbf
          restore-keys: |
            v1-berlin-osm-pbf
      - name: Docker build
        run: |
          docker build -t osrm-backend-local -f docker/Dockerfile .
      - name: Test Docker image
        run: |
          if [ ! -f "${PWD}/berlin-latest.osm.pbf" ]; then
            wget http://download.geofabrik.de/europe/germany/berlin-latest.osm.pbf
          fi
          TAG=osrm-backend-local
          # when `--memory-swap` value equals `--memory` it means container won't use swap
          # see https://docs.docker.com/config/containers/resource_constraints/#--memory-swap-details
          MEMORY_ARGS="--memory=1g --memory-swap=1g"
          docker run $MEMORY_ARGS -t -v "${PWD}:/data" "${TAG}" osrm-extract --dump-nbg-graph -p /opt/car.lua /data/berlin-latest.osm.pbf
          docker run $MEMORY_ARGS -t -v "${PWD}:/data" "${TAG}" osrm-components /data/berlin-latest.osrm.nbg /data/berlin-latest.geojson
          if [ ! -s "${PWD}/berlin-latest.geojson" ]
          then
            >&2 echo "No berlin-latest.geojson found"
            exit 1
          fi

          # removing `.osrm.nbg` to check that whole pipeline works without it
          rm -rf "${PWD}/berlin-latest.osrm.nbg"

          docker run $MEMORY_ARGS -t -v "${PWD}:/data" "${TAG}" osrm-partition /data/berlin-latest.osrm
          docker run $MEMORY_ARGS -t -v "${PWD}:/data" "${TAG}" osrm-customize /data/berlin-latest.osrm
          docker run $MEMORY_ARGS --name=osrm-container -t -p 5000:5000 -v "${PWD}:/data" "${TAG}" osrm-routed --algorithm mld /data/berlin-latest.osrm &
          curl --retry-delay 3 --retry 10 --retry-all-errors "http://127.0.0.1:5000/route/v1/driving/13.388860,52.517037;13.385983,52.496891?steps=true"
          docker stop osrm-container

  build-test-publish:
    needs: format-taginfo-docs
    strategy:
      matrix:
        include:
          - name: gcc-9-debug-cov
            continue-on-error: false
            node: 16
            runs-on: ubuntu-20.04
            BUILD_TOOLS: ON
            BUILD_TYPE: Debug
            CCOMPILER: gcc-9
            CUCUMBER_TIMEOUT: 20000
            CXXCOMPILER: g++-9
            ENABLE_COVERAGE: ON

          - name: gcc-9-debug-asan-ubsan
            continue-on-error: false
            node: 16
            runs-on: ubuntu-20.04
            BUILD_TOOLS: ON
            BUILD_TYPE: Debug
            CCOMPILER: gcc-9
            CUCUMBER_TIMEOUT: 20000
            CXXCOMPILER: g++-9
            ENABLE_SANITIZER: ON
            TARGET_ARCH: x86_64-asan-ubsan
            OSRM_CONNECTION_RETRIES: 10
            OSRM_CONNECTION_EXP_BACKOFF_COEF: 1.5

          - name: clang-6.0-debug
            continue-on-error: false
            node: 16
            runs-on: ubuntu-20.04
            BUILD_TOOLS: ON
            BUILD_TYPE: Debug
            CCOMPILER: clang-6.0
            CXXCOMPILER: clang++-6.0
            CUCUMBER_TIMEOUT: 60000

          - name: clang-15.0-debug-clang-tidy
            continue-on-error: false
            node: 16
            runs-on: ubuntu-22.04
            BUILD_TOOLS: ON
            BUILD_TYPE: Debug
            CCOMPILER: clang-15
            CXXCOMPILER: clang++-15
            CUCUMBER_TIMEOUT: 60000
            ENABLE_CLANG_TIDY: ON

          - name: conan-linux-debug-asan-ubsan
            continue-on-error: false
            node: 16
            runs-on: ubuntu-20.04
            BUILD_TOOLS: ON
            BUILD_TYPE: Release
            CCOMPILER: clang-11
            CXXCOMPILER: clang++-11
            ENABLE_CONAN: ON
            ENABLE_SANITIZER: ON

          - name: conan-linux-release
            continue-on-error: false
            node: 16
            runs-on: ubuntu-20.04
            BUILD_TOOLS: ON
            BUILD_TYPE: Release
            CCOMPILER: clang-6.0
            CXXCOMPILER: clang++-6.0
            ENABLE_CONAN: ON

          - name: gcc-11-release
            continue-on-error: false
            node: 16
            runs-on: ubuntu-20.04
            BUILD_TOOLS: ON
            BUILD_TYPE: Release
            CCOMPILER: gcc-11
            CXXCOMPILER: g++-11
            ENABLE_BENCHMARKS: ON

          - name: gcc-10-release
            continue-on-error: false
            node: 16
            runs-on: ubuntu-20.04
            BUILD_TOOLS: ON
            BUILD_TYPE: Release
            CCOMPILER: gcc-10
            CXXCOMPILER: g++-10

          - name: gcc-9-release
            continue-on-error: false
            node: 16
            runs-on: ubuntu-20.04
            BUILD_TOOLS: ON
            BUILD_TYPE: Release
            CCOMPILER: gcc-9
            CXXCOMPILER: g++-9
            CXXFLAGS: -Wno-cast-function-type

          - name: gcc-9-conan-release-i686
            continue-on-error: false
            node: 16
            runs-on: ubuntu-20.04
            BUILD_TOOLS: ON
            BUILD_TYPE: Release
            CCOMPILER: gcc-9
            CFLAGS: "-m32 -msse2 -mfpmath=sse"
            CXXCOMPILER: g++-9
            CXXFLAGS: "-m32 -msse2 -mfpmath=sse"
            TARGET_ARCH: i686
            ENABLE_CONAN: ON

          - name: gcc-8-release
            continue-on-error: false
            node: 16
            runs-on: ubuntu-20.04
            BUILD_TOOLS: ON
            BUILD_TYPE: Release
            CCOMPILER: gcc-8
            CXXCOMPILER: g++-8
            CXXFLAGS: -Wno-cast-function-type

<<<<<<< HEAD
          - name: gcc-7-release
            continue-on-error: false
            node: 16
            runs-on: ubuntu-20.04
            BUILD_TOOLS: ON
            BUILD_TYPE: Release
            CCOMPILER: gcc-7
            CXXCOMPILER: g++-7

          - name: gcc-7-release-shared
            continue-on-error: false
            node: 16
            runs-on: ubuntu-20.04
            BUILD_TOOLS: ON
            BUILD_TYPE: Release
            BUILD_SHARED_LIBS: ON
            CCOMPILER: gcc-7
            CXXCOMPILER: g++-7

          - name: conan-linux-release-node
=======
          - name: conan-macos-x64-release-node-16
            build_node_package: true
            continue-on-error: false
            node: 16
            runs-on: macos-11
            BUILD_TOOLS: ON
            BUILD_TYPE: Release
            CCOMPILER: clang
            CXXCOMPILER: clang++
            CUCUMBER_TIMEOUT: 60000
            ENABLE_ASSERTIONS: ON
            ENABLE_CONAN: ON

          - name: conan-macos-arm64-release-node-16
            build_node_package: true
            continue-on-error: false
            node: 16
            runs-on: macos-11
            BUILD_TOOLS: ON
            BUILD_TYPE: Release
            CCOMPILER: clang
            CXXCOMPILER: clang++
            CUCUMBER_TIMEOUT: 60000
            ENABLE_ASSERTIONS: ON
            ENABLE_CONAN: ON
            ENABLE_APPLE_SILICON: ON

          - name: conan-macos-x64-release-node-18
            build_node_package: true
            continue-on-error: false
            node: 18
            runs-on: macos-11
            BUILD_TOOLS: ON
            BUILD_TYPE: Release
            CCOMPILER: clang
            CXXCOMPILER: clang++
            CUCUMBER_TIMEOUT: 60000
            ENABLE_ASSERTIONS: ON
            ENABLE_CONAN: ON

          - name: conan-macos-arm64-release-node-18
            build_node_package: true
            continue-on-error: false
            node: 18
            runs-on: macos-11
            BUILD_TOOLS: ON
            BUILD_TYPE: Release
            CCOMPILER: clang
            CXXCOMPILER: clang++
            CUCUMBER_TIMEOUT: 60000
            ENABLE_ASSERTIONS: ON
            ENABLE_CONAN: ON
            ENABLE_APPLE_SILICON: ON

          - name: node-16-conan-linux-release
            build_node_package: true
            continue-on-error: false
            node: 16
            runs-on: ubuntu-20.04
            BUILD_TYPE: Release
            CCOMPILER: clang-6.0
            CXXCOMPILER: clang++-6.0
            ENABLE_CONAN: ON
            NODE_PACKAGE_TESTS_ONLY: ON

          - name: node-16-conan-linux-debug
            build_node_package: true
            continue-on-error: false
            node: 16
            runs-on: ubuntu-20.04
            BUILD_TYPE: Debug
            CCOMPILER: clang-6.0
            CXXCOMPILER: clang++-6.0
            ENABLE_CONAN: ON
            NODE_PACKAGE_TESTS_ONLY: ON

          - name: node-18-conan-linux-release
>>>>>>> a1b3efe2
            build_node_package: true
            continue-on-error: false
            node: 18
            runs-on: ubuntu-20.04
            BUILD_TYPE: Release
            CCOMPILER: clang-6.0
            CXXCOMPILER: clang++-6.0
            ENABLE_CONAN: ON
            NODE_PACKAGE_TESTS_ONLY: ON

          - name: conan-linux-debug-node
            build_node_package: true
            continue-on-error: false
            node: 18
            runs-on: ubuntu-20.04
            BUILD_TYPE: Debug
            CCOMPILER: clang-6.0
            CXXCOMPILER: clang++-6.0
            ENABLE_CONAN: ON
            NODE_PACKAGE_TESTS_ONLY: ON

          - name: conan-macos-x64-release-node
            build_node_package: true
            continue-on-error: true
            node: 18
            runs-on: macos-11
            BUILD_TYPE: Release
            CCOMPILER: clang
            CXXCOMPILER: clang++
            CUCUMBER_TIMEOUT: 60000
            ENABLE_ASSERTIONS: ON
            ENABLE_CONAN: ON

          - name: conan-macos-arm64-release-node
            build_node_package: true
            continue-on-error: true
            node: 18
            runs-on: macos-11
            BUILD_TYPE: Release
            CCOMPILER: clang
            CXXCOMPILER: clang++
            CUCUMBER_TIMEOUT: 60000
            ENABLE_ASSERTIONS: ON
            ENABLE_CONAN: ON
            ENABLE_APPLE_SILICON: ON

    name: ${{ matrix.name}}
    continue-on-error: ${{ matrix.continue-on-error }}
    runs-on: ${{ matrix.runs-on }}
    env:
      BUILD_TOOLS: ${{ matrix.BUILD_TOOLS }}
      BUILD_TYPE: ${{ matrix.BUILD_TYPE }}
      BUILD_SHARED_LIBS: ${{ matrix.BUILD_SHARED_LIBS }}
      CCOMPILER: ${{ matrix.CCOMPILER }}
      CFLAGS: ${{ matrix.CFLAGS }}
      CUCUMBER_TIMEOUT: ${{ matrix.CUCUMBER_TIMEOUT }}
      CXXCOMPILER: ${{ matrix.CXXCOMPILER }}
      CXXFLAGS: ${{ matrix.CXXFLAGS }}
      ENABLE_ASSERTIONS: ${{ matrix.ENABLE_ASSERTIONS }}
      ENABLE_CLANG_TIDY: ${{ matrix.ENABLE_CLANG_TIDY }}
      ENABLE_COVERAGE: ${{ matrix.ENABLE_COVERAGE }}
      ENABLE_CONAN: ${{ matrix.ENABLE_CONAN }}
      ENABLE_SANITIZER: ${{ matrix.ENABLE_SANITIZER }}
      NODE_PACKAGE_TESTS_ONLY: ${{ matrix.NODE_PACKAGE_TESTS_ONLY }}
      ENABLE_APPLE_SILICON: ${{ matrix.ENABLE_APPLE_SILICON }}
      TARGET_ARCH: ${{ matrix.TARGET_ARCH }}
      OSRM_CONNECTION_RETRIES: ${{ matrix.OSRM_CONNECTION_RETRIES }}
      OSRM_CONNECTION_EXP_BACKOFF_COEF: ${{ matrix.OSRM_CONNECTION_EXP_BACKOFF_COEF }}
    steps:
    - uses: actions/checkout@v3

    - name: Use Node.js
      uses: actions/setup-node@v3
      with:
        node-version: ${{ matrix.node }}
    - name: Enable Node.js cache
      uses: actions/cache@v3
      with:
        path: ~/.npm
        key: ${{ runner.os }}-node-${{ hashFiles('**/package-lock.json') }}
        restore-keys: |
          ${{ runner.os }}-node-
    - name: Enable compiler cache
      uses: actions/cache@v3
      with:
        path: ~/.ccache
        key: ccache-${{ matrix.name }}-${{ github.sha }}
        restore-keys: |
          ccache-${{ matrix.name }}-
    - name: Enable Conan cache
      uses: actions/cache@v3
      with:
        path: ~/.conan
        key: v6-conan-${{ matrix.name }}-${{ github.sha }}
        restore-keys: |
          v6-conan-${{ matrix.name }}-
    - name: Enable test cache
      uses: actions/cache@v3
      with:
        path: ${{github.workspace}}/test/cache
        key: v3-test-${{ matrix.name }}-${{ github.sha }}
        restore-keys: |
          v3-test-${{ matrix.name }}-

    - name: Prepare environment
      run: |
        PACKAGE_JSON_VERSION=$(node -e "console.log(require('./package.json').version)")
        echo PUBLISH=$([[ "${GITHUB_REF:-}" == "refs/tags/v${PACKAGE_JSON_VERSION}" ]] && echo "On" || echo "Off") >> $GITHUB_ENV
        echo "OSRM_INSTALL_DIR=${GITHUB_WORKSPACE}/install-osrm" >> $GITHUB_ENV
        echo "OSRM_BUILD_DIR=${GITHUB_WORKSPACE}/build-osrm" >> $GITHUB_ENV
        if [[ "$ENABLE_SANITIZER" == 'ON' ]]; then
          # We can only set this after checkout once we know the workspace directory
          echo "LSAN_OPTIONS=print_suppressions=0:suppressions=${GITHUB_WORKSPACE}/scripts/ci/leaksanitizer.conf" >> $GITHUB_ENV
          echo "UBSAN_OPTIONS=symbolize=1:halt_on_error=1:print_stacktrace=1:suppressions=${GITHUB_WORKSPACE}/scripts/ci/undefinedsanitizer.conf" >> $GITHUB_ENV
        fi

        if [[ "${RUNNER_OS}" == "Linux" ]]; then
          echo "JOBS=$((`nproc` + 1))" >>  $GITHUB_ENV
        elif [[ "${RUNNER_OS}" == "macOS" ]]; then
          echo "JOBS=$((`sysctl -n hw.ncpu` + 1))" >>  $GITHUB_ENV
        fi

    - name: Install dev dependencies
      run: |
        python3 -m pip install conan==1.53.0

        # workaround for issue that GitHub Actions seems to not adding it to PATH after https://github.com/actions/runner-images/pull/6499
        # and that's why CI cannot find conan executable installed above
        if [[ "${RUNNER_OS}" == "macOS" ]]; then
          echo "/Library/Frameworks/Python.framework/Versions/Current/bin" >> $GITHUB_PATH
        fi

        # ccache
        if [[ "${RUNNER_OS}" == "Linux" ]]; then
          sudo apt-get update -y && sudo apt-get install ccache
        elif [[ "${RUNNER_OS}" == "macOS" ]]; then
          brew install ccache
        fi

        # clang
        if [[ "${CCOMPILER}" == "clang-6.0" ]]; then
          sudo apt-get update -y && sudo apt-get install clang++-6
        elif [[ "${CCOMPILER}" == "clang-15" ]]; then
          wget -O - https://apt.llvm.org/llvm-snapshot.gpg.key | sudo apt-key add -
          sudo apt-get update -y && sudo apt-get install software-properties-common
          sudo add-apt-repository 'deb http://apt.llvm.org/jammy/ llvm-toolchain-jammy-15 main'
          sudo apt-get update -y && sudo apt-get install clang++-15 clang-tidy-15
          sudo update-alternatives --install /usr/bin/clang-tidy clang-tidy /usr/bin/clang-tidy-15 100000
        fi

        # Linux dev packages
        if [ "${TARGET_ARCH}" != "i686" ] && [ "${ENABLE_CONAN}" != "ON" ]; then
          sudo apt-get update -y
          sudo apt-get install -y libbz2-dev libxml2-dev libzip-dev liblua5.2-dev libboost-all-dev
          if [[ "${CCOMPILER}" != clang-* ]]; then
            sudo apt-get install -y ${CXXCOMPILER}
          fi
          if [[ "${ENABLE_COVERAGE}" == "ON" ]]; then
            sudo apt-get install -y lcov
          fi
        elif [[ $TARGET_ARCH == "i686" ]]; then
          source ./scripts/ci/before_install.${TARGET_ARCH}.sh
          echo "PKG_CONFIG_PATH=/usr/lib/i386-linux-gnu/pkgconfig:${PKG_CONFIG_PATH}" >> $GITHUB_ENV
        fi

        # TBB
        TBB_VERSION=2021.3.0
        if [[ "${RUNNER_OS}" == "Linux" ]]; then
          TBB_URL="https://github.com/oneapi-src/oneTBB/releases/download/v${TBB_VERSION}/oneapi-tbb-${TBB_VERSION}-lin.tgz"
        elif [[ "${RUNNER_OS}" == "macOS" ]]; then
          TBB_URL="https://github.com/oneapi-src/oneTBB/releases/download/v${TBB_VERSION}/oneapi-tbb-${TBB_VERSION}-mac.tgz"
        fi
        wget --tries 5 ${TBB_URL} -O onetbb.tgz
        tar zxvf onetbb.tgz
        sudo cp -a oneapi-tbb-${TBB_VERSION}/lib/. /usr/local/lib/
        sudo cp -a oneapi-tbb-${TBB_VERSION}/include/. /usr/local/include/
    - name: Prepare build
      run: |
        mkdir ${OSRM_BUILD_DIR}
        ccache --max-size=256M
        npm ci --ignore-scripts
        if [[ "${ENABLE_COVERAGE}" == "ON" ]]; then
          lcov --directory . --zerocounters # clean cached files
        fi
        echo "CC=${CCOMPILER}" >> $GITHUB_ENV
        echo "CXX=${CXXCOMPILER}" >> $GITHUB_ENV

    - name: Build and install OSRM
      run: |
        echo "Using ${JOBS} jobs"
        pushd ${OSRM_BUILD_DIR}

        # handle Apple Silicon cross compilation
        if [[ "${ENABLE_APPLE_SILICON}" == "ON" ]]; then
          ARCH=arm64
          TARGET="${ARCH}-apple-darwin"
          CFLAGS="$CFLAGS --target=$TARGET"
          CXXFLAGS="$CXXFLAGS --target=$TARGET"
          APPLE_SILICON_FLAGS=(-DCMAKE_C_COMPILER_TARGET="$TARGET" -DCMAKE_CXX_COMPILER_TARGET="$TARGET" -DCMAKE_SYSTEM_PROCESSOR="${ARCH}" -DCMAKE_SYSTEM_NAME="Darwin" -DCMAKE_C_FLAGS="$CFLAGS" -DCMAKE_CXX_FLAGS="$CXXFLAGS")
        else
          APPLE_SILICON_FLAGS=()
        fi

        cmake .. -DCMAKE_BUILD_TYPE=${BUILD_TYPE} \
                 -DENABLE_CONAN=${ENABLE_CONAN:-OFF} \
                 -DENABLE_ASSERTIONS=${ENABLE_ASSERTIONS:-OFF} \
                 -DENABLE_CLANG_TIDY=${ENABLE_CLANG_TIDY:-OFF} \
                 -DBUILD_SHARED_LIBS=${BUILD_SHARED_LIBS:-OFF} \
                 -DENABLE_COVERAGE=${ENABLE_COVERAGE:-OFF} \
                 -DENABLE_NODE_BINDINGS=${ENABLE_NODE_BINDINGS:-OFF} \
                 -DENABLE_SANITIZER=${ENABLE_SANITIZER:-OFF} \
                 -DBUILD_TOOLS=${BUILD_TOOLS:-OFF} \
                 -DENABLE_CCACHE=ON \
                 -DCMAKE_INSTALL_PREFIX=${OSRM_INSTALL_DIR} \
                 "${APPLE_SILICON_FLAGS[@]}"

        make --jobs=${JOBS}

        if [[ "${NODE_PACKAGE_TESTS_ONLY}" != "ON" && "${ENABLE_APPLE_SILICON}" != "ON" ]]; then
          make tests --jobs=${JOBS}
          make benchmarks --jobs=${JOBS}
          ccache -s
          sudo make install
          if [[ "${RUNNER_OS}" == "Linux" ]]; then
            echo "LD_LIBRARY_PATH=$LD_LIBRARY_PATH:${OSRM_INSTALL_DIR}/lib" >> $GITHUB_ENV
          fi
          echo "PKG_CONFIG_PATH=${OSRM_INSTALL_DIR}/lib/pkgconfig" >> $GITHUB_ENV
        fi
        popd
    - name: Build example
      if: ${{ matrix.NODE_PACKAGE_TESTS_ONLY != 'ON' && matrix.ENABLE_APPLE_SILICON != 'ON' }}
      run: |
        mkdir example/build && pushd example/build
        cmake .. -DCMAKE_BUILD_TYPE=${BUILD_TYPE}
        make --jobs=${JOBS}
        popd
    - name: Run all tests
      if: ${{ matrix.NODE_PACKAGE_TESTS_ONLY != 'ON' && matrix.ENABLE_APPLE_SILICON != 'ON' }}
      run: |
        make -C test/data benchmark

        # macOS SIP strips the linker path. Reset this inside the running shell
        export LD_LIBRARY_PATH=${{ env.LD_LIBRARY_PATH }}
        ./example/build/osrm-example test/data/mld/monaco.osrm

        # All tests assume to be run from the build directory
        pushd ${OSRM_BUILD_DIR}
        for i in ./unit_tests/*-tests ; do echo Running $i ; $i ; done
        if [ -z "${ENABLE_SANITIZER}" ] && [ "$TARGET_ARCH" != "i686" ]; then
          npm run nodejs-tests
        fi
        popd
        npm test
    - name: Run benchmarks
      if: ${{ matrix.ENABLE_BENCHMARKS == 'ON' }}
      run: |
        pushd ${OSRM_BUILD_DIR}
        make --jobs=${JOBS} benchmarks
        ./src/benchmarks/alias-bench
        ./src/benchmarks/json-render-bench ../src/benchmarks/portugal_to_korea.json
        ./src/benchmarks/match-bench ../test/data/ch/monaco.osrm
        ./src/benchmarks/packedvector-bench
        ./src/benchmarks/rtree-bench ../test/data/monaco.osrm.ramIndex ../test/data/monaco.osrm.fileIndex ../test/data/monaco.osrm.nbg_nodes
        popd

    - name: Use Node 16
      if: ${{ matrix.NODE_PACKAGE_TESTS_ONLY == 'ON' && matrix.ENABLE_APPLE_SILICON != 'ON' }}
      uses: actions/setup-node@v3
      with:
        node-version: 16
    - name: Run Node package tests on Node 16
      if: ${{ matrix.NODE_PACKAGE_TESTS_ONLY == 'ON' && matrix.ENABLE_APPLE_SILICON != 'ON' }}
      run: |
        node --version
        npm run nodejs-tests
    - name: Use Node 18
      if: ${{ matrix.NODE_PACKAGE_TESTS_ONLY == 'ON' && matrix.ENABLE_APPLE_SILICON != 'ON' }}
      uses: actions/setup-node@v3
      with:
        node-version: 18
    - name: Run Node package tests on Node 18
      if: ${{ matrix.NODE_PACKAGE_TESTS_ONLY == 'ON' && matrix.ENABLE_APPLE_SILICON != 'ON' }}
      run: |
        node --version
        npm run nodejs-tests
    - name: Use Node latest
      if: ${{ matrix.NODE_PACKAGE_TESTS_ONLY == 'ON' && matrix.ENABLE_APPLE_SILICON != 'ON' }}
      uses: actions/setup-node@v3
      with:
        node-version: latest
    - name: Run Node package tests on Node-latest
      if: ${{ matrix.NODE_PACKAGE_TESTS_ONLY == 'ON' && matrix.ENABLE_APPLE_SILICON != 'ON' }}
      run: |
        node --version
        npm run nodejs-tests

    - name: Upload test logs
      uses: actions/upload-artifact@v3
      if: failure()
      with:
        name: logs
        path: test/logs/

    - name: Generate code coverage
      if: ${{ matrix.ENABLE_COVERAGE == 'ON' }}
      run: |
        lcov --directory . --capture --output-file coverage.info # capture coverage info
        lcov --remove coverage.info '/usr/*' --output-file coverage.info # filter out system
        lcov --list coverage.info #debug info
        # Uploading report to CodeCov
    - name: Upload code coverage
      if: ${{ matrix.ENABLE_COVERAGE == 'ON' }}
      uses: codecov/codecov-action@v1
      with:
        files: coverage.info
        name: codecov-osrm-backend
        fail_ci_if_error: true
        verbose: true
    - name: Check Apple Silicon binary
      if: ${{  matrix.ENABLE_APPLE_SILICON == 'ON' }}
      run: |
        ARCH=$(file ./lib/binding/node_osrm.node | awk '{printf $NF}')
        if [[ "$ARCH" != "arm64" ]]; then
          file ./lib/binding/node_osrm.node
          >&2 echo "Wrong architecture!"
          exit 1
        fi
    - name: Build Node package
      if: ${{ matrix.build_node_package }}
      run: ./scripts/ci/node_package.sh
    - name: Publish Node package
      if: ${{ matrix.build_node_package && env.PUBLISH == 'On' }}
      uses: ncipollo/release-action@v1
      with:
        allowUpdates: true
        artifactErrorsFailBuild: true
        artifacts: build/stage/**/*.tar.gz
        omitBody: true
        omitBodyDuringUpdate: true
        omitName: true
        omitNameDuringUpdate: true
        replacesArtifacts: true
        token: ${{ secrets.GITHUB_TOKEN }}

  ci-complete:
    runs-on: ubuntu-22.04
    needs: [build-test-publish, docker-image, windows]
    steps:
    - run: echo "CI complete"<|MERGE_RESOLUTION|>--- conflicted
+++ resolved
@@ -264,106 +264,7 @@
             CXXCOMPILER: g++-8
             CXXFLAGS: -Wno-cast-function-type
 
-<<<<<<< HEAD
-          - name: gcc-7-release
-            continue-on-error: false
-            node: 16
-            runs-on: ubuntu-20.04
-            BUILD_TOOLS: ON
-            BUILD_TYPE: Release
-            CCOMPILER: gcc-7
-            CXXCOMPILER: g++-7
-
-          - name: gcc-7-release-shared
-            continue-on-error: false
-            node: 16
-            runs-on: ubuntu-20.04
-            BUILD_TOOLS: ON
-            BUILD_TYPE: Release
-            BUILD_SHARED_LIBS: ON
-            CCOMPILER: gcc-7
-            CXXCOMPILER: g++-7
-
           - name: conan-linux-release-node
-=======
-          - name: conan-macos-x64-release-node-16
-            build_node_package: true
-            continue-on-error: false
-            node: 16
-            runs-on: macos-11
-            BUILD_TOOLS: ON
-            BUILD_TYPE: Release
-            CCOMPILER: clang
-            CXXCOMPILER: clang++
-            CUCUMBER_TIMEOUT: 60000
-            ENABLE_ASSERTIONS: ON
-            ENABLE_CONAN: ON
-
-          - name: conan-macos-arm64-release-node-16
-            build_node_package: true
-            continue-on-error: false
-            node: 16
-            runs-on: macos-11
-            BUILD_TOOLS: ON
-            BUILD_TYPE: Release
-            CCOMPILER: clang
-            CXXCOMPILER: clang++
-            CUCUMBER_TIMEOUT: 60000
-            ENABLE_ASSERTIONS: ON
-            ENABLE_CONAN: ON
-            ENABLE_APPLE_SILICON: ON
-
-          - name: conan-macos-x64-release-node-18
-            build_node_package: true
-            continue-on-error: false
-            node: 18
-            runs-on: macos-11
-            BUILD_TOOLS: ON
-            BUILD_TYPE: Release
-            CCOMPILER: clang
-            CXXCOMPILER: clang++
-            CUCUMBER_TIMEOUT: 60000
-            ENABLE_ASSERTIONS: ON
-            ENABLE_CONAN: ON
-
-          - name: conan-macos-arm64-release-node-18
-            build_node_package: true
-            continue-on-error: false
-            node: 18
-            runs-on: macos-11
-            BUILD_TOOLS: ON
-            BUILD_TYPE: Release
-            CCOMPILER: clang
-            CXXCOMPILER: clang++
-            CUCUMBER_TIMEOUT: 60000
-            ENABLE_ASSERTIONS: ON
-            ENABLE_CONAN: ON
-            ENABLE_APPLE_SILICON: ON
-
-          - name: node-16-conan-linux-release
-            build_node_package: true
-            continue-on-error: false
-            node: 16
-            runs-on: ubuntu-20.04
-            BUILD_TYPE: Release
-            CCOMPILER: clang-6.0
-            CXXCOMPILER: clang++-6.0
-            ENABLE_CONAN: ON
-            NODE_PACKAGE_TESTS_ONLY: ON
-
-          - name: node-16-conan-linux-debug
-            build_node_package: true
-            continue-on-error: false
-            node: 16
-            runs-on: ubuntu-20.04
-            BUILD_TYPE: Debug
-            CCOMPILER: clang-6.0
-            CXXCOMPILER: clang++-6.0
-            ENABLE_CONAN: ON
-            NODE_PACKAGE_TESTS_ONLY: ON
-
-          - name: node-18-conan-linux-release
->>>>>>> a1b3efe2
             build_node_package: true
             continue-on-error: false
             node: 18
