name: osrm-backend CI
on:
  push:
    branches:
      - master
    tags:
      - v[1-9]+.[0-9]+.[0-9]+
      - v[1-9]+.[0-9]+.[0-9]+-[0-9a-zA-Z]+
      - v[1-9]+.[0-9]+-[0-9a-zA-Z]+
  pull_request:
    branches:
      - master

env:
  CCACHE_TEMPDIR: /tmp/.ccache-temp
  CCACHE_COMPRESS: 1
  CASHER_TIME_OUT: 599 # one second less than 10m to avoid 10m timeout error: https://github.com/Project-OSRM/osrm-backend/issues/2742
  CCACHE_VERSION: 3.3.1
  CMAKE_VERSION: 3.21.2
  ENABLE_NODE_BINDINGS: "ON"

jobs:
  windows:
    needs: format-taginfo-docs
    runs-on: windows-2022
    continue-on-error: false
    env:
      BUILD_TYPE: Release
    steps:
    - uses: actions/checkout@v3
    - run: pip install conan==1.51.3
    - run: conan --version
    - run: cmake --version
    - uses: actions/setup-node@v3
      with:
        node-version: 16
    - run: node --version
    - run: npm --version
    - name: Prepare environment
      shell: bash
      run: |
        PACKAGE_JSON_VERSION=$(node -e "console.log(require('./package.json').version)")
        echo PUBLISH=$([[ "${GITHUB_REF:-}" == "refs/tags/v${PACKAGE_JSON_VERSION}" ]] && echo "On" || echo "Off") >> $GITHUB_ENV
    - run: npm install --ignore-scripts
    - run: npm link --ignore-scripts
    - uses: microsoft/setup-msbuild@v1.1
    - name: Build
      run: |
        .\scripts\ci\windows-build.bat
    - name: Run node tests
      shell: bash
      run: |
        ./lib/binding/osrm-datastore.exe test/data/ch/monaco.osrm
        node test/nodejs/index.js | faucet
    - name: Build Node package
      if: ${{ env.PUBLISH == 'On' }}
      run: bash ./scripts/ci/node_package.sh
    - name: Publish Node package
      if: ${{ env.PUBLISH == 'On' }}
      uses: ncipollo/release-action@v1
      with:
        allowUpdates: true
        artifactErrorsFailBuild: true
        artifacts: build/stage/**/*.tar.gz
        omitBody: true
        omitBodyDuringUpdate: true
        omitName: true
        omitNameDuringUpdate: true
        replacesArtifacts: true
        token: ${{ secrets.GITHUB_TOKEN }}

  format-taginfo-docs:
    runs-on: ubuntu-20.04
    steps:
    - uses: actions/checkout@v2
    - name: Use Node.js
      uses: actions/setup-node@v3
      with:
        node-version: 12
    - name: Enable Node.js cache
      uses: actions/cache@v2
      with:
        path: ~/.npm
        key: ${{ runner.os }}-node-${{ hashFiles('**/package-lock.json') }}
        restore-keys: |
          ${{ runner.os }}-node-
    - name: Prepare environment
      run: |
        npm ci --ignore-scripts
        export MASON=${GITHUB_WORKSPACE}/scripts/mason.sh
        ${MASON} install clang-format 10.0.0
        echo "$(${MASON} prefix clang-format 10.0.0)/bin" >> $GITHUB_PATH
    - name: Run checks
      run: |
        ./scripts/check_taginfo.py taginfo.json profiles/car.lua
        ./scripts/format.sh && ./scripts/error_on_dirty.sh
        node ./scripts/validate_changelog.js
        npm run docs && ./scripts/error_on_dirty.sh

  docker-image:
    needs: format-taginfo-docs
    runs-on: ubuntu-22.04
    continue-on-error: false
    steps:
      - name: Check out the repo
        uses: actions/checkout@v3
      - name: Enable osm.pbf cache
        uses: actions/cache@v2
        with:
          path: berlin-latest.osm.pbf
          key: v1-berlin-osm-pbf
          restore-keys: |
            v1-berlin-osm-pbf
      - name: Docker build
        run: |
          docker build -t osrm-backend-local -f docker/Dockerfile .
      - name: Test Docker image
        run: |
          if [ ! -f "${PWD}/berlin-latest.osm.pbf" ]; then
            wget http://download.geofabrik.de/europe/germany/berlin-latest.osm.pbf
          fi
          TAG=osrm-backend-local
          # when `--memory-swap` value equals `--memory` it means container won't use swap
          # see https://docs.docker.com/config/containers/resource_constraints/#--memory-swap-details
          MEMORY_ARGS="--memory=1g --memory-swap=1g"
          docker run $MEMORY_ARGS -t -v "${PWD}:/data" "${TAG}" osrm-extract -p /opt/car.lua /data/berlin-latest.osm.pbf
          docker run $MEMORY_ARGS -t -v "${PWD}:/data" "${TAG}" osrm-partition /data/berlin-latest.osrm
          docker run $MEMORY_ARGS -t -v "${PWD}:/data" "${TAG}" osrm-customize /data/berlin-latest.osrm
          docker run $MEMORY_ARGS --name=osrm-container -t -p 5000:5000 -v "${PWD}:/data" "${TAG}" osrm-routed --algorithm mld /data/berlin-latest.osrm &
          curl --retry-delay 3 --retry 10 --retry-all-errors "http://127.0.0.1:5000/route/v1/driving/13.388860,52.517037;13.385983,52.496891?steps=true"
          docker stop osrm-container

  build-test-publish:
    needs: format-taginfo-docs
    strategy:
      matrix:
        include:
          - name: gcc-9-debug-cov
            continue-on-error: false
            node: 12
            runs-on: ubuntu-20.04
            BUILD_TOOLS: ON
            BUILD_TYPE: Debug
            CCOMPILER: gcc-9
            CUCUMBER_TIMEOUT: 20000
            CXXCOMPILER: g++-9
            ENABLE_COVERAGE: ON

          - name: gcc-9-debug-asan-ubsan
            continue-on-error: false
            node: 12
            runs-on: ubuntu-20.04
            BUILD_TOOLS: ON
            BUILD_TYPE: Debug
            CCOMPILER: gcc-9
            CUCUMBER_TIMEOUT: 20000
            CXXCOMPILER: g++-9
            ENABLE_SANITIZER: ON
            TARGET_ARCH: x86_64-asan-ubsan
            OSRM_CONNECTION_RETRIES: 10
            OSRM_CONNECTION_EXP_BACKOFF_COEF: 1.5

          - name: clang-6.0-debug
            continue-on-error: false
            node: 12
            runs-on: ubuntu-20.04
            BUILD_TOOLS: ON
            BUILD_TYPE: Debug
            CCOMPILER: clang-6.0
            CXXCOMPILER: clang++-6.0
            CUCUMBER_TIMEOUT: 60000

          - name: clang-11.0-debug-clang-tidy
            continue-on-error: false
            node: 12
            runs-on: ubuntu-22.04
            BUILD_TOOLS: ON
            BUILD_TYPE: Debug
            CCOMPILER: clang-14
            CXXCOMPILER: clang++-14
            CUCUMBER_TIMEOUT: 60000
            ENABLE_CLANG_TIDY: ON

          - name: conan-linux-debug-asan-ubsan
            continue-on-error: false
            node: 12
            runs-on: ubuntu-20.04
            BUILD_TOOLS: ON
            BUILD_TYPE: Release
            CCOMPILER: clang-11
            CXXCOMPILER: clang++-11
            ENABLE_CONAN: ON
            ENABLE_SANITIZER: ON

          - name: conan-linux-release
            continue-on-error: false
            node: 12
            runs-on: ubuntu-20.04
            BUILD_TOOLS: ON
            BUILD_TYPE: Release
            CCOMPILER: clang-6.0
            CXXCOMPILER: clang++-6.0
            ENABLE_CONAN: ON

          - name: gcc-11-release
            continue-on-error: false
            node: 12
            runs-on: ubuntu-20.04
            BUILD_TOOLS: ON
            BUILD_TYPE: Release
            CCOMPILER: gcc-11
            CXXCOMPILER: g++-11

          - name: gcc-10-release
            continue-on-error: false
            node: 12
            runs-on: ubuntu-20.04
            BUILD_TOOLS: ON
            BUILD_TYPE: Release
            CCOMPILER: gcc-10
            CXXCOMPILER: g++-10

          - name: gcc-9-release
            continue-on-error: false
            node: 12
            runs-on: ubuntu-20.04
            BUILD_TOOLS: ON
            BUILD_TYPE: Release
            CCOMPILER: gcc-9
            CXXCOMPILER: g++-9
            CXXFLAGS: -Wno-cast-function-type

          - name: gcc-9-conan-release-i686
            continue-on-error: false
            node: 12
            runs-on: ubuntu-20.04
            BUILD_TOOLS: ON
            BUILD_TYPE: Release
            CCOMPILER: gcc-9
            CFLAGS: "-m32 -msse2 -mfpmath=sse"
            CXXCOMPILER: g++-9
            CXXFLAGS: "-m32 -msse2 -mfpmath=sse"
            TARGET_ARCH: i686
            ENABLE_CONAN: ON
            
          - name: gcc-8-release
            continue-on-error: false
            node: 12
            runs-on: ubuntu-20.04
            BUILD_TOOLS: ON
            BUILD_TYPE: Release
            CCOMPILER: gcc-8
            CXXCOMPILER: g++-8
            CXXFLAGS: -Wno-cast-function-type

          - name: gcc-7-release
            continue-on-error: false
            node: 12
            runs-on: ubuntu-20.04
            BUILD_TOOLS: ON
            BUILD_TYPE: Release
            CCOMPILER: gcc-7
            CXXCOMPILER: g++-7

          - name: conan-macos-x64-release-node-12
            build_node_package: true
            continue-on-error: false
            node: 12
            runs-on: macos-11
            BUILD_TOOLS: ON
            BUILD_TYPE: Release
            CCOMPILER: clang
            CXXCOMPILER: clang++
            CUCUMBER_TIMEOUT: 60000
            ENABLE_ASSERTIONS: ON
            ENABLE_CONAN: ON

          - name: conan-macos-x64-release-node-14
            build_node_package: true
            continue-on-error: false
            node: 14
            runs-on: macos-11
            BUILD_TOOLS: ON
            BUILD_TYPE: Release
            CCOMPILER: clang
            CXXCOMPILER: clang++
            CUCUMBER_TIMEOUT: 60000
            ENABLE_ASSERTIONS: ON
            ENABLE_CONAN: ON

          - name: conan-macos-x64-release-node-16
            build_node_package: true
            continue-on-error: false
            node: 16
            runs-on: macos-11
            BUILD_TOOLS: ON
            BUILD_TYPE: Release
            CCOMPILER: clang
            CXXCOMPILER: clang++
            CUCUMBER_TIMEOUT: 60000
            ENABLE_ASSERTIONS: ON
            ENABLE_CONAN: ON

          - name: conan-macos-arm64-release-node-16
            build_node_package: true
            continue-on-error: false
            node: 16
            runs-on: macos-11
            BUILD_TOOLS: ON
            BUILD_TYPE: Release
            CCOMPILER: clang
            CXXCOMPILER: clang++
            CUCUMBER_TIMEOUT: 60000
            ENABLE_ASSERTIONS: ON
            ENABLE_CONAN: ON
            ENABLE_APPLE_SILICON: ON

          - name: gcc-7-release-shared
            continue-on-error: false
            node: 12
            runs-on: ubuntu-20.04
            BUILD_TOOLS: ON
            BUILD_TYPE: Release
            BUILD_SHARED_LIBS: ON
            CCOMPILER: gcc-7
            CXXCOMPILER: g++-7

          - name: node-12-conan-linux-release
            build_node_package: true
            continue-on-error: false
            node: 12
            runs-on: ubuntu-20.04
            BUILD_TYPE: Release
            CCOMPILER: clang-6.0
            CXXCOMPILER: clang++-6.0
            ENABLE_GLIBC_WORKAROUND: ON
            ENABLE_CONAN: ON
            NODE_PACKAGE_TESTS_ONLY: ON

          - name: node-12-conan-linux-debug
            build_node_package: true
            continue-on-error: false
            node: 12
            runs-on: ubuntu-20.04
            BUILD_TYPE: Debug
            CCOMPILER: clang-6.0
            CXXCOMPILER: clang++-6.0
            ENABLE_GLIBC_WORKAROUND: ON
            ENABLE_CONAN: ON
            NODE_PACKAGE_TESTS_ONLY: ON

          - name: node-14-conan-linux-release
            build_node_package: true
            continue-on-error: false
            node: 14
            runs-on: ubuntu-20.04
            BUILD_TYPE: Release
            CCOMPILER: clang-6.0
            CXXCOMPILER: clang++-6.0
            ENABLE_GLIBC_WORKAROUND: ON
            ENABLE_CONAN: ON
            NODE_PACKAGE_TESTS_ONLY: ON

          - name: node-14-conan-linux-debug
            build_node_package: true
            continue-on-error: false
            node: 14
            runs-on: ubuntu-20.04
            BUILD_TYPE: Debug
            CCOMPILER: clang-6.0
            CXXCOMPILER: clang++-6.0
            ENABLE_GLIBC_WORKAROUND: ON
            ENABLE_CONAN: ON
            NODE_PACKAGE_TESTS_ONLY: ON


          - name: node-16-conan-linux-release
            build_node_package: true
            continue-on-error: false
            node: 16
            runs-on: ubuntu-20.04
            BUILD_TYPE: Release
            CCOMPILER: clang-6.0
            CXXCOMPILER: clang++-6.0
            ENABLE_GLIBC_WORKAROUND: ON
            ENABLE_CONAN: ON
            NODE_PACKAGE_TESTS_ONLY: ON

          - name: node-16-conan-linux-debug
            build_node_package: true
            continue-on-error: false
            node: 16
            runs-on: ubuntu-20.04
            BUILD_TYPE: Debug
            CCOMPILER: clang-6.0
            CXXCOMPILER: clang++-6.0
            ENABLE_GLIBC_WORKAROUND: ON
            ENABLE_CONAN: ON
            NODE_PACKAGE_TESTS_ONLY: ON

          - name: conan-macos-x64-release-node-latest
            build_node_package: true
            continue-on-error: true
            node: latest
            runs-on: macos-11
            BUILD_TYPE: Release
            CCOMPILER: clang
            CXXCOMPILER: clang++
            CUCUMBER_TIMEOUT: 60000
            ENABLE_ASSERTIONS: ON
            ENABLE_CONAN: ON

          - name: conan-macos-arm64-release-node-latest
            build_node_package: true
            continue-on-error: true
            node: latest
            runs-on: macos-11
            BUILD_TYPE: Release
            CCOMPILER: clang
            CXXCOMPILER: clang++
            CUCUMBER_TIMEOUT: 60000
            ENABLE_ASSERTIONS: ON
            ENABLE_CONAN: ON
            ENABLE_APPLE_SILICON: ON

          - name: node-latest-conan-linux-release
            build_node_package: true
            continue-on-error: true
            node: latest
            runs-on: ubuntu-20.04
            BUILD_TYPE: Release
            CCOMPILER: clang-6.0
            CXXCOMPILER: clang++-6.0
            ENABLE_GLIBC_WORKAROUND: ON
            ENABLE_CONAN: ON
            NODE_PACKAGE_TESTS_ONLY: ON

          - name: node-latest-conan-linux-debug
            build_node_package: true
            continue-on-error: true
            node: latest
            runs-on: ubuntu-20.04
            BUILD_TYPE: Debug
            CCOMPILER: clang-6.0
            CXXCOMPILER: clang++-6.0
            ENABLE_GLIBC_WORKAROUND: ON
            ENABLE_CONAN: ON
            NODE_PACKAGE_TESTS_ONLY: ON

          - name: conan-macos-x64-release-node-lts
            build_node_package: true
            continue-on-error: true
            node: "lts/*"
            runs-on: macos-11
            BUILD_TYPE: Release
            CCOMPILER: clang
            CXXCOMPILER: clang++
            CUCUMBER_TIMEOUT: 60000
            ENABLE_ASSERTIONS: ON
            ENABLE_CONAN: ON
          
          - name: conan-macos-arm64-release-node-lts
            build_node_package: true
            continue-on-error: true
            node: "lts/*"
            runs-on: macos-11
            BUILD_TYPE: Release
            CCOMPILER: clang
            CXXCOMPILER: clang++
            CUCUMBER_TIMEOUT: 60000
            ENABLE_ASSERTIONS: ON
            ENABLE_CONAN: ON
            ENABLE_APPLE_SILICON: ON

          - name: node-lts-conan-linux-release
            build_node_package: true
            continue-on-error: true
            node: "lts/*"
            runs-on: ubuntu-20.04
            BUILD_TYPE: Release
            CCOMPILER: clang-6.0
            CXXCOMPILER: clang++-6.0
            ENABLE_GLIBC_WORKAROUND: ON
            ENABLE_CONAN: ON
            NODE_PACKAGE_TESTS_ONLY: ON

          - name: node-lts-conan-linux-debug
            build_node_package: true
            continue-on-error: true
            node: "lts/*"
            runs-on: ubuntu-20.04
            BUILD_TYPE: Debug
            CCOMPILER: clang-6.0
            CXXCOMPILER: clang++-6.0
            ENABLE_GLIBC_WORKAROUND: ON
            ENABLE_CONAN: ON
            NODE_PACKAGE_TESTS_ONLY: ON

    name: ${{ matrix.name}}
    continue-on-error: ${{ matrix.continue-on-error }}
    runs-on: ${{ matrix.runs-on }}
    env:
      BUILD_TOOLS: ${{ matrix.BUILD_TOOLS }}
      BUILD_TYPE: ${{ matrix.BUILD_TYPE }}
      BUILD_SHARED_LIBS: ${{ matrix.BUILD_SHARED_LIBS }}
      CCOMPILER: ${{ matrix.CCOMPILER }}
      CFLAGS: ${{ matrix.CFLAGS }}
      CUCUMBER_TIMEOUT: ${{ matrix.CUCUMBER_TIMEOUT }}
      CXXCOMPILER: ${{ matrix.CXXCOMPILER }}
      CXXFLAGS: ${{ matrix.CXXFLAGS }}
      ENABLE_ASSERTIONS: ${{ matrix.ENABLE_ASSERTIONS }}
      ENABLE_CLANG_TIDY: ${{ matrix.ENABLE_CLANG_TIDY }}
      ENABLE_COVERAGE: ${{ matrix.ENABLE_COVERAGE }}
      ENABLE_GLIBC_WORKAROUND: ${{ matrix.ENABLE_GLIBC_WORKAROUND }}
      ENABLE_CONAN: ${{ matrix.ENABLE_CONAN }}
      ENABLE_SANITIZER: ${{ matrix.ENABLE_SANITIZER }}
      NODE_PACKAGE_TESTS_ONLY: ${{ matrix.NODE_PACKAGE_TESTS_ONLY }}
      ENABLE_APPLE_SILICON: ${{ matrix.ENABLE_APPLE_SILICON }}
      TARGET_ARCH: ${{ matrix.TARGET_ARCH }}
      OSRM_CONNECTION_RETRIES: ${{ matrix.OSRM_CONNECTION_RETRIES }}
      OSRM_CONNECTION_EXP_BACKOFF_COEF: ${{ matrix.OSRM_CONNECTION_EXP_BACKOFF_COEF }}
    steps:
    - uses: actions/checkout@v2

    - name: Use Node.js
      uses: actions/setup-node@v3
      with:
        node-version: ${{ matrix.node }}
    - name: Enable Node.js cache
      uses: actions/cache@v2
      with:
        path: ~/.npm
        key: ${{ runner.os }}-node-${{ hashFiles('**/package-lock.json') }}
        restore-keys: |
          ${{ runner.os }}-node-
    - name: Enable compiler cache
      uses: actions/cache@v2
      with:
        path: ~/.ccache
        key: ccache-${{ matrix.name }}-${{ github.sha }}
        restore-keys: |
          ccache-${{ matrix.name }}-
    - name: Enable Conan cache
      uses: actions/cache@v2
      with:
        path: ~/.conan
        key: v6-conan-${{ matrix.name }}-${{ github.sha }}
        restore-keys: |
          v6-conan-${{ matrix.name }}-
    - name: Enable test cache
      uses: actions/cache@v2
      with:
        path: ${{github.workspace}}/test/cache
        key: v3-test-${{ matrix.name }}-${{ github.sha }}
        restore-keys: |
          v3-test-${{ matrix.name }}-
      
    - name: Prepare environment
      run: |
        PACKAGE_JSON_VERSION=$(node -e "console.log(require('./package.json').version)")
        echo PUBLISH=$([[ "${GITHUB_REF:-}" == "refs/tags/v${PACKAGE_JSON_VERSION}" ]] && echo "On" || echo "Off") >> $GITHUB_ENV
        echo "OSRM_INSTALL_DIR=${GITHUB_WORKSPACE}/install-osrm" >> $GITHUB_ENV
        echo "OSRM_BUILD_DIR=${GITHUB_WORKSPACE}/build-osrm" >> $GITHUB_ENV
        if [[ "$ENABLE_SANITIZER" == 'ON' ]]; then
          # We can only set this after checkout once we know the workspace directory
          echo "LSAN_OPTIONS=print_suppressions=0:suppressions=${GITHUB_WORKSPACE}/scripts/ci/leaksanitizer.conf" >> $GITHUB_ENV
          echo "UBSAN_OPTIONS=symbolize=1:halt_on_error=1:print_stacktrace=1:suppressions=${GITHUB_WORKSPACE}/scripts/ci/undefinedsanitizer.conf" >> $GITHUB_ENV
        fi

        if [[ "${RUNNER_OS}" == "Linux" ]]; then
          echo "JOBS=$((`nproc` + 1))" >>  $GITHUB_ENV
          export MASON_OS=linux
        elif [[ "${RUNNER_OS}" == "macOS" ]]; then
          echo "JOBS=$((`sysctl -n hw.ncpu` + 1))" >>  $GITHUB_ENV
          sudo mdutil -i off /
          export MASON_OS=osx
        fi
        echo "MASON=${GITHUB_WORKSPACE}/scripts/mason.sh" >> $GITHUB_ENV

        echo "CMAKE_URL=https://mason-binaries.s3.amazonaws.com/${MASON_OS}-x86_64/cmake/${CMAKE_VERSION}.tar.gz" >> $GITHUB_ENV
        echo "CMAKE_DIR=mason_packages/${MASON_OS}-x86_64/cmake/${CMAKE_VERSION}" >> $GITHUB_ENV
    - name: Install dev dependencies
      run: |
        python3 -m pip install conan==1.51.3

        # CMake
        mkdir -p ${CMAKE_DIR}
        wget --quiet -O - ${CMAKE_URL} | tar --strip-components=1 -xz -C ${CMAKE_DIR}
        echo "${CMAKE_DIR}/bin" >> $GITHUB_PATH

        # ccache
        ${MASON} install ccache ${CCACHE_VERSION}
        echo "$(${MASON} prefix ccache ${CCACHE_VERSION})/bin" >> $GITHUB_PATH

        # clang
        if [[ "${CCOMPILER}" == "clang-6.0" ]]; then
          sudo apt-get update -y && sudo apt-get install clang++-6
        fi
        # we only enable lto for release builds
        # and therefore don't need to us ld.gold or llvm tools for linking
        # for debug builds
        if [[ "${CCOMPILER}" == clang-* ]] && [[ ${BUILD_TYPE} == 'Release' ]]; then
          ${MASON} install binutils 2.27
          echo "$(${MASON} prefix binutils 2.27)/bin" >> $GITHUB_PATH
        fi
      
        # Linux dev packages
        if [ "${TARGET_ARCH}" != "i686" ] && [ "${ENABLE_CONAN}" != "ON" ]; then
          sudo add-apt-repository ppa:ubuntu-toolchain-r/test -y
          sudo apt-get update -y
          sudo apt-get install -y libbz2-dev libxml2-dev libzip-dev liblua5.2-dev libboost-all-dev
          if [[ "${CCOMPILER}" != clang-* ]]; then
            sudo apt-get install -y ${CXXCOMPILER}
          fi
          if [[ "${ENABLE_COVERAGE}" == "ON" ]]; then
            sudo apt-get install -y lcov
          fi
        elif [[ $TARGET_ARCH == "i686" ]]; then
          source ./scripts/ci/before_install.${TARGET_ARCH}.sh
          echo "PKG_CONFIG_PATH=/usr/lib/i386-linux-gnu/pkgconfig:${PKG_CONFIG_PATH}" >> $GITHUB_ENV
        fi

        # TBB
        TBB_VERSION=2021.3.0
        if [[ "${RUNNER_OS}" == "Linux" ]]; then
          TBB_URL="https://github.com/oneapi-src/oneTBB/releases/download/v${TBB_VERSION}/oneapi-tbb-${TBB_VERSION}-lin.tgz"
        elif [[ "${RUNNER_OS}" == "macOS" ]]; then
          TBB_URL="https://github.com/oneapi-src/oneTBB/releases/download/v${TBB_VERSION}/oneapi-tbb-${TBB_VERSION}-mac.tgz"
        fi
        wget --tries 5 ${TBB_URL} -O onetbb.tgz
        tar zxvf onetbb.tgz
        sudo cp -a oneapi-tbb-${TBB_VERSION}/lib/. /usr/local/lib/
        sudo cp -a oneapi-tbb-${TBB_VERSION}/include/. /usr/local/include/

    - name: Prepare build
      run: |
        mkdir ${OSRM_BUILD_DIR}
        ccache --max-size=256M
        npm ci --ignore-scripts
        if [[ "${ENABLE_COVERAGE}" == "ON" ]]; then
          lcov --directory . --zerocounters # clean cached files
        fi
        echo "CC=${CCOMPILER}" >> $GITHUB_ENV
        echo "CXX=${CXXCOMPILER}" >> $GITHUB_ENV

    - name: Build and install OSRM
      run: |
        echo "Using ${JOBS} jobs"
        pushd ${OSRM_BUILD_DIR}
<<<<<<< HEAD
        
=======

        # handle Apple Silicon cross compilation
        if [[ "${ENABLE_APPLE_SILICON}" == "ON" ]]; then
          ARCH=arm64
          TARGET="${ARCH}-apple-darwin"
          CFLAGS="$CFLAGS --target=$TARGET"
          CXXFLAGS="$CXXFLAGS --target=$TARGET"
          APPLE_SILICON_FLAGS=(-DCMAKE_C_COMPILER_TARGET="$TARGET" -DCMAKE_CXX_COMPILER_TARGET="$TARGET" -DCMAKE_SYSTEM_PROCESSOR="${ARCH}" -DCMAKE_SYSTEM_NAME="Darwin" -DCMAKE_C_FLAGS="$CFLAGS" -DCMAKE_CXX_FLAGS="$CXXFLAGS")
        else
          APPLE_SILICON_FLAGS=()
        fi
>>>>>>> 1c65ea21
        cmake .. -DCMAKE_BUILD_TYPE=${BUILD_TYPE} \
                 -DENABLE_CONAN=${ENABLE_CONAN:-OFF} \
                 -DENABLE_ASSERTIONS=${ENABLE_ASSERTIONS:-OFF} \
                 -DENABLE_CLANG_TIDY=${ENABLE_CLANG_TIDY:-OFF} \
                 -DBUILD_SHARED_LIBS=${BUILD_SHARED_LIBS:-OFF} \
                 -DENABLE_COVERAGE=${ENABLE_COVERAGE:-OFF} \
                 -DENABLE_NODE_BINDINGS=${ENABLE_NODE_BINDINGS:-OFF} \
                 -DENABLE_SANITIZER=${ENABLE_SANITIZER:-OFF} \
                 -DBUILD_TOOLS=${BUILD_TOOLS:-OFF} \
                 -DENABLE_CCACHE=ON \
                 -DCMAKE_INSTALL_PREFIX=${OSRM_INSTALL_DIR} \
                 -DENABLE_GLIBC_WORKAROUND=${ENABLE_GLIBC_WORKAROUND:-OFF} \
                 "${APPLE_SILICON_FLAGS[@]}"
        make --jobs=${JOBS}

        if [[ "${NODE_PACKAGE_TESTS_ONLY}" != "ON" && "${ENABLE_APPLE_SILICON}" != "ON" ]]; then
          make tests --jobs=${JOBS}
          make benchmarks --jobs=${JOBS}
          ccache -s
          sudo make install
          if [[ "${RUNNER_OS}" == "Linux" ]]; then
            echo "LD_LIBRARY_PATH=$LD_LIBRARY_PATH:${OSRM_INSTALL_DIR}/lib" >> $GITHUB_ENV
          fi
          echo "PKG_CONFIG_PATH=${OSRM_INSTALL_DIR}/lib/pkgconfig" >> $GITHUB_ENV
        fi
        popd
    - name: Build example
      if: ${{ matrix.NODE_PACKAGE_TESTS_ONLY != 'ON' && matrix.ENABLE_APPLE_SILICON != 'ON' }}
      run: |
        mkdir example/build && pushd example/build
        cmake .. -DCMAKE_BUILD_TYPE=${BUILD_TYPE}
        make --jobs=${JOBS}
        popd

    - name: Run all tests
      if: ${{ matrix.NODE_PACKAGE_TESTS_ONLY != 'ON' && matrix.ENABLE_APPLE_SILICON != 'ON' }}
      run: |
        make -C test/data benchmark

        # macOS SIP strips the linker path. Reset this inside the running shell
        export LD_LIBRARY_PATH=${{ env.LD_LIBRARY_PATH }}
        ./example/build/osrm-example test/data/mld/monaco.osrm

        # All tests assume to be run from the build directory
        pushd ${OSRM_BUILD_DIR}
        for i in ./unit_tests/*-tests ; do echo Running $i ; $i ; done
        if [ -z "${ENABLE_SANITIZER}" ] && [ "$TARGET_ARCH" != "i686" ]; then
          npm run nodejs-tests
        fi
        popd
        npm test
    - name: Run Node package tests only
      if: ${{ matrix.NODE_PACKAGE_TESTS_ONLY == 'ON' && matrix.ENABLE_APPLE_SILICON != 'ON' }}
      run: |
        npm run nodejs-tests
    - name: Upload test logs
      uses: actions/upload-artifact@v3
      if: failure()
      with:
        name: logs
        path: test/logs/

    - name: Generate code coverage
      if: ${{ matrix.ENABLE_COVERAGE == 'ON' }}
      run: |
        lcov --directory . --capture --output-file coverage.info # capture coverage info
        lcov --remove coverage.info '/usr/*' --output-file coverage.info # filter out system
        lcov --list coverage.info #debug info
        # Uploading report to CodeCov
    - name: Upload code coverage
      if: ${{ matrix.ENABLE_COVERAGE == 'ON' }}
      uses: codecov/codecov-action@v1
      with:
        files: coverage.info
        name: codecov-osrm-backend
        fail_ci_if_error: true
        verbose: true
    - name: Check Apple Silicon binary
      if: ${{  matrix.ENABLE_APPLE_SILICON == 'ON' }}
      run: |
        ARCH=$(file ./lib/binding/node_osrm.node | awk '{printf $NF}')
        if [[ "$ARCH" != "arm64" ]]; then
          file ./lib/binding/node_osrm.node
          >&2 echo "Wrong architecture!"
          exit 1
        fi
    - name: Build Node package
      if: ${{ matrix.build_node_package }}
      run: ./scripts/ci/node_package.sh
    - name: Publish Node package
      if: ${{ matrix.build_node_package && env.PUBLISH == 'On' }}
      uses: ncipollo/release-action@v1
      with:
        allowUpdates: true
        artifactErrorsFailBuild: true
        artifacts: build/stage/**/*.tar.gz
        omitBody: true
        omitBodyDuringUpdate: true
        omitName: true
        omitNameDuringUpdate: true
        replacesArtifacts: true
        token: ${{ secrets.GITHUB_TOKEN }}

  ci-complete:
    runs-on: ubuntu-22.04
    needs: [build-test-publish, docker-image, windows]
    steps:
    - run: echo "CI complete"<|MERGE_RESOLUTION|>--- conflicted
+++ resolved
@@ -53,8 +53,8 @@
         ./lib/binding/osrm-datastore.exe test/data/ch/monaco.osrm
         node test/nodejs/index.js | faucet
     - name: Build Node package
-      if: ${{ env.PUBLISH == 'On' }}
-      run: bash ./scripts/ci/node_package.sh
+      shell: bash
+      run: ./scripts/ci/node_package.sh
     - name: Publish Node package
       if: ${{ env.PUBLISH == 'On' }}
       uses: ncipollo/release-action@v1
@@ -647,9 +647,6 @@
       run: |
         echo "Using ${JOBS} jobs"
         pushd ${OSRM_BUILD_DIR}
-<<<<<<< HEAD
-        
-=======
 
         # handle Apple Silicon cross compilation
         if [[ "${ENABLE_APPLE_SILICON}" == "ON" ]]; then
@@ -661,7 +658,7 @@
         else
           APPLE_SILICON_FLAGS=()
         fi
->>>>>>> 1c65ea21
+
         cmake .. -DCMAKE_BUILD_TYPE=${BUILD_TYPE} \
                  -DENABLE_CONAN=${ENABLE_CONAN:-OFF} \
                  -DENABLE_ASSERTIONS=${ENABLE_ASSERTIONS:-OFF} \
