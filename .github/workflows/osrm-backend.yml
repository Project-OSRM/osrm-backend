name: osrm-backend CI
on:
  push:
    branches:
      - master
    tags:
      - v[1-9]+.[0-9]+.[0-9]+
      - v[1-9]+.[0-9]+.[0-9]+-[a-zA-Z]+.[0-9]+
      - v[1-9]+.[0-9]+-[0-9a-zA-Z]+
  pull_request:
    branches:
      - master

env:
  CCACHE_TEMPDIR: /tmp/.ccache-temp
  CCACHE_COMPRESS: 1
  CASHER_TIME_OUT: 599 # one second less than 10m to avoid 10m timeout error: https://github.com/Project-OSRM/osrm-backend/issues/2742
  CMAKE_VERSION: 3.21.2
  ENABLE_NODE_BINDINGS: "ON"

concurrency:
  group: ${{ github.workflow }}-${{ github.event.pull_request.number || github.ref }}
  cancel-in-progress: true

jobs:
  windows-release-node:
    needs: format-taginfo-docs
    runs-on: windows-2022
    continue-on-error: false
    env:
      BUILD_TYPE: Release
    steps:
    - uses: actions/checkout@v4
    - run: pip install "conan<2.0.0"
    - run: conan --version
    - run: cmake --version
    - uses: actions/setup-node@v4
      with:
        node-version: 18
    - run: node --version
    - run: npm --version
    - name: Prepare environment
      shell: bash
      run: |
        PACKAGE_JSON_VERSION=$(node -e "console.log(require('./package.json').version)")
        echo PUBLISH=$([[ "${GITHUB_REF:-}" == "refs/tags/v${PACKAGE_JSON_VERSION}" ]] && echo "On" || echo "Off") >> $GITHUB_ENV
    - run: npm install --ignore-scripts
    - run: npm link --ignore-scripts
    - name: Build
      shell: bash
      run: |
        mkdir build
        cd build
        cmake -DCMAKE_BUILD_TYPE=Release -DENABLE_CONAN=ON -DENABLE_NODE_BINDINGS=ON ..
        cmake --build . --config Release
        
    # TODO: MSVC goes out of memory when building our tests
    # - name: Run tests
    #   shell: bash
    #   run: |
    #     cd build
    #     cmake --build . --config Release --target tests
    #     # TODO: run tests
    # - name: Run node tests
    #   shell: bash
    #   run: |
    #     ./lib/binding/osrm-extract.exe -p profiles/car.lua test/data/monaco.osm.pbf

    #     mkdir -p test/data/ch
    #     cp test/data/monaco.osrm* test/data/ch/
    #     ./lib/binding/osrm-contract.exe test/data/ch/monaco.osrm

    #     ./lib/binding/osrm-datastore.exe test/data/ch/monaco.osrm
    #     node test/nodejs/index.js
    - name: Build Node package
      shell: bash
      run: ./scripts/ci/node_package.sh
    - name: Publish Node package
      if: ${{ env.PUBLISH == 'On' }}
      uses: ncipollo/release-action@v1
      with:
        allowUpdates: true
        artifactErrorsFailBuild: true
        artifacts: build/stage/**/*.tar.gz
        omitBody: true
        omitBodyDuringUpdate: true
        omitName: true
        omitNameDuringUpdate: true
        replacesArtifacts: true
        token: ${{ secrets.GITHUB_TOKEN }}

  format-taginfo-docs:
    runs-on: ubuntu-22.04
    steps:
    - uses: actions/checkout@v4
    - name: Use Node.js
      uses: actions/setup-node@v4
      with:
        node-version: 18
    - name: Enable Node.js cache
      uses: actions/cache@v4
      with:
        path: ~/.npm
        key: ${{ runner.os }}-node-${{ hashFiles('**/package-lock.json') }}
        restore-keys: |
          ${{ runner.os }}-node-
    - name: Prepare environment
      run: |
        npm ci --ignore-scripts
        clang-format-15 --version
    - name: Run checks
      run: |
        ./scripts/check_taginfo.py taginfo.json profiles/car.lua
        ./scripts/format.sh && ./scripts/error_on_dirty.sh
        node ./scripts/validate_changelog.js
        npm run docs && ./scripts/error_on_dirty.sh
        npm audit --production

  docker-image-matrix:
    strategy:
      matrix:
        docker-base-image: ["debian", "alpine"]
    needs: format-taginfo-docs
    runs-on: ubuntu-22.04
    continue-on-error: false
    steps:
      - name: Check out the repo
        uses: actions/checkout@v4
      - name: Enable osm.pbf cache
        uses: actions/cache@v4
        with:
          path: berlin-latest.osm.pbf
          key: v1-berlin-osm-pbf
          restore-keys: |
            v1-berlin-osm-pbf
      - name: Docker build
        run: |
          docker build -t osrm-backend-local -f docker/Dockerfile-${{ matrix.docker-base-image }} .
      - name: Test Docker image
        run: |
          if [ ! -f "${PWD}/berlin-latest.osm.pbf" ]; then
            wget http://download.geofabrik.de/europe/germany/berlin-latest.osm.pbf
          fi
          TAG=osrm-backend-local
          # when `--memory-swap` value equals `--memory` it means container won't use swap
          # see https://docs.docker.com/config/containers/resource_constraints/#--memory-swap-details
          MEMORY_ARGS="--memory=1g --memory-swap=1g"
          docker run $MEMORY_ARGS -t -v "${PWD}:/data" "${TAG}" osrm-extract --dump-nbg-graph -p /opt/car.lua /data/berlin-latest.osm.pbf
          docker run $MEMORY_ARGS -t -v "${PWD}:/data" "${TAG}" osrm-components /data/berlin-latest.osrm.nbg /data/berlin-latest.geojson
          if [ ! -s "${PWD}/berlin-latest.geojson" ]
          then
            >&2 echo "No berlin-latest.geojson found"
            exit 1
          fi
          # removing `.osrm.nbg` to check that whole pipeline works without it
          rm -rf "${PWD}/berlin-latest.osrm.nbg"

          docker run $MEMORY_ARGS -t -v "${PWD}:/data" "${TAG}" osrm-partition /data/berlin-latest.osrm
          docker run $MEMORY_ARGS -t -v "${PWD}:/data" "${TAG}" osrm-customize /data/berlin-latest.osrm
          docker run $MEMORY_ARGS --name=osrm-container -t -p 5000:5000 -v "${PWD}:/data" "${TAG}" osrm-routed --algorithm mld /data/berlin-latest.osrm &
          curl --retry-delay 3 --retry 10 --retry-all-errors "http://127.0.0.1:5000/route/v1/driving/13.388860,52.517037;13.385983,52.496891?steps=true"
          docker stop osrm-container

  build-test-publish:
    needs: format-taginfo-docs
    strategy:
      matrix:
        include:
          - name: gcc-13-debug-cov
            continue-on-error: false
            node: 20
            runs-on: ubuntu-24.04
            BUILD_TOOLS: ON
            BUILD_TYPE: Debug
            CCOMPILER: gcc-13
            CUCUMBER_TIMEOUT: 20000
            CXXCOMPILER: g++-13
            ENABLE_COVERAGE: ON

          - name: clang-18-debug-asan-ubsan
            continue-on-error: false
            node: 20
            runs-on: ubuntu-24.04
            BUILD_TOOLS: ON
            BUILD_TYPE: Debug
            CCOMPILER: clang-18
            CUCUMBER_TIMEOUT: 20000
            CXXCOMPILER: clang++-18
            ENABLE_SANITIZER: ON
            TARGET_ARCH: x86_64-asan-ubsan
            OSRM_CONNECTION_RETRIES: 10
            OSRM_CONNECTION_EXP_BACKOFF_COEF: 1.5

          - name: clang-18-release
            continue-on-error: false
            node: 18
            runs-on: ubuntu-24.04
            BUILD_TOOLS: ON
            BUILD_TYPE: Release
            CCOMPILER: clang-18
            CXXCOMPILER: clang++-18
            CUCUMBER_TIMEOUT: 60000
            ENABLE_LTO: OFF

          - name: clang-18-debug
            continue-on-error: false
            node: 18
            runs-on: ubuntu-24.04
            BUILD_TOOLS: ON
            BUILD_TYPE: Debug
            CCOMPILER: clang-18
            CXXCOMPILER: clang++-18
            CUCUMBER_TIMEOUT: 60000
            ENABLE_LTO: OFF

          - name: clang-18-debug-clang-tidy
            continue-on-error: false
            node: 18
            runs-on: ubuntu-24.04
            BUILD_TOOLS: ON
            BUILD_TYPE: Debug
            CCOMPILER: clang-18
            CXXCOMPILER: clang++-18
            CUCUMBER_TIMEOUT: 60000
            ENABLE_CLANG_TIDY: ON


          - name: clang-17-release
            continue-on-error: false
            node: 18
            runs-on: ubuntu-24.04
            BUILD_TOOLS: ON
            BUILD_TYPE: Release
            CCOMPILER: clang-17
            CXXCOMPILER: clang++-17
            CUCUMBER_TIMEOUT: 60000
            ENABLE_LTO: OFF

          - name: clang-16-release
            continue-on-error: false
            node: 18
            runs-on: ubuntu-24.04
            BUILD_TOOLS: ON
            BUILD_TYPE: Release
            CCOMPILER: clang-16
            CXXCOMPILER: clang++-16
            CUCUMBER_TIMEOUT: 60000
            ENABLE_LTO: OFF

          - name: conan-linux-debug-asan-ubsan
            continue-on-error: false
            node: 18
            runs-on: ubuntu-24.04
            BUILD_TOOLS: ON
            BUILD_TYPE: Release
            CCOMPILER: clang-18
            CXXCOMPILER: clang++-18
            ENABLE_CONAN: ON
            ENABLE_SANITIZER: ON
            ENABLE_LTO: OFF

          - name: conan-linux-release
            continue-on-error: false
            node: 18
            runs-on: ubuntu-24.04
            BUILD_TOOLS: ON
            BUILD_TYPE: Release
            CCOMPILER: clang-18
            CXXCOMPILER: clang++-18
            ENABLE_CONAN: ON
            ENABLE_LTO: OFF

          - name: gcc-14-release
            continue-on-error: false
            node: 20
            runs-on: ubuntu-24.04
            BUILD_TOOLS: ON
            BUILD_TYPE: Release
            CCOMPILER: gcc-14
            CXXCOMPILER: g++-14
            CXXFLAGS: '-Wno-array-bounds -Wno-uninitialized'

          - name: gcc-13-release
            continue-on-error: false
            node: 20
            runs-on: ubuntu-24.04
            BUILD_TOOLS: ON
            BUILD_TYPE: Release
            CCOMPILER: gcc-13
            CXXCOMPILER: g++-13
            CXXFLAGS: '-Wno-array-bounds -Wno-uninitialized'

          - name: gcc-12-release
            continue-on-error: false
            node: 20
            runs-on: ubuntu-22.04
            BUILD_TOOLS: ON
            BUILD_TYPE: Release
            CCOMPILER: gcc-12
            CXXCOMPILER: g++-12
            CXXFLAGS: '-Wno-array-bounds -Wno-uninitialized'

          - name: conan-linux-release-node
            build_node_package: true
            continue-on-error: false
            node: 20
            runs-on: ubuntu-24.04
            BUILD_TYPE: Release
            CCOMPILER: clang-16
            CXXCOMPILER: clang++-16
            ENABLE_CONAN: ON
            NODE_PACKAGE_TESTS_ONLY: ON

          - name: conan-linux-debug-node
            build_node_package: true
            continue-on-error: false
            node: 20
            runs-on: ubuntu-24.04
            BUILD_TYPE: Debug
            CCOMPILER: clang-16
            CXXCOMPILER: clang++-16
            ENABLE_CONAN: ON
            NODE_PACKAGE_TESTS_ONLY: ON

          - name: conan-macos-x64-release-node
            build_node_package: true
            continue-on-error: true
            node: 20
            runs-on: macos-13 # x86_64
            BUILD_TYPE: Release
            CCOMPILER: clang
            CXXCOMPILER: clang++
            CUCUMBER_TIMEOUT: 60000
            ENABLE_ASSERTIONS: ON
            ENABLE_CONAN: ON

          - name: conan-macos-arm64-release-node
            build_node_package: true
            continue-on-error: true
            node: 20
            runs-on: macos-14 # arm64 
            BUILD_TYPE: Release
            CCOMPILER: clang
            CXXCOMPILER: clang++
            CUCUMBER_TIMEOUT: 60000
            ENABLE_ASSERTIONS: ON
            ENABLE_CONAN: ON

    name: ${{ matrix.name}}
    continue-on-error: ${{ matrix.continue-on-error }}
    runs-on: ${{ matrix.runs-on }}
    env:
      BUILD_TOOLS: ${{ matrix.BUILD_TOOLS }}
      BUILD_TYPE: ${{ matrix.BUILD_TYPE }}
      BUILD_SHARED_LIBS: ${{ matrix.BUILD_SHARED_LIBS }}
      CCOMPILER: ${{ matrix.CCOMPILER }}
      CFLAGS: ${{ matrix.CFLAGS }}
      CUCUMBER_TIMEOUT: ${{ matrix.CUCUMBER_TIMEOUT }}
      CXXCOMPILER: ${{ matrix.CXXCOMPILER }}
      CXXFLAGS: ${{ matrix.CXXFLAGS }}
      ENABLE_ASSERTIONS: ${{ matrix.ENABLE_ASSERTIONS }}
      ENABLE_CLANG_TIDY: ${{ matrix.ENABLE_CLANG_TIDY }}
      ENABLE_COVERAGE: ${{ matrix.ENABLE_COVERAGE }}
      ENABLE_CONAN: ${{ matrix.ENABLE_CONAN }}
      ENABLE_SANITIZER: ${{ matrix.ENABLE_SANITIZER }}
      NODE_PACKAGE_TESTS_ONLY: ${{ matrix.NODE_PACKAGE_TESTS_ONLY }}
      TARGET_ARCH: ${{ matrix.TARGET_ARCH }}
      OSRM_CONNECTION_RETRIES: ${{ matrix.OSRM_CONNECTION_RETRIES }}
      OSRM_CONNECTION_EXP_BACKOFF_COEF: ${{ matrix.OSRM_CONNECTION_EXP_BACKOFF_COEF }}
      ENABLE_LTO: ${{ matrix.ENABLE_LTO }}
    steps:
    - uses: actions/checkout@v4
    - name: Build machine architecture
      run: uname -m
    - name: Use Node.js
      uses: actions/setup-node@v4
      with:
        node-version: ${{ matrix.node }}
    - name: Enable Node.js cache
      uses: actions/cache@v4
      with:
        path: ~/.npm
        key: ${{ runner.os }}-node-${{ hashFiles('**/package-lock.json') }}
        restore-keys: |
          ${{ runner.os }}-node-
    - name: Enable compiler cache
      uses: actions/cache@v4
      with:
        path: ~/.ccache
        key: ccache-${{ matrix.name }}-${{ github.sha }}
        restore-keys: |
          ccache-${{ matrix.name }}-
    - name: Enable Conan cache
      uses: actions/cache@v4
      with:
        path: ~/.conan
        key: v9-conan-${{ matrix.name }}-${{ github.sha }}
        restore-keys: |
          v9-conan-${{ matrix.name }}-
    - name: Enable test cache
      uses: actions/cache@v4
      with:
        path: ${{github.workspace}}/test/cache
        key: v4-test-${{ matrix.name }}-${{ github.sha }}
        restore-keys: |
          v4-test-${{ matrix.name }}-
    - name: Prepare environment
      run: |
        echo "CCACHE_DIR=$HOME/.ccache" >> $GITHUB_ENV
        mkdir -p $HOME/.ccache

        PACKAGE_JSON_VERSION=$(node -e "console.log(require('./package.json').version)")
        echo PUBLISH=$([[ "${GITHUB_REF:-}" == "refs/tags/v${PACKAGE_JSON_VERSION}" ]] && echo "On" || echo "Off") >> $GITHUB_ENV
        echo "OSRM_INSTALL_DIR=${GITHUB_WORKSPACE}/install-osrm" >> $GITHUB_ENV
        echo "OSRM_BUILD_DIR=${GITHUB_WORKSPACE}/build-osrm" >> $GITHUB_ENV
        if [[ "$ENABLE_SANITIZER" == 'ON' ]]; then
          # We can only set this after checkout once we know the workspace directory
          echo "LSAN_OPTIONS=print_suppressions=0:suppressions=${GITHUB_WORKSPACE}/scripts/ci/leaksanitizer.conf" >> $GITHUB_ENV
          echo "UBSAN_OPTIONS=symbolize=1:halt_on_error=1:print_stacktrace=1:suppressions=${GITHUB_WORKSPACE}/scripts/ci/undefinedsanitizer.conf" >> $GITHUB_ENV
          echo "ASAN_OPTIONS=print_suppressions=0:suppressions=${GITHUB_WORKSPACE}/scripts/ci/addresssanitizer.conf" >> $GITHUB_ENV
        fi

        if [[ "${RUNNER_OS}" == "Linux" ]]; then
          echo "JOBS=$((`nproc` + 1))" >>  $GITHUB_ENV
        elif [[ "${RUNNER_OS}" == "macOS" ]]; then
          echo "JOBS=$((`sysctl -n hw.ncpu` + 1))" >>  $GITHUB_ENV
        fi
    # See: https://github.com/actions/toolkit/issues/946#issuecomment-1590016041
    # We need it to be able to access system folders while restoring cached Boost below
    - name: Give tar root ownership 
      if: runner.os == 'Linux' && matrix.ENABLE_CONAN != 'ON'
      run: sudo chown root /bin/tar && sudo chmod u+s /bin/tar
    - name: Cache Boost
      if: runner.os == 'Linux' && matrix.ENABLE_CONAN != 'ON'
      id: cache-boost
      uses: actions/cache@v4
      with:
        path: |
          /usr/local/include/boost
          /usr/local/lib/libboost*
        key: v1-boost-${{ runner.os }}-${{ runner.arch }}-${{ matrix.runs-on }}
        restore-keys: |
          v1-boost-${{ runner.os }}-${{ runner.arch }}-${{ matrix.runs-on }}

    - name: Install Boost
      if: steps.cache-boost.outputs.cache-hit != 'true' && runner.os == 'Linux' && matrix.ENABLE_CONAN != 'ON'
      run: |
        BOOST_VERSION="1.85.0"
        BOOST_VERSION_UNDERSCORE="${BOOST_VERSION//./_}"
        wget -q https://boostorg.jfrog.io/artifactory/main/release/${BOOST_VERSION}/source/boost_${BOOST_VERSION_UNDERSCORE}.tar.gz
        tar xzf boost_${BOOST_VERSION_UNDERSCORE}.tar.gz
        cd boost_${BOOST_VERSION_UNDERSCORE}
        sudo ./bootstrap.sh
        sudo ./b2 install
        cd ..
        sudo rm -rf boost_${BOOST_VERSION_UNDERSCORE}*
    
    - name: Install dev dependencies
      run: |
        python3 -m pip install "conan<2.0.0" || python3 -m pip install "conan<2.0.0" --break-system-packages

        # workaround for issue that GitHub Actions seems to not adding it to PATH after https://github.com/actions/runner-images/pull/6499
        # and that's why CI cannot find conan executable installed above
        if [[ "${RUNNER_OS}" == "macOS" ]]; then
          echo "/Library/Frameworks/Python.framework/Versions/Current/bin" >> $GITHUB_PATH
        fi

        # ccache
        if [[ "${RUNNER_OS}" == "Linux" ]]; then
          sudo apt-get update -y && sudo apt-get install ccache
        elif [[ "${RUNNER_OS}" == "macOS" ]]; then
          brew install ccache
        fi

        # Linux dev packages
        if [ "${ENABLE_CONAN}" != "ON" ]; then
          sudo apt-get update -y
          sudo apt-get install -y libbz2-dev libxml2-dev libzip-dev liblua5.2-dev
          if [[ "${CCOMPILER}" != clang-* ]]; then
            sudo apt-get install -y ${CXXCOMPILER}
          fi
          if [[ "${ENABLE_COVERAGE}" == "ON" ]]; then
            sudo apt-get install -y lcov
          fi
        fi

        # TBB
        TBB_VERSION=2021.12.0
        if [[ "${RUNNER_OS}" == "Linux" ]]; then
          TBB_URL="https://github.com/oneapi-src/oneTBB/releases/download/v${TBB_VERSION}/oneapi-tbb-${TBB_VERSION}-lin.tgz"
        elif [[ "${RUNNER_OS}" == "macOS" ]]; then
          TBB_URL="https://github.com/oneapi-src/oneTBB/releases/download/v${TBB_VERSION}/oneapi-tbb-${TBB_VERSION}-mac.tgz"
        fi
        wget --tries 5 ${TBB_URL} -O onetbb.tgz
        tar zxvf onetbb.tgz
        sudo cp -a oneapi-tbb-${TBB_VERSION}/lib/. /usr/local/lib/
        sudo cp -a oneapi-tbb-${TBB_VERSION}/include/. /usr/local/include/
    - name: Add Clang 18 to list of Conan compilers # workaround for the issue that Conan 1.x doesn't know about Clang 18
      if: ${{ matrix.ENABLE_CONAN == 'ON' && matrix.CCOMPILER == 'clang-18' }}
      run: |
        sudo wget https://github.com/mikefarah/yq/releases/download/v4.9.6/yq_linux_amd64 -O /usr/bin/yq && sudo chmod +x /usr/bin/yq

        conan config init
        yq eval '.compiler.clang.version += ["18"]' -i "$HOME/.conan/settings.yml"
    - name: Prepare build
      run: |
        mkdir ${OSRM_BUILD_DIR}
        ccache --max-size=256M
        npm ci --ignore-scripts
        if [[ "${ENABLE_COVERAGE}" == "ON" ]]; then
          lcov --directory . --zerocounters # clean cached files
        fi
        echo "CC=${CCOMPILER}" >> $GITHUB_ENV
        echo "CXX=${CXXCOMPILER}" >> $GITHUB_ENV
        if [[ "${RUNNER_OS}" == "macOS" ]]; then
          # missing from GCC path, needed for conan builds of libiconv, for example.
          sudo xcode-select --switch /Library/Developer/CommandLineTools
          echo "LIBRARY_PATH=${LIBRARY_PATH}:/Library/Developer/CommandLineTools/SDKs/MacOSX.sdk/usr/lib" >> $GITHUB_ENV
          echo "CPATH=${CPATH}:/Library/Developer/CommandLineTools/SDKs/MacOSX.sdk/usr/include" >> $GITHUB_ENV
        fi

    - name: Build and install OSRM
      run: |
        echo "Using ${JOBS} jobs"
        pushd ${OSRM_BUILD_DIR}
        
        ccache --zero-stats
        cmake .. -DCMAKE_BUILD_TYPE=${BUILD_TYPE} \
                 -DENABLE_CONAN=${ENABLE_CONAN:-OFF} \
                 -DENABLE_ASSERTIONS=${ENABLE_ASSERTIONS:-OFF} \
                 -DENABLE_CLANG_TIDY=${ENABLE_CLANG_TIDY:-OFF} \
                 -DBUILD_SHARED_LIBS=${BUILD_SHARED_LIBS:-OFF} \
                 -DENABLE_COVERAGE=${ENABLE_COVERAGE:-OFF} \
                 -DENABLE_NODE_BINDINGS=${ENABLE_NODE_BINDINGS:-OFF} \
                 -DENABLE_SANITIZER=${ENABLE_SANITIZER:-OFF} \
                 -DBUILD_TOOLS=${BUILD_TOOLS:-OFF} \
                 -DENABLE_CCACHE=ON \
                 -DENABLE_LTO=${ENABLE_LTO:-ON} \
                 -DCMAKE_INSTALL_PREFIX=${OSRM_INSTALL_DIR}
        make --jobs=${JOBS}

        if [[ "${NODE_PACKAGE_TESTS_ONLY}" != "ON" ]]; then
          make tests --jobs=${JOBS}
          make benchmarks --jobs=${JOBS}

          sudo make install
          if [[ "${RUNNER_OS}" == "Linux" ]]; then
            echo "LD_LIBRARY_PATH=$LD_LIBRARY_PATH:${OSRM_INSTALL_DIR}/lib" >> $GITHUB_ENV
          fi
          echo "PKG_CONFIG_PATH=${OSRM_INSTALL_DIR}/lib/pkgconfig" >> $GITHUB_ENV
        fi
        popd
    - name: Build example
      if: ${{ matrix.NODE_PACKAGE_TESTS_ONLY != 'ON' }}
      run: |
        mkdir example/build && pushd example/build
        cmake .. -DCMAKE_BUILD_TYPE=${BUILD_TYPE}
        make --jobs=${JOBS}
        popd
    - name: Run all tests
      if: ${{ matrix.NODE_PACKAGE_TESTS_ONLY != 'ON' }}
      run: |
        make -C test/data benchmark

        # macOS SIP strips the linker path. Reset this inside the running shell
        export LD_LIBRARY_PATH=${{ env.LD_LIBRARY_PATH }}
        ./example/build/osrm-example test/data/mld/monaco.osrm

        # All tests assume to be run from the build directory
        pushd ${OSRM_BUILD_DIR}
        for i in ./unit_tests/*-tests ; do echo Running $i ; $i ; done
        if [ -z "${ENABLE_SANITIZER}" ]; then
          npm run nodejs-tests
        fi
        popd
        npm test

    - name: Use Node 18
      if: ${{ matrix.NODE_PACKAGE_TESTS_ONLY == 'ON' }}
      uses: actions/setup-node@v4
      with:
        node-version: 18
    - name: Run Node package tests on Node 18
      if: ${{ matrix.NODE_PACKAGE_TESTS_ONLY == 'ON' }}
      run: |
        node --version
        npm run nodejs-tests
    - name: Use Node 20
      if: ${{ matrix.NODE_PACKAGE_TESTS_ONLY == 'ON' }}
      uses: actions/setup-node@v4
      with:
        node-version: 20
    - name: Run Node package tests on Node 20
      if: ${{ matrix.NODE_PACKAGE_TESTS_ONLY == 'ON' }}
      run: |
        node --version
        npm run nodejs-tests
    - name: Use Node latest
      if: ${{ matrix.NODE_PACKAGE_TESTS_ONLY == 'ON' }}
      uses: actions/setup-node@v4
      with:
        node-version: latest
    - name: Run Node package tests on Node-latest
      if: ${{ matrix.NODE_PACKAGE_TESTS_ONLY == 'ON' }}
      run: |
        node --version
        npm run nodejs-tests

    - name: Upload test logs
      uses: actions/upload-artifact@v4
      if: failure()
      with:
        name: logs
        path: test/logs/

    # - name: Generate code coverage
    #   if: ${{ matrix.ENABLE_COVERAGE == 'ON' }}
    #   run: |
    #     lcov --directory . --capture --output-file coverage.info # capture coverage info
    #     lcov --remove coverage.info '/usr/*' --output-file coverage.info # filter out system
    #     lcov --list coverage.info #debug info
    
    # # Uploading report to CodeCov
    # - name: Upload code coverage
    #   if: ${{ matrix.ENABLE_COVERAGE == 'ON' }}
    #   uses: codecov/codecov-action@v4
    #   with:
    #     files: coverage.info
    #     name: codecov-osrm-backend
    #     fail_ci_if_error: true
    #     verbose: true
    - name: Build Node package
      if: ${{ matrix.build_node_package }}
      run: ./scripts/ci/node_package.sh
    - name: Publish Node package
      if: ${{ matrix.build_node_package && env.PUBLISH == 'On' }}
      uses: ncipollo/release-action@v1
      with:
        allowUpdates: true
        artifactErrorsFailBuild: true
        artifacts: build/stage/**/*.tar.gz
        omitBody: true
        omitBodyDuringUpdate: true
        omitName: true
        omitNameDuringUpdate: true
        replacesArtifacts: true
        token: ${{ secrets.GITHUB_TOKEN }}
    - name: Show CCache statistics
      run: |
        ccache -p
        ccache -s

  benchmarks:
    if: github.event_name == 'pull_request'
    needs: [format-taginfo-docs]
    runs-on: self-hosted
    env:
      CCOMPILER: clang-16
      CXXCOMPILER: clang++-16
      CC: clang-16
      CXX: clang++-16
      GITHUB_TOKEN: ${{ secrets.GITHUB_TOKEN }}
      PR_NUMBER: ${{ github.event.pull_request.number }}
      GITHUB_REPOSITORY: ${{ github.repository }}
      RUN_BIG_BENCHMARK: ${{ contains(github.event.pull_request.labels.*.name, 'Performance') }}
    steps: 
      - name: Checkout PR Branch
        uses: actions/checkout@v4
        with:
          ref: ${{ github.head_ref }}
          path: pr
      - name: Activate virtualenv
        run: |
          python3 -m venv .venv
          source .venv/bin/activate
          echo PATH=$PATH >> $GITHUB_ENV
          pip install "conan<2.0.0" "requests==2.31.0" "numpy==1.26.4" 
      - name: Prepare data
        run: |
          if [ "$RUN_BIG_BENCHMARK" = "true" ]; then
              rm -rf ~/data.osm.pbf
              wget http://download.geofabrik.de/europe/poland-latest.osm.pbf -O ~/data.osm.pbf --quiet
              gunzip -c ./pr/test/data/poland_gps_traces.csv.gz > ~/gps_traces.csv
          else
              if [ ! -f "~/data.osm.pbf" ]; then
                wget http://download.geofabrik.de/europe/germany/berlin-latest.osm.pbf -O ~/data.osm.pbf
              else
                echo "Using cached data.osm.pbf"
              fi
              gunzip -c ./pr/test/data/berlin_gps_traces.csv.gz > ~/gps_traces.csv
          fi
      - name: Prepare environment
        run: |
          echo "CCACHE_DIR=$HOME/.ccache" >> $GITHUB_ENV
          mkdir -p $HOME/.ccache
          ccache --zero-stats
          ccache --max-size=256M
      - name: Checkout Base Branch
        uses: actions/checkout@v4
        with:
          ref: ${{ github.event.pull_request.base.ref }}
          path: base
      - name: Build Base Branch
        run: |
          cd base
          npm ci --ignore-scripts
          cd ..
          mkdir base/build
          cd base/build
          cmake -DENABLE_CONAN=ON -DCMAKE_BUILD_TYPE=Release -DENABLE_NODE_BINDINGS=ON ..
          make -j$(nproc)
          make -j$(nproc) benchmarks
          cd ..
          make -C test/data 
      - name: Build PR Branch
        run: |
          cd pr
          npm ci --ignore-scripts
          cd ..
          mkdir -p pr/build
          cd pr/build
          cmake -DENABLE_CONAN=ON -DCMAKE_BUILD_TYPE=Release -DENABLE_NODE_BINDINGS=ON ..
          make -j$(nproc) 
          make -j$(nproc) benchmarks
          cd ..
          make -C test/data 
      # we run benchmarks in tmpfs to avoid impact of disk IO
      - name: Create folder for tmpfs 
        run: |
          # if by any chance it was mounted before(e.g. due to previous job failed), unmount it
          sudo umount ~/benchmarks | true
          rm -rf ~/benchmarks 
          mkdir -p ~/benchmarks
      # see https://llvm.org/docs/Benchmarking.html
      - name: Run PR Benchmarks 
        run: |
          sudo cset shield -c 2-3 -k on
          sudo mount -t tmpfs -o size=4g none ~/benchmarks
          cp -rf pr/build ~/benchmarks/build
<<<<<<< HEAD
=======
          cp -rf pr/lib ~/benchmarks/lib
>>>>>>> e5e25a1a
          mkdir -p ~/benchmarks/test
          cp -rf pr/test/data ~/benchmarks/test/data
          cp -rf pr/profiles ~/benchmarks/profiles

          sudo cset shield --exec -- ./pr/scripts/ci/run_benchmarks.sh -f ~/benchmarks -r $(pwd)/pr_results -s $(pwd)/pr -b ~/benchmarks/build -o ~/data.osm.pbf -g ~/gps_traces.csv
          sudo umount ~/benchmarks
          sudo cset shield --reset
      - name: Run Base Benchmarks
        run: |
          sudo cset shield -c 2-3 -k on
          sudo mount -t tmpfs -o size=4g none ~/benchmarks
          cp -rf base/build ~/benchmarks/build
<<<<<<< HEAD
=======
          cp -rf base/lib ~/benchmarks/lib
>>>>>>> e5e25a1a
          mkdir -p ~/benchmarks/test
          cp -rf base/test/data ~/benchmarks/test/data
          cp -rf base/profiles ~/benchmarks/profiles

          # TODO: remove it when base branch will have this file at needed location
          if [ ! -f ~/benchmarks/test/data/portugal_to_korea.json ]; then
            cp base/src/benchmarks/portugal_to_korea.json ~/benchmarks/test/data/portugal_to_korea.json
          fi
          # we intentionally use scripts from PR branch to be able to update them and see results in the same PR
          sudo cset shield --exec -- cset shield --exec -- ./pr/scripts/ci/run_benchmarks.sh -f ~/benchmarks -r $(pwd)/base_results -s $(pwd)/pr -b ~/benchmarks/build -o ~/data.osm.pbf -g ~/gps_traces.csv
          sudo umount ~/benchmarks
          sudo cset shield --reset
      - name: Post Benchmark Results
        run: |
          python3 pr/scripts/ci/post_benchmark_results.py base_results pr_results
      - name: Show CCache statistics
        run: |
          ccache -p
          ccache -s

  ci-complete:
    runs-on: ubuntu-22.04
    needs: [build-test-publish, docker-image-matrix, windows-release-node, benchmarks]
    steps:
    - run: echo "CI complete"
<|MERGE_RESOLUTION|>--- conflicted
+++ resolved
@@ -737,10 +737,7 @@
           sudo cset shield -c 2-3 -k on
           sudo mount -t tmpfs -o size=4g none ~/benchmarks
           cp -rf pr/build ~/benchmarks/build
-<<<<<<< HEAD
-=======
           cp -rf pr/lib ~/benchmarks/lib
->>>>>>> e5e25a1a
           mkdir -p ~/benchmarks/test
           cp -rf pr/test/data ~/benchmarks/test/data
           cp -rf pr/profiles ~/benchmarks/profiles
@@ -753,10 +750,7 @@
           sudo cset shield -c 2-3 -k on
           sudo mount -t tmpfs -o size=4g none ~/benchmarks
           cp -rf base/build ~/benchmarks/build
-<<<<<<< HEAD
-=======
           cp -rf base/lib ~/benchmarks/lib
->>>>>>> e5e25a1a
           mkdir -p ~/benchmarks/test
           cp -rf base/test/data ~/benchmarks/test/data
           cp -rf base/profiles ~/benchmarks/profiles
