--- conflicted
+++ resolved
@@ -145,7 +145,6 @@
     strategy:
       matrix:
         include:
-<<<<<<< HEAD
           # - name: gcc-9-debug-cov
           #   continue-on-error: false
           #   node: 16
@@ -213,135 +212,16 @@
           #   CXXCOMPILER: clang++-6.0
           #   ENABLE_CONAN: ON
 
-          # - name: gcc-11-release
-          #   continue-on-error: false
-          #   node: 16
-          #   runs-on: ubuntu-20.04
+          # - name: gcc-12-release
+          #   continue-on-error: false
+          #   node: 16
+          #   runs-on: ubuntu-22.04
           #   BUILD_TOOLS: ON
           #   BUILD_TYPE: Release
-          #   CCOMPILER: gcc-11
-          #   CXXCOMPILER: g++-11
+          #   CCOMPILER: gcc-12
+          #   CXXCOMPILER: g++-12
           #   ENABLE_BENCHMARKS: ON
-
-          # - name: gcc-10-release
-          #   continue-on-error: false
-          #   node: 16
-          #   runs-on: ubuntu-20.04
-          #   BUILD_TOOLS: ON
-          #   BUILD_TYPE: Release
-          #   CCOMPILER: gcc-10
-          #   CXXCOMPILER: g++-10
-
-          # - name: gcc-9-release
-          #   continue-on-error: false
-          #   node: 16
-          #   runs-on: ubuntu-20.04
-          #   BUILD_TOOLS: ON
-          #   BUILD_TYPE: Release
-          #   CCOMPILER: gcc-9
-          #   CXXCOMPILER: g++-9
-          #   CXXFLAGS: -Wno-cast-function-type
-
-          # - name: gcc-9-conan-release-i686
-          #   continue-on-error: false
-          #   node: 16
-          #   runs-on: ubuntu-20.04
-          #   BUILD_TOOLS: ON
-          #   BUILD_TYPE: Release
-          #   CCOMPILER: gcc-9
-          #   CFLAGS: "-m32 -msse2 -mfpmath=sse"
-          #   CXXCOMPILER: g++-9
-          #   CXXFLAGS: "-m32 -msse2 -mfpmath=sse"
-          #   TARGET_ARCH: i686
-          #   ENABLE_CONAN: ON
-
-          # - name: gcc-8-release
-          #   continue-on-error: false
-          #   node: 16
-          #   runs-on: ubuntu-20.04
-          #   BUILD_TOOLS: ON
-          #   BUILD_TYPE: Release
-          #   CCOMPILER: gcc-8
-          #   CXXCOMPILER: g++-8
-          #   CXXFLAGS: -Wno-cast-function-type
-=======
-          - name: gcc-9-debug-cov
-            continue-on-error: false
-            node: 16
-            runs-on: ubuntu-20.04
-            BUILD_TOOLS: ON
-            BUILD_TYPE: Debug
-            CCOMPILER: gcc-9
-            CUCUMBER_TIMEOUT: 20000
-            CXXCOMPILER: g++-9
-            ENABLE_COVERAGE: ON
-
-          - name: gcc-9-debug-asan-ubsan
-            continue-on-error: false
-            node: 16
-            runs-on: ubuntu-20.04
-            BUILD_TOOLS: ON
-            BUILD_TYPE: Debug
-            CCOMPILER: gcc-9
-            CUCUMBER_TIMEOUT: 20000
-            CXXCOMPILER: g++-9
-            ENABLE_SANITIZER: ON
-            TARGET_ARCH: x86_64-asan-ubsan
-            OSRM_CONNECTION_RETRIES: 10
-            OSRM_CONNECTION_EXP_BACKOFF_COEF: 1.5
-
-          - name: clang-6.0-debug
-            continue-on-error: false
-            node: 16
-            runs-on: ubuntu-20.04
-            BUILD_TOOLS: ON
-            BUILD_TYPE: Debug
-            CCOMPILER: clang-6.0
-            CXXCOMPILER: clang++-6.0
-            CUCUMBER_TIMEOUT: 60000
-
-          - name: clang-15.0-debug-clang-tidy
-            continue-on-error: false
-            node: 16
-            runs-on: ubuntu-22.04
-            BUILD_TOOLS: ON
-            BUILD_TYPE: Debug
-            CCOMPILER: clang-15
-            CXXCOMPILER: clang++-15
-            CUCUMBER_TIMEOUT: 60000
-            ENABLE_CLANG_TIDY: ON
-
-          - name: conan-linux-debug-asan-ubsan
-            continue-on-error: false
-            node: 16
-            runs-on: ubuntu-20.04
-            BUILD_TOOLS: ON
-            BUILD_TYPE: Release
-            CCOMPILER: clang-11
-            CXXCOMPILER: clang++-11
-            ENABLE_CONAN: ON
-            ENABLE_SANITIZER: ON
-
-          - name: conan-linux-release
-            continue-on-error: false
-            node: 16
-            runs-on: ubuntu-20.04
-            BUILD_TOOLS: ON
-            BUILD_TYPE: Release
-            CCOMPILER: clang-6.0
-            CXXCOMPILER: clang++-6.0
-            ENABLE_CONAN: ON
-
-          - name: gcc-12-release
-            continue-on-error: false
-            node: 16
-            runs-on: ubuntu-22.04
-            BUILD_TOOLS: ON
-            BUILD_TYPE: Release
-            CCOMPILER: gcc-12
-            CXXCOMPILER: g++-12
-            ENABLE_BENCHMARKS: ON
-            CXXFLAGS: '-Wno-array-bounds -Wno-uninitialized'
+          #   CXXFLAGS: '-Wno-array-bounds -Wno-uninitialized'
 
           - name: gcc-11-release
             continue-on-error: false
@@ -353,48 +233,47 @@
             CXXCOMPILER: g++-11
             ENABLE_BENCHMARKS: ON
 
-          - name: gcc-10-release
-            continue-on-error: false
-            node: 16
-            runs-on: ubuntu-20.04
-            BUILD_TOOLS: ON
-            BUILD_TYPE: Release
-            CCOMPILER: gcc-10
-            CXXCOMPILER: g++-10
-
-          - name: gcc-9-release
-            continue-on-error: false
-            node: 16
-            runs-on: ubuntu-20.04
-            BUILD_TOOLS: ON
-            BUILD_TYPE: Release
-            CCOMPILER: gcc-9
-            CXXCOMPILER: g++-9
-            CXXFLAGS: -Wno-cast-function-type
-
-          - name: gcc-9-conan-release-i686
-            continue-on-error: false
-            node: 16
-            runs-on: ubuntu-20.04
-            BUILD_TOOLS: ON
-            BUILD_TYPE: Release
-            CCOMPILER: gcc-9
-            CFLAGS: "-m32 -msse2 -mfpmath=sse"
-            CXXCOMPILER: g++-9
-            CXXFLAGS: "-m32 -msse2 -mfpmath=sse"
-            TARGET_ARCH: i686
-            ENABLE_CONAN: ON
-
-          - name: gcc-8-release
-            continue-on-error: false
-            node: 16
-            runs-on: ubuntu-20.04
-            BUILD_TOOLS: ON
-            BUILD_TYPE: Release
-            CCOMPILER: gcc-8
-            CXXCOMPILER: g++-8
-            CXXFLAGS: -Wno-cast-function-type
->>>>>>> 2044398d
+          # - name: gcc-10-release
+          #   continue-on-error: false
+          #   node: 16
+          #   runs-on: ubuntu-20.04
+          #   BUILD_TOOLS: ON
+          #   BUILD_TYPE: Release
+          #   CCOMPILER: gcc-10
+          #   CXXCOMPILER: g++-10
+
+          # - name: gcc-9-release
+          #   continue-on-error: false
+          #   node: 16
+          #   runs-on: ubuntu-20.04
+          #   BUILD_TOOLS: ON
+          #   BUILD_TYPE: Release
+          #   CCOMPILER: gcc-9
+          #   CXXCOMPILER: g++-9
+          #   CXXFLAGS: -Wno-cast-function-type
+
+          # - name: gcc-9-conan-release-i686
+          #   continue-on-error: false
+          #   node: 16
+          #   runs-on: ubuntu-20.04
+          #   BUILD_TOOLS: ON
+          #   BUILD_TYPE: Release
+          #   CCOMPILER: gcc-9
+          #   CFLAGS: "-m32 -msse2 -mfpmath=sse"
+          #   CXXCOMPILER: g++-9
+          #   CXXFLAGS: "-m32 -msse2 -mfpmath=sse"
+          #   TARGET_ARCH: i686
+          #   ENABLE_CONAN: ON
+
+          # - name: gcc-8-release
+          #   continue-on-error: false
+          #   node: 16
+          #   runs-on: ubuntu-20.04
+          #   BUILD_TOOLS: ON
+          #   BUILD_TYPE: Release
+          #   CCOMPILER: gcc-8
+          #   CXXCOMPILER: g++-8
+          #   CXXFLAGS: -Wno-cast-function-type
 
           - name: conan-linux-release-node
             build_node_package: true
@@ -418,30 +297,30 @@
           #   ENABLE_CONAN: ON
           #   NODE_PACKAGE_TESTS_ONLY: ON
 
-          # - name: conan-macos-x64-release-node
-          #   build_node_package: true
-          #   continue-on-error: true
-          #   node: 18
-          #   runs-on: macos-11
-          #   BUILD_TYPE: Release
-          #   CCOMPILER: clang
-          #   CXXCOMPILER: clang++
-          #   CUCUMBER_TIMEOUT: 60000
-          #   ENABLE_ASSERTIONS: ON
-          #   ENABLE_CONAN: ON
-
-          # - name: conan-macos-arm64-release-node
-          #   build_node_package: true
-          #   continue-on-error: true
-          #   node: 18
-          #   runs-on: macos-11
-          #   BUILD_TYPE: Release
-          #   CCOMPILER: clang
-          #   CXXCOMPILER: clang++
-          #   CUCUMBER_TIMEOUT: 60000
-          #   ENABLE_ASSERTIONS: ON
-          #   ENABLE_CONAN: ON
-          #   ENABLE_APPLE_SILICON: ON
+          - name: conan-macos-x64-release-node
+            build_node_package: true
+            continue-on-error: true
+            node: 18
+            runs-on: macos-11
+            BUILD_TYPE: Release
+            CCOMPILER: clang
+            CXXCOMPILER: clang++
+            CUCUMBER_TIMEOUT: 60000
+            ENABLE_ASSERTIONS: ON
+            ENABLE_CONAN: ON
+
+          - name: conan-macos-arm64-release-node
+            build_node_package: true
+            continue-on-error: true
+            node: 18
+            runs-on: macos-11
+            BUILD_TYPE: Release
+            CCOMPILER: clang
+            CXXCOMPILER: clang++
+            CUCUMBER_TIMEOUT: 60000
+            ENABLE_ASSERTIONS: ON
+            ENABLE_CONAN: ON
+            ENABLE_APPLE_SILICON: ON
 
     name: ${{ matrix.name}}
     continue-on-error: ${{ matrix.continue-on-error }}
