--- conflicted
+++ resolved
@@ -23,7 +23,6 @@
   cancel-in-progress: true
 
 jobs:
-<<<<<<< HEAD
   # windows-release-node:
   #   needs: format-taginfo-docs
   #   runs-on: windows-2022
@@ -380,7 +379,6 @@
   #       key: v4-test-${{ matrix.name }}-${{ github.sha }}
   #       restore-keys: |
   #         v4-test-${{ matrix.name }}-
-
   #   - name: Prepare environment
   #     run: |
   #       PACKAGE_JSON_VERSION=$(node -e "console.log(require('./package.json').version)")
@@ -490,7 +488,6 @@
   #     run: |
   #       echo "Using ${JOBS} jobs"
   #       pushd ${OSRM_BUILD_DIR}
-
 
   #       cmake .. -DCMAKE_BUILD_TYPE=${BUILD_TYPE} \
   #                -DENABLE_CONAN=${ENABLE_CONAN:-OFF} \
@@ -612,608 +609,6 @@
   #       replacesArtifacts: true
   #       token: ${{ secrets.GITHUB_TOKEN }}
 
-=======
-  windows-release-node:
-    needs: format-taginfo-docs
-    runs-on: windows-2022
-    continue-on-error: false
-    env:
-      BUILD_TYPE: Release
-    steps:
-    - uses: actions/checkout@v4
-    - run: pip install "conan<2.0.0"
-    - run: conan --version
-    - run: cmake --version
-    - uses: actions/setup-node@v4
-      with:
-        node-version: 18
-    - run: node --version
-    - run: npm --version
-    - name: Prepare environment
-      shell: bash
-      run: |
-        PACKAGE_JSON_VERSION=$(node -e "console.log(require('./package.json').version)")
-        echo PUBLISH=$([[ "${GITHUB_REF:-}" == "refs/tags/v${PACKAGE_JSON_VERSION}" ]] && echo "On" || echo "Off") >> $GITHUB_ENV
-    - run: npm install --ignore-scripts
-    - run: npm link --ignore-scripts
-    - uses: microsoft/setup-msbuild@v2
-    - name: Build
-      run: |
-        .\scripts\ci\windows-build.bat
-    - name: Run node tests
-      shell: bash
-      run: |
-        ./lib/binding/osrm-datastore.exe test/data/ch/monaco.osrm
-        node test/nodejs/index.js
-    - name: Build Node package
-      shell: bash
-      run: ./scripts/ci/node_package.sh
-    - name: Publish Node package
-      if: ${{ env.PUBLISH == 'On' }}
-      uses: ncipollo/release-action@v1
-      with:
-        allowUpdates: true
-        artifactErrorsFailBuild: true
-        artifacts: build/stage/**/*.tar.gz
-        omitBody: true
-        omitBodyDuringUpdate: true
-        omitName: true
-        omitNameDuringUpdate: true
-        replacesArtifacts: true
-        token: ${{ secrets.GITHUB_TOKEN }}
-
-  format-taginfo-docs:
-    runs-on: ubuntu-22.04
-    steps:
-    - uses: actions/checkout@v4
-    - name: Use Node.js
-      uses: actions/setup-node@v4
-      with:
-        node-version: 18
-    - name: Enable Node.js cache
-      uses: actions/cache@v4
-      with:
-        path: ~/.npm
-        key: ${{ runner.os }}-node-${{ hashFiles('**/package-lock.json') }}
-        restore-keys: |
-          ${{ runner.os }}-node-
-    - name: Prepare environment
-      run: |
-        npm ci --ignore-scripts
-        clang-format-15 --version
-    - name: Run checks
-      run: |
-        ./scripts/check_taginfo.py taginfo.json profiles/car.lua
-        ./scripts/format.sh && ./scripts/error_on_dirty.sh
-        node ./scripts/validate_changelog.js
-        npm run docs && ./scripts/error_on_dirty.sh
-        npm audit --production
-
-  docker-image:
-    needs: format-taginfo-docs
-    runs-on: ubuntu-22.04
-    continue-on-error: false
-    steps:
-      - name: Check out the repo
-        uses: actions/checkout@v4
-      - name: Enable osm.pbf cache
-        uses: actions/cache@v4
-        with:
-          path: berlin-latest.osm.pbf
-          key: v1-berlin-osm-pbf
-          restore-keys: |
-            v1-berlin-osm-pbf
-      - name: Docker build
-        run: |
-          docker build -t osrm-backend-local -f docker/Dockerfile .
-      - name: Test Docker image
-        run: |
-          if [ ! -f "${PWD}/berlin-latest.osm.pbf" ]; then
-            wget http://download.geofabrik.de/europe/germany/berlin-latest.osm.pbf
-          fi
-          TAG=osrm-backend-local
-          # when `--memory-swap` value equals `--memory` it means container won't use swap
-          # see https://docs.docker.com/config/containers/resource_constraints/#--memory-swap-details
-          MEMORY_ARGS="--memory=1g --memory-swap=1g"
-          docker run $MEMORY_ARGS -t -v "${PWD}:/data" "${TAG}" osrm-extract --dump-nbg-graph -p /opt/car.lua /data/berlin-latest.osm.pbf
-          docker run $MEMORY_ARGS -t -v "${PWD}:/data" "${TAG}" osrm-components /data/berlin-latest.osrm.nbg /data/berlin-latest.geojson
-          if [ ! -s "${PWD}/berlin-latest.geojson" ]
-          then
-            >&2 echo "No berlin-latest.geojson found"
-            exit 1
-          fi
-
-          # removing `.osrm.nbg` to check that whole pipeline works without it
-          rm -rf "${PWD}/berlin-latest.osrm.nbg"
-
-          docker run $MEMORY_ARGS -t -v "${PWD}:/data" "${TAG}" osrm-partition /data/berlin-latest.osrm
-          docker run $MEMORY_ARGS -t -v "${PWD}:/data" "${TAG}" osrm-customize /data/berlin-latest.osrm
-          docker run $MEMORY_ARGS --name=osrm-container -t -p 5000:5000 -v "${PWD}:/data" "${TAG}" osrm-routed --algorithm mld /data/berlin-latest.osrm &
-          curl --retry-delay 3 --retry 10 --retry-all-errors "http://127.0.0.1:5000/route/v1/driving/13.388860,52.517037;13.385983,52.496891?steps=true"
-          docker stop osrm-container
-
-  build-test-publish:
-    needs: format-taginfo-docs
-    strategy:
-      matrix:
-        include:
-          - name: gcc-13-debug-cov
-            continue-on-error: false
-            node: 20
-            runs-on: ubuntu-24.04
-            BUILD_TOOLS: ON
-            BUILD_TYPE: Debug
-            CCOMPILER: gcc-13
-            CUCUMBER_TIMEOUT: 20000
-            CXXCOMPILER: g++-13
-            ENABLE_COVERAGE: ON
-
-          - name: clang-15-debug-asan-ubsan
-            continue-on-error: false
-            node: 20
-            runs-on: ubuntu-22.04
-            BUILD_TOOLS: ON
-            BUILD_TYPE: Debug
-            CCOMPILER: clang-15
-            CUCUMBER_TIMEOUT: 20000
-            CXXCOMPILER: clang++-15
-            ENABLE_SANITIZER: ON
-            TARGET_ARCH: x86_64-asan-ubsan
-            OSRM_CONNECTION_RETRIES: 10
-            OSRM_CONNECTION_EXP_BACKOFF_COEF: 1.5
-
-          - name: clang-15-release
-            continue-on-error: false
-            node: 18
-            runs-on: ubuntu-22.04
-            BUILD_TOOLS: ON
-            BUILD_TYPE: Release
-            CCOMPILER: clang-15
-            CXXCOMPILER: clang++-15
-            CUCUMBER_TIMEOUT: 60000
-
-          - name: clang-15-debug
-            continue-on-error: false
-            node: 18
-            runs-on: ubuntu-22.04
-            BUILD_TOOLS: ON
-            BUILD_TYPE: Debug
-            CCOMPILER: clang-15
-            CXXCOMPILER: clang++-15
-            CUCUMBER_TIMEOUT: 60000
-
-          - name: clang-15-debug-clang-tidy
-            continue-on-error: false
-            node: 18
-            runs-on: ubuntu-22.04
-            BUILD_TOOLS: ON
-            BUILD_TYPE: Debug
-            CCOMPILER: clang-15
-            CXXCOMPILER: clang++-15
-            CUCUMBER_TIMEOUT: 60000
-            ENABLE_CLANG_TIDY: ON
-
-          - name: clang-14-release
-            continue-on-error: false
-            node: 18
-            runs-on: ubuntu-22.04
-            BUILD_TOOLS: ON
-            BUILD_TYPE: Release
-            CCOMPILER: clang-14
-            CXXCOMPILER: clang++-14
-            CUCUMBER_TIMEOUT: 60000
-
-          - name: clang-13-release
-            continue-on-error: false
-            node: 18
-            runs-on: ubuntu-22.04
-            BUILD_TOOLS: ON
-            BUILD_TYPE: Release
-            CCOMPILER: clang-13
-            CXXCOMPILER: clang++-13
-            CUCUMBER_TIMEOUT: 60000
-
-          - name: conan-linux-debug-asan-ubsan
-            continue-on-error: false
-            node: 18
-            runs-on: ubuntu-22.04
-            BUILD_TOOLS: ON
-            BUILD_TYPE: Release
-            CCOMPILER: clang-15
-            CXXCOMPILER: clang++-15
-            ENABLE_CONAN: ON
-            ENABLE_SANITIZER: ON
-
-          - name: conan-linux-release
-            continue-on-error: false
-            node: 18
-            runs-on: ubuntu-22.04
-            BUILD_TOOLS: ON
-            BUILD_TYPE: Release
-            CCOMPILER: clang-15
-            CXXCOMPILER: clang++-15
-            ENABLE_CONAN: ON
-
-          - name: gcc-14-release
-            continue-on-error: false
-            node: 20
-            runs-on: ubuntu-24.04
-            BUILD_TOOLS: ON
-            BUILD_TYPE: Release
-            CCOMPILER: gcc-14
-            CXXCOMPILER: g++-14
-            CXXFLAGS: '-Wno-array-bounds -Wno-uninitialized'
-
-          - name: gcc-13-release
-            continue-on-error: false
-            node: 20
-            runs-on: ubuntu-24.04
-            BUILD_TOOLS: ON
-            BUILD_TYPE: Release
-            CCOMPILER: gcc-13
-            CXXCOMPILER: g++-13
-            CXXFLAGS: '-Wno-array-bounds -Wno-uninitialized'
-
-          - name: gcc-12-release
-            continue-on-error: false
-            node: 20
-            runs-on: ubuntu-22.04
-            BUILD_TOOLS: ON
-            BUILD_TYPE: Release
-            CCOMPILER: gcc-12
-            CXXCOMPILER: g++-12
-            CXXFLAGS: '-Wno-array-bounds -Wno-uninitialized'
-
-          - name: gcc-11-release
-            continue-on-error: false
-            node: 20
-            runs-on: ubuntu-22.04
-            BUILD_TOOLS: ON
-            BUILD_TYPE: Release
-            CCOMPILER: gcc-11
-            CXXCOMPILER: g++-11
-
-          - name: conan-linux-release-node
-            build_node_package: true
-            continue-on-error: false
-            node: 20
-            runs-on: ubuntu-22.04
-            BUILD_TYPE: Release
-            CCOMPILER: clang-13
-            CXXCOMPILER: clang++-13
-            ENABLE_CONAN: ON
-            NODE_PACKAGE_TESTS_ONLY: ON
-
-          - name: conan-linux-debug-node
-            build_node_package: true
-            continue-on-error: false
-            node: 20
-            runs-on: ubuntu-22.04
-            BUILD_TYPE: Debug
-            CCOMPILER: clang-13
-            CXXCOMPILER: clang++-13
-            ENABLE_CONAN: ON
-            NODE_PACKAGE_TESTS_ONLY: ON
-
-          - name: conan-macos-x64-release-node
-            build_node_package: true
-            continue-on-error: true
-            node: 20
-            runs-on: macos-13 # x86_64
-            BUILD_TYPE: Release
-            CCOMPILER: clang
-            CXXCOMPILER: clang++
-            CUCUMBER_TIMEOUT: 60000
-            ENABLE_ASSERTIONS: ON
-            ENABLE_CONAN: ON
-
-          - name: conan-macos-arm64-release-node
-            build_node_package: true
-            continue-on-error: true
-            node: 20
-            runs-on: macos-14 # arm64 
-            BUILD_TYPE: Release
-            CCOMPILER: clang
-            CXXCOMPILER: clang++
-            CUCUMBER_TIMEOUT: 60000
-            ENABLE_ASSERTIONS: ON
-            ENABLE_CONAN: ON
-
-    name: ${{ matrix.name}}
-    continue-on-error: ${{ matrix.continue-on-error }}
-    runs-on: ${{ matrix.runs-on }}
-    env:
-      BUILD_TOOLS: ${{ matrix.BUILD_TOOLS }}
-      BUILD_TYPE: ${{ matrix.BUILD_TYPE }}
-      BUILD_SHARED_LIBS: ${{ matrix.BUILD_SHARED_LIBS }}
-      CCOMPILER: ${{ matrix.CCOMPILER }}
-      CFLAGS: ${{ matrix.CFLAGS }}
-      CUCUMBER_TIMEOUT: ${{ matrix.CUCUMBER_TIMEOUT }}
-      CXXCOMPILER: ${{ matrix.CXXCOMPILER }}
-      CXXFLAGS: ${{ matrix.CXXFLAGS }}
-      ENABLE_ASSERTIONS: ${{ matrix.ENABLE_ASSERTIONS }}
-      ENABLE_CLANG_TIDY: ${{ matrix.ENABLE_CLANG_TIDY }}
-      ENABLE_COVERAGE: ${{ matrix.ENABLE_COVERAGE }}
-      ENABLE_CONAN: ${{ matrix.ENABLE_CONAN }}
-      ENABLE_SANITIZER: ${{ matrix.ENABLE_SANITIZER }}
-      NODE_PACKAGE_TESTS_ONLY: ${{ matrix.NODE_PACKAGE_TESTS_ONLY }}
-      TARGET_ARCH: ${{ matrix.TARGET_ARCH }}
-      OSRM_CONNECTION_RETRIES: ${{ matrix.OSRM_CONNECTION_RETRIES }}
-      OSRM_CONNECTION_EXP_BACKOFF_COEF: ${{ matrix.OSRM_CONNECTION_EXP_BACKOFF_COEF }}
-    steps:
-    - uses: actions/checkout@v4
-    - name: Build machine architecture
-      run: uname -m
-    - name: Use Node.js
-      uses: actions/setup-node@v4
-      with:
-        node-version: ${{ matrix.node }}
-    - name: Enable Node.js cache
-      uses: actions/cache@v4
-      with:
-        path: ~/.npm
-        key: ${{ runner.os }}-node-${{ hashFiles('**/package-lock.json') }}
-        restore-keys: |
-          ${{ runner.os }}-node-
-    - name: Enable compiler cache
-      uses: actions/cache@v4
-      with:
-        path: ~/.ccache
-        key: ccache-${{ matrix.name }}-${{ github.sha }}
-        restore-keys: |
-          ccache-${{ matrix.name }}-
-    - name: Enable Conan cache
-      uses: actions/cache@v4
-      with:
-        path: ~/.conan
-        key: v9-conan-${{ matrix.name }}-${{ github.sha }}
-        restore-keys: |
-          v9-conan-${{ matrix.name }}-
-    - name: Enable test cache
-      uses: actions/cache@v4
-      with:
-        path: ${{github.workspace}}/test/cache
-        key: v4-test-${{ matrix.name }}-${{ github.sha }}
-        restore-keys: |
-          v4-test-${{ matrix.name }}-
-
-    - name: Prepare environment
-      run: |
-        echo "CCACHE_DIR=$HOME/.ccache" >> $GITHUB_ENV
-        mkdir -p $HOME/.ccache
-        
-        PACKAGE_JSON_VERSION=$(node -e "console.log(require('./package.json').version)")
-        echo PUBLISH=$([[ "${GITHUB_REF:-}" == "refs/tags/v${PACKAGE_JSON_VERSION}" ]] && echo "On" || echo "Off") >> $GITHUB_ENV
-        echo "OSRM_INSTALL_DIR=${GITHUB_WORKSPACE}/install-osrm" >> $GITHUB_ENV
-        echo "OSRM_BUILD_DIR=${GITHUB_WORKSPACE}/build-osrm" >> $GITHUB_ENV
-        if [[ "$ENABLE_SANITIZER" == 'ON' ]]; then
-          # We can only set this after checkout once we know the workspace directory
-          echo "LSAN_OPTIONS=print_suppressions=0:suppressions=${GITHUB_WORKSPACE}/scripts/ci/leaksanitizer.conf" >> $GITHUB_ENV
-          echo "UBSAN_OPTIONS=symbolize=1:halt_on_error=1:print_stacktrace=1:suppressions=${GITHUB_WORKSPACE}/scripts/ci/undefinedsanitizer.conf" >> $GITHUB_ENV
-          echo "ASAN_OPTIONS=print_suppressions=0:suppressions=${GITHUB_WORKSPACE}/scripts/ci/addresssanitizer.conf" >> $GITHUB_ENV
-        fi
-
-        if [[ "${RUNNER_OS}" == "Linux" ]]; then
-          echo "JOBS=$((`nproc` + 1))" >>  $GITHUB_ENV
-        elif [[ "${RUNNER_OS}" == "macOS" ]]; then
-          echo "JOBS=$((`sysctl -n hw.ncpu` + 1))" >>  $GITHUB_ENV
-        fi
-    # See: https://github.com/actions/toolkit/issues/946#issuecomment-1590016041
-    # We need it to be able to access system folders while restoring cached Boost below
-    - name: Give tar root ownership 
-      if: runner.os == 'Linux' && matrix.ENABLE_CONAN != 'ON'
-      run: sudo chown root /bin/tar && sudo chmod u+s /bin/tar
-    - name: Cache Boost
-      if: runner.os == 'Linux' && matrix.ENABLE_CONAN != 'ON'
-      id: cache-boost
-      uses: actions/cache@v4
-      with:
-        path: |
-          /usr/local/include/boost
-          /usr/local/lib/libboost*
-        key: v1-boost-${{ runner.os }}-${{ runner.arch }}-${{ matrix.runs-on }}
-        restore-keys: |
-          v1-boost-${{ runner.os }}-${{ runner.arch }}-${{ matrix.runs-on }}
-
-    - name: Install Boost
-      if: steps.cache-boost.outputs.cache-hit != 'true' && runner.os == 'Linux' && matrix.ENABLE_CONAN != 'ON'
-      run: |
-        BOOST_VERSION="1.85.0"
-        BOOST_VERSION_UNDERSCORE="${BOOST_VERSION//./_}"
-        wget -q https://boostorg.jfrog.io/artifactory/main/release/${BOOST_VERSION}/source/boost_${BOOST_VERSION_UNDERSCORE}.tar.gz
-        tar xzf boost_${BOOST_VERSION_UNDERSCORE}.tar.gz
-        cd boost_${BOOST_VERSION_UNDERSCORE}
-        sudo ./bootstrap.sh
-        sudo ./b2 install
-        cd ..
-        sudo rm -rf boost_${BOOST_VERSION_UNDERSCORE}*
-    
-    - name: Install dev dependencies
-      run: |
-        python3 -m pip install "conan<2.0.0" || python3 -m pip install "conan<2.0.0" --break-system-packages
-
-        # workaround for issue that GitHub Actions seems to not adding it to PATH after https://github.com/actions/runner-images/pull/6499
-        # and that's why CI cannot find conan executable installed above
-        if [[ "${RUNNER_OS}" == "macOS" ]]; then
-          echo "/Library/Frameworks/Python.framework/Versions/Current/bin" >> $GITHUB_PATH
-        fi
-
-        # ccache
-        if [[ "${RUNNER_OS}" == "Linux" ]]; then
-          sudo apt-get update -y && sudo apt-get install ccache
-        elif [[ "${RUNNER_OS}" == "macOS" ]]; then
-          brew install ccache
-        fi
-
-        # Linux dev packages
-        if [ "${ENABLE_CONAN}" != "ON" ]; then
-          sudo apt-get update -y
-          sudo apt-get install -y libbz2-dev libxml2-dev libzip-dev liblua5.2-dev
-          if [[ "${CCOMPILER}" != clang-* ]]; then
-            sudo apt-get install -y ${CXXCOMPILER}
-          fi
-          if [[ "${ENABLE_COVERAGE}" == "ON" ]]; then
-            sudo apt-get install -y lcov
-          fi
-        fi
-
-        # TBB
-        TBB_VERSION=2021.12.0
-        if [[ "${RUNNER_OS}" == "Linux" ]]; then
-          TBB_URL="https://github.com/oneapi-src/oneTBB/releases/download/v${TBB_VERSION}/oneapi-tbb-${TBB_VERSION}-lin.tgz"
-        elif [[ "${RUNNER_OS}" == "macOS" ]]; then
-          TBB_URL="https://github.com/oneapi-src/oneTBB/releases/download/v${TBB_VERSION}/oneapi-tbb-${TBB_VERSION}-mac.tgz"
-        fi
-        wget --tries 5 ${TBB_URL} -O onetbb.tgz
-        tar zxvf onetbb.tgz
-        sudo cp -a oneapi-tbb-${TBB_VERSION}/lib/. /usr/local/lib/
-        sudo cp -a oneapi-tbb-${TBB_VERSION}/include/. /usr/local/include/
-    - name: Prepare build
-      run: |
-        mkdir ${OSRM_BUILD_DIR}
-        ccache --max-size=256M
-        npm ci --ignore-scripts
-        if [[ "${ENABLE_COVERAGE}" == "ON" ]]; then
-          lcov --directory . --zerocounters # clean cached files
-        fi
-        echo "CC=${CCOMPILER}" >> $GITHUB_ENV
-        echo "CXX=${CXXCOMPILER}" >> $GITHUB_ENV
-        if [[ "${RUNNER_OS}" == "macOS" ]]; then
-          # missing from GCC path, needed for conan builds of libiconv, for example.
-          sudo xcode-select --switch /Library/Developer/CommandLineTools
-          echo "LIBRARY_PATH=${LIBRARY_PATH}:/Library/Developer/CommandLineTools/SDKs/MacOSX.sdk/usr/lib" >> $GITHUB_ENV
-          echo "CPATH=${CPATH}:/Library/Developer/CommandLineTools/SDKs/MacOSX.sdk/usr/include" >> $GITHUB_ENV
-        fi
-
-    - name: Build and install OSRM
-      run: |
-        echo "Using ${JOBS} jobs"
-        pushd ${OSRM_BUILD_DIR}
-
-        ccache --zero-stats
-        cmake .. -DCMAKE_BUILD_TYPE=${BUILD_TYPE} \
-                 -DENABLE_CONAN=${ENABLE_CONAN:-OFF} \
-                 -DENABLE_ASSERTIONS=${ENABLE_ASSERTIONS:-OFF} \
-                 -DENABLE_CLANG_TIDY=${ENABLE_CLANG_TIDY:-OFF} \
-                 -DBUILD_SHARED_LIBS=${BUILD_SHARED_LIBS:-OFF} \
-                 -DENABLE_COVERAGE=${ENABLE_COVERAGE:-OFF} \
-                 -DENABLE_NODE_BINDINGS=${ENABLE_NODE_BINDINGS:-OFF} \
-                 -DENABLE_SANITIZER=${ENABLE_SANITIZER:-OFF} \
-                 -DBUILD_TOOLS=${BUILD_TOOLS:-OFF} \
-                 -DENABLE_CCACHE=ON \
-                 -DCMAKE_INSTALL_PREFIX=${OSRM_INSTALL_DIR}
-        make --jobs=${JOBS}
-
-        if [[ "${NODE_PACKAGE_TESTS_ONLY}" != "ON" ]]; then
-          make tests --jobs=${JOBS}
-          make benchmarks --jobs=${JOBS}
-          sudo make install
-          if [[ "${RUNNER_OS}" == "Linux" ]]; then
-            echo "LD_LIBRARY_PATH=$LD_LIBRARY_PATH:${OSRM_INSTALL_DIR}/lib" >> $GITHUB_ENV
-          fi
-          echo "PKG_CONFIG_PATH=${OSRM_INSTALL_DIR}/lib/pkgconfig" >> $GITHUB_ENV
-        fi
-        popd
-    - name: Build example
-      if: ${{ matrix.NODE_PACKAGE_TESTS_ONLY != 'ON' }}
-      run: |
-        mkdir example/build && pushd example/build
-        cmake .. -DCMAKE_BUILD_TYPE=${BUILD_TYPE}
-        make --jobs=${JOBS}
-        popd
-    - name: Run all tests
-      if: ${{ matrix.NODE_PACKAGE_TESTS_ONLY != 'ON' }}
-      run: |
-        make -C test/data benchmark
-
-        # macOS SIP strips the linker path. Reset this inside the running shell
-        export LD_LIBRARY_PATH=${{ env.LD_LIBRARY_PATH }}
-        ./example/build/osrm-example test/data/mld/monaco.osrm
-
-        # All tests assume to be run from the build directory
-        pushd ${OSRM_BUILD_DIR}
-        for i in ./unit_tests/*-tests ; do echo Running $i ; $i ; done
-        if [ -z "${ENABLE_SANITIZER}" ]; then
-          npm run nodejs-tests
-        fi
-        popd
-        npm test
-
-    - name: Use Node 18
-      if: ${{ matrix.NODE_PACKAGE_TESTS_ONLY == 'ON' }}
-      uses: actions/setup-node@v4
-      with:
-        node-version: 18
-    - name: Run Node package tests on Node 18
-      if: ${{ matrix.NODE_PACKAGE_TESTS_ONLY == 'ON' }}
-      run: |
-        node --version
-        npm run nodejs-tests
-    - name: Use Node 20
-      if: ${{ matrix.NODE_PACKAGE_TESTS_ONLY == 'ON' }}
-      uses: actions/setup-node@v4
-      with:
-        node-version: 20
-    - name: Run Node package tests on Node 20
-      if: ${{ matrix.NODE_PACKAGE_TESTS_ONLY == 'ON' }}
-      run: |
-        node --version
-        npm run nodejs-tests
-    - name: Use Node latest
-      if: ${{ matrix.NODE_PACKAGE_TESTS_ONLY == 'ON' }}
-      uses: actions/setup-node@v4
-      with:
-        node-version: latest
-    - name: Run Node package tests on Node-latest
-      if: ${{ matrix.NODE_PACKAGE_TESTS_ONLY == 'ON' }}
-      run: |
-        node --version
-        npm run nodejs-tests
-
-    - name: Upload test logs
-      uses: actions/upload-artifact@v4
-      if: failure()
-      with:
-        name: logs
-        path: test/logs/
-
-    # - name: Generate code coverage
-    #   if: ${{ matrix.ENABLE_COVERAGE == 'ON' }}
-    #   run: |
-    #     lcov --directory . --capture --output-file coverage.info # capture coverage info
-    #     lcov --remove coverage.info '/usr/*' --output-file coverage.info # filter out system
-    #     lcov --list coverage.info #debug info
-    
-    # # Uploading report to CodeCov
-    # - name: Upload code coverage
-    #   if: ${{ matrix.ENABLE_COVERAGE == 'ON' }}
-    #   uses: codecov/codecov-action@v4
-    #   with:
-    #     files: coverage.info
-    #     name: codecov-osrm-backend
-    #     fail_ci_if_error: true
-    #     verbose: true
-    - name: Build Node package
-      if: ${{ matrix.build_node_package }}
-      run: ./scripts/ci/node_package.sh
-    - name: Publish Node package
-      if: ${{ matrix.build_node_package && env.PUBLISH == 'On' }}
-      uses: ncipollo/release-action@v1
-      with:
-        allowUpdates: true
-        artifactErrorsFailBuild: true
-        artifacts: build/stage/**/*.tar.gz
-        omitBody: true
-        omitBodyDuringUpdate: true
-        omitName: true
-        omitNameDuringUpdate: true
-        replacesArtifacts: true
-        token: ${{ secrets.GITHUB_TOKEN }}
-    - name: Show CCache statistics
-      run: |
-        ccache -p
-        ccache -s
->>>>>>> 01b1673c
 
   benchmarks:
     if: github.event_name == 'pull_request'
@@ -1248,23 +643,19 @@
           ref: ${{ github.head_ref }}
           path: pr
       - name: Install dependencies
-<<<<<<< HEAD
-        run: python3 -m pip install "conan<2.0.0" "requests==2.31.0" "locust==2.28.0"
+        run: | 
+          python3 -m pip install "conan<2.0.0" "requests==2.31.0" "locust==2.28.0"
+          sudo apt-get update -y && sudo apt-get install ccache
       - name: Prepare data
         run: |
           wget http://download.geofabrik.de/europe/germany/berlin-latest.osm.pbf -O ~/data.osm.pbf
           python3 ./pr/scripts/ci/download_gps_traces.py 13.3384 52.4383 13.5611 52.5755 > ~/gps_traces.csv
-=======
-        run: |
-          python3 -m pip install "conan<2.0.0" "requests==2.31.0"
-          sudo apt-get update -y && sudo apt-get install ccache
       - name: Prepare environment
         run: |
           echo "CCACHE_DIR=$HOME/.ccache" >> $GITHUB_ENV
           mkdir -p $HOME/.ccache
           ccache --zero-stats
           ccache --max-size=256M
->>>>>>> 01b1673c
       - name: Build PR Branch
         run: |
           mkdir -p pr/build
