--- conflicted
+++ resolved
@@ -227,11 +227,7 @@
 
           - name: conan-linux-release
             continue-on-error: false
-<<<<<<< HEAD
-            node: 14
-=======
-            node: 16
->>>>>>> d234c724
+            node: 16
             runs-on: ubuntu-20.04
             BUILD_TOOLS: ON
             BUILD_TYPE: Release
@@ -349,78 +345,6 @@
             ENABLE_CONAN: ON
             ENABLE_APPLE_SILICON: ON
 
-<<<<<<< HEAD
-          - name: node-latest-conan-linux-release
-            build_node_package: true
-            continue-on-error: true
-            node: latest
-            runs-on: ubuntu-20.04
-            BUILD_TYPE: Release
-            CCOMPILER: clang-6.0
-            CXXCOMPILER: clang++-6.0
-            ENABLE_CONAN: ON
-            NODE_PACKAGE_TESTS_ONLY: ON
-
-          - name: node-latest-conan-linux-debug
-            build_node_package: true
-            continue-on-error: true
-            node: latest
-            runs-on: ubuntu-20.04
-            BUILD_TYPE: Debug
-            CCOMPILER: clang-6.0
-            CXXCOMPILER: clang++-6.0
-            ENABLE_CONAN: ON
-            NODE_PACKAGE_TESTS_ONLY: ON
-
-          - name: conan-macos-x64-release-node-lts
-            build_node_package: true
-            continue-on-error: true
-            node: "lts/*"
-            runs-on: macos-11
-            BUILD_TYPE: Release
-            CCOMPILER: clang
-            CXXCOMPILER: clang++
-            CUCUMBER_TIMEOUT: 60000
-            ENABLE_ASSERTIONS: ON
-            ENABLE_CONAN: ON
-          
-          - name: conan-macos-arm64-release-node-lts
-            build_node_package: true
-            continue-on-error: true
-            node: "lts/*"
-            runs-on: macos-11
-            BUILD_TYPE: Release
-            CCOMPILER: clang
-            CXXCOMPILER: clang++
-            CUCUMBER_TIMEOUT: 60000
-            ENABLE_ASSERTIONS: ON
-            ENABLE_CONAN: ON
-            ENABLE_APPLE_SILICON: ON
-
-          - name: node-lts-conan-linux-release
-            build_node_package: true
-            continue-on-error: true
-            node: "lts/*"
-            runs-on: ubuntu-20.04
-            BUILD_TYPE: Release
-            CCOMPILER: clang-6.0
-            CXXCOMPILER: clang++-6.0
-            ENABLE_CONAN: ON
-            NODE_PACKAGE_TESTS_ONLY: ON
-
-          - name: node-lts-conan-linux-debug
-            build_node_package: true
-            continue-on-error: true
-            node: "lts/*"
-            runs-on: ubuntu-20.04
-            BUILD_TYPE: Debug
-            CCOMPILER: clang-6.0
-            CXXCOMPILER: clang++-6.0
-            ENABLE_CONAN: ON
-            NODE_PACKAGE_TESTS_ONLY: ON
-
-=======
->>>>>>> d234c724
     name: ${{ matrix.name}}
     continue-on-error: ${{ matrix.continue-on-error }}
     runs-on: ${{ matrix.runs-on }}
@@ -724,10 +648,6 @@
 
   ci-complete:
     runs-on: ubuntu-22.04
-<<<<<<< HEAD
-    needs: [build-test-publish, docker-image, routed-js, windows]
-=======
-    needs: [build-test-publish, docker-image, windows-release-node]
->>>>>>> d234c724
+    needs: [build-test-publish, docker-image, routed-js, windows-release-node]
     steps:
     - run: echo "CI complete"