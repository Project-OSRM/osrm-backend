name: osrm-backend CI
on:
  push:
    branches:
      - master
    tags:
      - v[1-9]+.[0-9]+.[0-9]+
      - v[1-9]+.[0-9]+.[0-9]+-[0-9a-zA-Z]+
      - v[1-9]+.[0-9]+-[0-9a-zA-Z]+
  pull_request:
    branches:
      - master

env:
  CCACHE_TEMPDIR: /tmp/.ccache-temp
  CCACHE_COMPRESS: 1
  CASHER_TIME_OUT: 599 # one second less than 10m to avoid 10m timeout error: https://github.com/Project-OSRM/osrm-backend/issues/2742
  CCACHE_VERSION: 3.3.1
  CMAKE_VERSION: 3.21.2
  ENABLE_NODE_BINDINGS: "ON"

jobs:
  windows:
    needs: format-taginfo-docs
    runs-on: windows-2022
    continue-on-error: false
    env:
      BUILD_TYPE: Release
      ENABLE_APPLE_SILICON: "OFF"
    steps:
    - uses: actions/checkout@v3
    - run: pip install conan==1.51.3
    - run: conan --version
    - run: cmake --version
    - uses: actions/setup-node@v3
      with:
        node-version: 16
    - run: node --version
    - run: npm --version
    - name: Prepare environment
      shell: bash
      run: |
        PACKAGE_JSON_VERSION=$(node -e "console.log(require('./package.json').version)")
        echo PUBLISH=$([[ "${GITHUB_REF:-}" == "refs/tags/v${PACKAGE_JSON_VERSION}" ]] && echo "On" || echo "Off") >> $GITHUB_ENV
    - run: npm install --ignore-scripts
    - run: npm link --ignore-scripts
    - uses: microsoft/setup-msbuild@v1.1
    - name: Build
      run: |
        .\scripts\ci\windows-build.bat
    - name: Run node tests
      shell: bash
      run: |
        ./lib/binding/osrm-datastore.exe test/data/ch/monaco.osrm
        node test/nodejs/index.js
    - name: Build Node package
      shell: bash
      run: ./scripts/ci/node_package.sh
    - name: Publish Node package
      if: ${{ env.PUBLISH == 'On' }}
      uses: ncipollo/release-action@v1
      with:
        allowUpdates: true
        artifactErrorsFailBuild: true
        artifacts: build/stage/**/*.tar.gz
        omitBody: true
        omitBodyDuringUpdate: true
        omitName: true
        omitNameDuringUpdate: true
        replacesArtifacts: true
        token: ${{ secrets.GITHUB_TOKEN }}

  format-taginfo-docs:
    runs-on: ubuntu-20.04
    steps:
    - uses: actions/checkout@v2
    - name: Use Node.js
      uses: actions/setup-node@v3
      with:
        node-version: 12
    - name: Enable Node.js cache
      uses: actions/cache@v2
      with:
        path: ~/.npm
        key: ${{ runner.os }}-node-${{ hashFiles('**/package-lock.json') }}
        restore-keys: |
          ${{ runner.os }}-node-
    - name: Prepare environment
      run: |
        npm ci --ignore-scripts
<<<<<<< HEAD
        wget https://github.com/muttleyxd/clang-tools-static-binaries/releases/download/master-208096c1/clang-format-10_linux-amd64 -O /usr/local/bin/clang-format-10.0.0
        echo "8c5c5499d53eb004c81027046098895ba019ff6d020c09f1d49f017d32e0430aaf04a3dcef949528c097d45f0fe1a2d92019a760077e2a347b1fe5f244e05e97  /usr/local/bin/clang-format-10.0.0" | sha512sum --check --status
        chmod +x /usr/local/bin/clang-format-10.0.0
        clang-format-10.0.0 --version
=======
        clang-format-10 --version
>>>>>>> 52b516e9
    - name: Run checks
      run: |
        ./scripts/check_taginfo.py taginfo.json profiles/car.lua
        ./scripts/format.sh && ./scripts/error_on_dirty.sh
        node ./scripts/validate_changelog.js
        npm run docs && ./scripts/error_on_dirty.sh

  docker-image:
    needs: format-taginfo-docs
    runs-on: ubuntu-22.04
    continue-on-error: false
    steps:
      - name: Check out the repo
        uses: actions/checkout@v3
      - name: Enable osm.pbf cache
        uses: actions/cache@v2
        with:
          path: berlin-latest.osm.pbf
          key: v1-berlin-osm-pbf
          restore-keys: |
            v1-berlin-osm-pbf
      - name: Docker build
        run: |
          docker build -t osrm-backend-local -f docker/Dockerfile .
      - name: Test Docker image
        run: |
          if [ ! -f "${PWD}/berlin-latest.osm.pbf" ]; then
            wget http://download.geofabrik.de/europe/germany/berlin-latest.osm.pbf
          fi
          TAG=osrm-backend-local
          # when `--memory-swap` value equals `--memory` it means container won't use swap
          # see https://docs.docker.com/config/containers/resource_constraints/#--memory-swap-details
          MEMORY_ARGS="--memory=1g --memory-swap=1g"
          docker run $MEMORY_ARGS -t -v "${PWD}:/data" "${TAG}" osrm-extract --dump-nbg-graph -p /opt/car.lua /data/berlin-latest.osm.pbf
          docker run $MEMORY_ARGS -t -v "${PWD}:/data" "${TAG}" osrm-components /data/berlin-latest.osrm.nbg /data/berlin-latest.geojson
          if [ ! -s "${PWD}/berlin-latest.geojson" ]
          then
            >&2 echo "No berlin-latest.geojson found"
            exit 1
          fi

          # removing `.osrm.nbg` to check that whole pipeline works without it
          rm -rf "${PWD}/berlin-latest.osrm.nbg"

          docker run $MEMORY_ARGS -t -v "${PWD}:/data" "${TAG}" osrm-partition /data/berlin-latest.osrm
          docker run $MEMORY_ARGS -t -v "${PWD}:/data" "${TAG}" osrm-customize /data/berlin-latest.osrm
          docker run $MEMORY_ARGS --name=osrm-container -t -p 5000:5000 -v "${PWD}:/data" "${TAG}" osrm-routed --algorithm mld /data/berlin-latest.osrm &
          curl --retry-delay 3 --retry 10 --retry-all-errors "http://127.0.0.1:5000/route/v1/driving/13.388860,52.517037;13.385983,52.496891?steps=true"
          docker stop osrm-container

  build-test-publish:
    needs: format-taginfo-docs
    strategy:
      matrix:
        include:
          - name: gcc-9-debug-cov
            continue-on-error: false
            node: 12
            runs-on: ubuntu-20.04
            BUILD_TOOLS: ON
            BUILD_TYPE: Debug
            CCOMPILER: gcc-9
            CUCUMBER_TIMEOUT: 20000
            CXXCOMPILER: g++-9
            ENABLE_COVERAGE: ON

          - name: gcc-9-debug-asan-ubsan
            continue-on-error: false
            node: 12
            runs-on: ubuntu-20.04
            BUILD_TOOLS: ON
            BUILD_TYPE: Debug
            CCOMPILER: gcc-9
            CUCUMBER_TIMEOUT: 20000
            CXXCOMPILER: g++-9
            ENABLE_SANITIZER: ON
            TARGET_ARCH: x86_64-asan-ubsan
            OSRM_CONNECTION_RETRIES: 10
            OSRM_CONNECTION_EXP_BACKOFF_COEF: 1.5

          - name: clang-6.0-debug
            continue-on-error: false
            node: 12
            runs-on: ubuntu-20.04
            BUILD_TOOLS: ON
            BUILD_TYPE: Debug
            CCOMPILER: clang-6.0
            CXXCOMPILER: clang++-6.0
            CUCUMBER_TIMEOUT: 60000

          - name: clang-11.0-debug-clang-tidy
            continue-on-error: false
            node: 12
            runs-on: ubuntu-22.04
            BUILD_TOOLS: ON
            BUILD_TYPE: Debug
            CCOMPILER: clang-14
            CXXCOMPILER: clang++-14
            CUCUMBER_TIMEOUT: 60000
            ENABLE_CLANG_TIDY: ON

          - name: conan-linux-debug-asan-ubsan
            continue-on-error: false
            node: 12
            runs-on: ubuntu-20.04
            BUILD_TOOLS: ON
            BUILD_TYPE: Release
            CCOMPILER: clang-11
            CXXCOMPILER: clang++-11
            ENABLE_CONAN: ON
            ENABLE_SANITIZER: ON

          - name: conan-linux-release
            continue-on-error: false
            node: 12
            runs-on: ubuntu-20.04
            BUILD_TOOLS: ON
            BUILD_TYPE: Release
            CCOMPILER: clang-6.0
            CXXCOMPILER: clang++-6.0
            ENABLE_CONAN: ON

          - name: gcc-11-release
            continue-on-error: false
            node: 12
            runs-on: ubuntu-20.04
            BUILD_TOOLS: ON
            BUILD_TYPE: Release
            CCOMPILER: gcc-11
            CXXCOMPILER: g++-11
            ENABLE_BENCHMARKS: ON

          - name: gcc-10-release
            continue-on-error: false
            node: 12
            runs-on: ubuntu-20.04
            BUILD_TOOLS: ON
            BUILD_TYPE: Release
            CCOMPILER: gcc-10
            CXXCOMPILER: g++-10

          - name: gcc-9-release
            continue-on-error: false
            node: 12
            runs-on: ubuntu-20.04
            BUILD_TOOLS: ON
            BUILD_TYPE: Release
            CCOMPILER: gcc-9
            CXXCOMPILER: g++-9
            CXXFLAGS: -Wno-cast-function-type

          - name: gcc-9-conan-release-i686
            continue-on-error: false
            node: 12
            runs-on: ubuntu-20.04
            BUILD_TOOLS: ON
            BUILD_TYPE: Release
            CCOMPILER: gcc-9
            CFLAGS: "-m32 -msse2 -mfpmath=sse"
            CXXCOMPILER: g++-9
            CXXFLAGS: "-m32 -msse2 -mfpmath=sse"
            TARGET_ARCH: i686
            ENABLE_CONAN: ON
            
          - name: gcc-8-release
            continue-on-error: false
            node: 12
            runs-on: ubuntu-20.04
            BUILD_TOOLS: ON
            BUILD_TYPE: Release
            CCOMPILER: gcc-8
            CXXCOMPILER: g++-8
            CXXFLAGS: -Wno-cast-function-type

          - name: gcc-7-release
            continue-on-error: false
            node: 12
            runs-on: ubuntu-20.04
            BUILD_TOOLS: ON
            BUILD_TYPE: Release
            CCOMPILER: gcc-7
            CXXCOMPILER: g++-7

          - name: conan-macos-x64-release-node-12
            build_node_package: true
            continue-on-error: false
            node: 12
            runs-on: macos-11
            BUILD_TOOLS: ON
            BUILD_TYPE: Release
            CCOMPILER: clang
            CXXCOMPILER: clang++
            CUCUMBER_TIMEOUT: 60000
            ENABLE_ASSERTIONS: ON
            ENABLE_CONAN: ON

          - name: conan-macos-x64-release-node-14
            build_node_package: true
            continue-on-error: false
            node: 14
            runs-on: macos-11
            BUILD_TOOLS: ON
            BUILD_TYPE: Release
            CCOMPILER: clang
            CXXCOMPILER: clang++
            CUCUMBER_TIMEOUT: 60000
            ENABLE_ASSERTIONS: ON
            ENABLE_CONAN: ON

          - name: conan-macos-x64-release-node-16
            build_node_package: true
            continue-on-error: false
            node: 16
            runs-on: macos-11
            BUILD_TOOLS: ON
            BUILD_TYPE: Release
            CCOMPILER: clang
            CXXCOMPILER: clang++
            CUCUMBER_TIMEOUT: 60000
            ENABLE_ASSERTIONS: ON
            ENABLE_CONAN: ON

          - name: conan-macos-arm64-release-node-16
            build_node_package: true
            continue-on-error: false
            node: 16
            runs-on: macos-11
            BUILD_TOOLS: ON
            BUILD_TYPE: Release
            CCOMPILER: clang
            CXXCOMPILER: clang++
            CUCUMBER_TIMEOUT: 60000
            ENABLE_ASSERTIONS: ON
            ENABLE_CONAN: ON
            ENABLE_APPLE_SILICON: ON

          - name: gcc-7-release-shared
            continue-on-error: false
            node: 12
            runs-on: ubuntu-20.04
            BUILD_TOOLS: ON
            BUILD_TYPE: Release
            BUILD_SHARED_LIBS: ON
            CCOMPILER: gcc-7
            CXXCOMPILER: g++-7

          - name: node-12-conan-linux-release
            build_node_package: true
            continue-on-error: false
            node: 12
            runs-on: ubuntu-20.04
            BUILD_TYPE: Release
            CCOMPILER: clang-6.0
            CXXCOMPILER: clang++-6.0
            ENABLE_CONAN: ON
            NODE_PACKAGE_TESTS_ONLY: ON

          - name: node-12-conan-linux-debug
            build_node_package: true
            continue-on-error: false
            node: 12
            runs-on: ubuntu-20.04
            BUILD_TYPE: Debug
            CCOMPILER: clang-6.0
            CXXCOMPILER: clang++-6.0
            ENABLE_CONAN: ON
            NODE_PACKAGE_TESTS_ONLY: ON

          - name: node-14-conan-linux-release
            build_node_package: true
            continue-on-error: false
            node: 14
            runs-on: ubuntu-20.04
            BUILD_TYPE: Release
            CCOMPILER: clang-6.0
            CXXCOMPILER: clang++-6.0
            ENABLE_CONAN: ON
            NODE_PACKAGE_TESTS_ONLY: ON

          - name: node-14-conan-linux-debug
            build_node_package: true
            continue-on-error: false
            node: 14
            runs-on: ubuntu-20.04
            BUILD_TYPE: Debug
            CCOMPILER: clang-6.0
            CXXCOMPILER: clang++-6.0
            ENABLE_CONAN: ON
            NODE_PACKAGE_TESTS_ONLY: ON


          - name: node-16-conan-linux-release
            build_node_package: true
            continue-on-error: false
            node: 16
            runs-on: ubuntu-20.04
            BUILD_TYPE: Release
            CCOMPILER: clang-6.0
            CXXCOMPILER: clang++-6.0
            ENABLE_CONAN: ON
            NODE_PACKAGE_TESTS_ONLY: ON

          - name: node-16-conan-linux-debug
            build_node_package: true
            continue-on-error: false
            node: 16
            runs-on: ubuntu-20.04
            BUILD_TYPE: Debug
            CCOMPILER: clang-6.0
            CXXCOMPILER: clang++-6.0
            ENABLE_CONAN: ON
            NODE_PACKAGE_TESTS_ONLY: ON

          - name: conan-macos-x64-release-node-latest
            build_node_package: true
            continue-on-error: true
            node: latest
            runs-on: macos-11
            BUILD_TYPE: Release
            CCOMPILER: clang
            CXXCOMPILER: clang++
            CUCUMBER_TIMEOUT: 60000
            ENABLE_ASSERTIONS: ON
            ENABLE_CONAN: ON

          - name: conan-macos-arm64-release-node-latest
            build_node_package: true
            continue-on-error: true
            node: latest
            runs-on: macos-11
            BUILD_TYPE: Release
            CCOMPILER: clang
            CXXCOMPILER: clang++
            CUCUMBER_TIMEOUT: 60000
            ENABLE_ASSERTIONS: ON
            ENABLE_CONAN: ON
            ENABLE_APPLE_SILICON: ON

          - name: node-latest-conan-linux-release
            build_node_package: true
            continue-on-error: true
            node: latest
            runs-on: ubuntu-20.04
            BUILD_TYPE: Release
            CCOMPILER: clang-6.0
            CXXCOMPILER: clang++-6.0
            ENABLE_CONAN: ON
            NODE_PACKAGE_TESTS_ONLY: ON

          - name: node-latest-conan-linux-debug
            build_node_package: true
            continue-on-error: true
            node: latest
            runs-on: ubuntu-20.04
            BUILD_TYPE: Debug
            CCOMPILER: clang-6.0
            CXXCOMPILER: clang++-6.0
            ENABLE_CONAN: ON
            NODE_PACKAGE_TESTS_ONLY: ON

          - name: conan-macos-x64-release-node-lts
            build_node_package: true
            continue-on-error: true
            node: "lts/*"
            runs-on: macos-11
            BUILD_TYPE: Release
            CCOMPILER: clang
            CXXCOMPILER: clang++
            CUCUMBER_TIMEOUT: 60000
            ENABLE_ASSERTIONS: ON
            ENABLE_CONAN: ON
          
          - name: conan-macos-arm64-release-node-lts
            build_node_package: true
            continue-on-error: true
            node: "lts/*"
            runs-on: macos-11
            BUILD_TYPE: Release
            CCOMPILER: clang
            CXXCOMPILER: clang++
            CUCUMBER_TIMEOUT: 60000
            ENABLE_ASSERTIONS: ON
            ENABLE_CONAN: ON
            ENABLE_APPLE_SILICON: ON

          - name: node-lts-conan-linux-release
            build_node_package: true
            continue-on-error: true
            node: "lts/*"
            runs-on: ubuntu-20.04
            BUILD_TYPE: Release
            CCOMPILER: clang-6.0
            CXXCOMPILER: clang++-6.0
            ENABLE_CONAN: ON
            NODE_PACKAGE_TESTS_ONLY: ON

          - name: node-lts-conan-linux-debug
            build_node_package: true
            continue-on-error: true
            node: "lts/*"
            runs-on: ubuntu-20.04
            BUILD_TYPE: Debug
            CCOMPILER: clang-6.0
            CXXCOMPILER: clang++-6.0
            ENABLE_CONAN: ON
            NODE_PACKAGE_TESTS_ONLY: ON

    name: ${{ matrix.name}}
    continue-on-error: ${{ matrix.continue-on-error }}
    runs-on: ${{ matrix.runs-on }}
    env:
      BUILD_TOOLS: ${{ matrix.BUILD_TOOLS }}
      BUILD_TYPE: ${{ matrix.BUILD_TYPE }}
      BUILD_SHARED_LIBS: ${{ matrix.BUILD_SHARED_LIBS }}
      CCOMPILER: ${{ matrix.CCOMPILER }}
      CFLAGS: ${{ matrix.CFLAGS }}
      CUCUMBER_TIMEOUT: ${{ matrix.CUCUMBER_TIMEOUT }}
      CXXCOMPILER: ${{ matrix.CXXCOMPILER }}
      CXXFLAGS: ${{ matrix.CXXFLAGS }}
      ENABLE_ASSERTIONS: ${{ matrix.ENABLE_ASSERTIONS }}
      ENABLE_CLANG_TIDY: ${{ matrix.ENABLE_CLANG_TIDY }}
      ENABLE_COVERAGE: ${{ matrix.ENABLE_COVERAGE }}
      ENABLE_CONAN: ${{ matrix.ENABLE_CONAN }}
      ENABLE_SANITIZER: ${{ matrix.ENABLE_SANITIZER }}
      NODE_PACKAGE_TESTS_ONLY: ${{ matrix.NODE_PACKAGE_TESTS_ONLY }}
      ENABLE_APPLE_SILICON: ${{ matrix.ENABLE_APPLE_SILICON }}
      TARGET_ARCH: ${{ matrix.TARGET_ARCH }}
      OSRM_CONNECTION_RETRIES: ${{ matrix.OSRM_CONNECTION_RETRIES }}
      OSRM_CONNECTION_EXP_BACKOFF_COEF: ${{ matrix.OSRM_CONNECTION_EXP_BACKOFF_COEF }}
    steps:
    - uses: actions/checkout@v2

    - name: Use Node.js
      uses: actions/setup-node@v3
      with:
        node-version: ${{ matrix.node }}
    - name: Enable Node.js cache
      uses: actions/cache@v2
      with:
        path: ~/.npm
        key: ${{ runner.os }}-node-${{ hashFiles('**/package-lock.json') }}
        restore-keys: |
          ${{ runner.os }}-node-
    - name: Enable compiler cache
      uses: actions/cache@v2
      with:
        path: ~/.ccache
        key: ccache-${{ matrix.name }}-${{ github.sha }}
        restore-keys: |
          ccache-${{ matrix.name }}-
    - name: Enable Conan cache
      uses: actions/cache@v2
      with:
        path: ~/.conan
        key: v6-conan-${{ matrix.name }}-${{ github.sha }}
        restore-keys: |
          v6-conan-${{ matrix.name }}-
    - name: Enable test cache
      uses: actions/cache@v2
      with:
        path: ${{github.workspace}}/test/cache
        key: v3-test-${{ matrix.name }}-${{ github.sha }}
        restore-keys: |
          v3-test-${{ matrix.name }}-
      
    - name: Prepare environment
      run: |
        PACKAGE_JSON_VERSION=$(node -e "console.log(require('./package.json').version)")
        echo PUBLISH=$([[ "${GITHUB_REF:-}" == "refs/tags/v${PACKAGE_JSON_VERSION}" ]] && echo "On" || echo "Off") >> $GITHUB_ENV
        echo "OSRM_INSTALL_DIR=${GITHUB_WORKSPACE}/install-osrm" >> $GITHUB_ENV
        echo "OSRM_BUILD_DIR=${GITHUB_WORKSPACE}/build-osrm" >> $GITHUB_ENV
        if [[ "$ENABLE_SANITIZER" == 'ON' ]]; then
          # We can only set this after checkout once we know the workspace directory
          echo "LSAN_OPTIONS=print_suppressions=0:suppressions=${GITHUB_WORKSPACE}/scripts/ci/leaksanitizer.conf" >> $GITHUB_ENV
          echo "UBSAN_OPTIONS=symbolize=1:halt_on_error=1:print_stacktrace=1:suppressions=${GITHUB_WORKSPACE}/scripts/ci/undefinedsanitizer.conf" >> $GITHUB_ENV
        fi

        if [[ "${RUNNER_OS}" == "Linux" ]]; then
          echo "JOBS=$((`nproc` + 1))" >>  $GITHUB_ENV
        elif [[ "${RUNNER_OS}" == "macOS" ]]; then
          echo "JOBS=$((`sysctl -n hw.ncpu` + 1))" >>  $GITHUB_ENV
        fi

    - name: Install dev dependencies
      run: |
        python3 -m pip install conan==1.51.3

        # ccache
        if [[ "${RUNNER_OS}" == "Linux" ]]; then
          sudo apt-get update -y && sudo apt-get install ccache
        elif [[ "${RUNNER_OS}" == "macOS" ]]; then
          brew install ccache
        fi
 
        # clang
        if [[ "${CCOMPILER}" == "clang-6.0" ]]; then
          sudo apt-get update -y && sudo apt-get install clang++-6
        fi
      
        # Linux dev packages
        if [ "${TARGET_ARCH}" != "i686" ] && [ "${ENABLE_CONAN}" != "ON" ]; then
          sudo apt-get update -y
          sudo apt-get install -y libbz2-dev libxml2-dev libzip-dev liblua5.2-dev libboost-all-dev
          if [[ "${CCOMPILER}" != clang-* ]]; then
            sudo apt-get install -y ${CXXCOMPILER}
          fi
          if [[ "${ENABLE_COVERAGE}" == "ON" ]]; then
            sudo apt-get install -y lcov
          fi
        elif [[ $TARGET_ARCH == "i686" ]]; then
          source ./scripts/ci/before_install.${TARGET_ARCH}.sh
          echo "PKG_CONFIG_PATH=/usr/lib/i386-linux-gnu/pkgconfig:${PKG_CONFIG_PATH}" >> $GITHUB_ENV
        fi

        # TBB
        TBB_VERSION=2021.3.0
        if [[ "${RUNNER_OS}" == "Linux" ]]; then
          TBB_URL="https://github.com/oneapi-src/oneTBB/releases/download/v${TBB_VERSION}/oneapi-tbb-${TBB_VERSION}-lin.tgz"
        elif [[ "${RUNNER_OS}" == "macOS" ]]; then
          TBB_URL="https://github.com/oneapi-src/oneTBB/releases/download/v${TBB_VERSION}/oneapi-tbb-${TBB_VERSION}-mac.tgz"
        fi
        wget --tries 5 ${TBB_URL} -O onetbb.tgz
        tar zxvf onetbb.tgz
        sudo cp -a oneapi-tbb-${TBB_VERSION}/lib/. /usr/local/lib/
        sudo cp -a oneapi-tbb-${TBB_VERSION}/include/. /usr/local/include/

    - name: Prepare build
      run: |
        mkdir ${OSRM_BUILD_DIR}
        ccache --max-size=256M
        npm ci --ignore-scripts
        if [[ "${ENABLE_COVERAGE}" == "ON" ]]; then
          lcov --directory . --zerocounters # clean cached files
        fi
        echo "CC=${CCOMPILER}" >> $GITHUB_ENV
        echo "CXX=${CXXCOMPILER}" >> $GITHUB_ENV

    - name: Build and install OSRM
      run: |
        echo "Using ${JOBS} jobs"
        pushd ${OSRM_BUILD_DIR}

        # handle Apple Silicon cross compilation
        if [[ "${ENABLE_APPLE_SILICON}" == "ON" ]]; then
          ARCH=arm64
          TARGET="${ARCH}-apple-darwin"
          CFLAGS="$CFLAGS --target=$TARGET"
          CXXFLAGS="$CXXFLAGS --target=$TARGET"
          APPLE_SILICON_FLAGS=(-DCMAKE_C_COMPILER_TARGET="$TARGET" -DCMAKE_CXX_COMPILER_TARGET="$TARGET" -DCMAKE_SYSTEM_PROCESSOR="${ARCH}" -DCMAKE_SYSTEM_NAME="Darwin" -DCMAKE_C_FLAGS="$CFLAGS" -DCMAKE_CXX_FLAGS="$CXXFLAGS")
        else
          APPLE_SILICON_FLAGS=()
        fi

        cmake .. -DCMAKE_BUILD_TYPE=${BUILD_TYPE} \
                 -DENABLE_CONAN=${ENABLE_CONAN:-OFF} \
                 -DENABLE_ASSERTIONS=${ENABLE_ASSERTIONS:-OFF} \
                 -DENABLE_CLANG_TIDY=${ENABLE_CLANG_TIDY:-OFF} \
                 -DBUILD_SHARED_LIBS=${BUILD_SHARED_LIBS:-OFF} \
                 -DENABLE_COVERAGE=${ENABLE_COVERAGE:-OFF} \
                 -DENABLE_NODE_BINDINGS=${ENABLE_NODE_BINDINGS:-OFF} \
                 -DENABLE_SANITIZER=${ENABLE_SANITIZER:-OFF} \
                 -DBUILD_TOOLS=${BUILD_TOOLS:-OFF} \
                 -DENABLE_CCACHE=ON \
                 -DCMAKE_INSTALL_PREFIX=${OSRM_INSTALL_DIR} \
                 "${APPLE_SILICON_FLAGS[@]}"

        make --jobs=${JOBS}

        if [[ "${NODE_PACKAGE_TESTS_ONLY}" != "ON" && "${ENABLE_APPLE_SILICON}" != "ON" ]]; then
          make tests --jobs=${JOBS}
          make benchmarks --jobs=${JOBS}
          ccache -s
          sudo make install
          if [[ "${RUNNER_OS}" == "Linux" ]]; then
            echo "LD_LIBRARY_PATH=$LD_LIBRARY_PATH:${OSRM_INSTALL_DIR}/lib" >> $GITHUB_ENV
          fi
          echo "PKG_CONFIG_PATH=${OSRM_INSTALL_DIR}/lib/pkgconfig" >> $GITHUB_ENV
        fi
        popd
    - name: Build example
      if: ${{ matrix.NODE_PACKAGE_TESTS_ONLY != 'ON' && matrix.ENABLE_APPLE_SILICON != 'ON' }}
      run: |
        mkdir example/build && pushd example/build
        cmake .. -DCMAKE_BUILD_TYPE=${BUILD_TYPE}
        make --jobs=${JOBS}
        popd
    - name: Run all tests
      if: ${{ matrix.NODE_PACKAGE_TESTS_ONLY != 'ON' && matrix.ENABLE_APPLE_SILICON != 'ON' }}
      run: |
        make -C test/data benchmark

        # macOS SIP strips the linker path. Reset this inside the running shell
        export LD_LIBRARY_PATH=${{ env.LD_LIBRARY_PATH }}
        ./example/build/osrm-example test/data/mld/monaco.osrm

        # All tests assume to be run from the build directory
        pushd ${OSRM_BUILD_DIR}
        for i in ./unit_tests/*-tests ; do echo Running $i ; $i ; done
        if [ -z "${ENABLE_SANITIZER}" ] && [ "$TARGET_ARCH" != "i686" ]; then
          npm run nodejs-tests
        fi
        popd
        npm test
    - name: Run benchmarks
      if: ${{ matrix.ENABLE_BENCHMARKS == 'ON' }}
      run: |
        pushd ${OSRM_BUILD_DIR}
        make --jobs=${JOBS} benchmarks
        ./src/benchmarks/alias-bench 
        ./src/benchmarks/json-render-bench ../src/benchmarks/portugal_to_korea.json
        ./src/benchmarks/match-bench ../test/data/ch/monaco.osrm
        ./src/benchmarks/packedvector-bench
        ./src/benchmarks/rtree-bench ../test/data/monaco.osrm.ramIndex ../test/data/monaco.osrm.fileIndex ../test/data/monaco.osrm.nbg_nodes
        popd
    - name: Run Node package tests only
      if: ${{ matrix.NODE_PACKAGE_TESTS_ONLY == 'ON' && matrix.ENABLE_APPLE_SILICON != 'ON' }}
      run: |
        npm run nodejs-tests
    - name: Upload test logs
      uses: actions/upload-artifact@v3
      if: failure()
      with:
        name: logs
        path: test/logs/

    - name: Generate code coverage
      if: ${{ matrix.ENABLE_COVERAGE == 'ON' }}
      run: |
        lcov --directory . --capture --output-file coverage.info # capture coverage info
        lcov --remove coverage.info '/usr/*' --output-file coverage.info # filter out system
        lcov --list coverage.info #debug info
        # Uploading report to CodeCov
    - name: Upload code coverage
      if: ${{ matrix.ENABLE_COVERAGE == 'ON' }}
      uses: codecov/codecov-action@v1
      with:
        files: coverage.info
        name: codecov-osrm-backend
        fail_ci_if_error: true
        verbose: true
    - name: Check Apple Silicon binary
      if: ${{  matrix.ENABLE_APPLE_SILICON == 'ON' }}
      run: |
        ARCH=$(file ./lib/binding/node_osrm.node | awk '{printf $NF}')
        if [[ "$ARCH" != "arm64" ]]; then
          file ./lib/binding/node_osrm.node
          >&2 echo "Wrong architecture!"
          exit 1
        fi
    - name: Build Node package
      if: ${{ matrix.build_node_package }}
      run: ./scripts/ci/node_package.sh
    - name: Publish Node package
      if: ${{ matrix.build_node_package && env.PUBLISH == 'On' }}
      uses: ncipollo/release-action@v1
      with:
        allowUpdates: true
        artifactErrorsFailBuild: true
        artifacts: build/stage/**/*.tar.gz
        omitBody: true
        omitBodyDuringUpdate: true
        omitName: true
        omitNameDuringUpdate: true
        replacesArtifacts: true
        token: ${{ secrets.GITHUB_TOKEN }}

  ci-complete:
    runs-on: ubuntu-22.04
    needs: [build-test-publish, docker-image, windows]
    steps:
    - run: echo "CI complete"<|MERGE_RESOLUTION|>--- conflicted
+++ resolved
@@ -88,14 +88,7 @@
     - name: Prepare environment
       run: |
         npm ci --ignore-scripts
-<<<<<<< HEAD
-        wget https://github.com/muttleyxd/clang-tools-static-binaries/releases/download/master-208096c1/clang-format-10_linux-amd64 -O /usr/local/bin/clang-format-10.0.0
-        echo "8c5c5499d53eb004c81027046098895ba019ff6d020c09f1d49f017d32e0430aaf04a3dcef949528c097d45f0fe1a2d92019a760077e2a347b1fe5f244e05e97  /usr/local/bin/clang-format-10.0.0" | sha512sum --check --status
-        chmod +x /usr/local/bin/clang-format-10.0.0
-        clang-format-10.0.0 --version
-=======
         clang-format-10 --version
->>>>>>> 52b516e9
     - name: Run checks
       run: |
         ./scripts/check_taginfo.py taginfo.json profiles/car.lua
