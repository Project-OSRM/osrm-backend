--- conflicted
+++ resolved
@@ -14,11 +14,7 @@
   },
   "scripts": {
     "lint": "node ./node_modules/eslint/bin/eslint.js -c ./.eslintrc features/step_definitions/ features/support/",
-<<<<<<< HEAD
-    "test": "npm run lint && ./scripts/run_cucumber_tests.sh",
-=======
     "test": "npm run lint && ./scripts/cucumber_test_matrix.sh",
->>>>>>> d234c724
     "clean": "rm -rf test/cache",
     "docs": "./scripts/build_api_docs.sh",
     "install": "node-pre-gyp install --fallback-to-build=false || ./scripts/node_install.sh",
