/*

Copyright (c) 2013, Project OSRM, Dennis Luxen, others
All rights reserved.

Redistribution and use in source and binary forms, with or without modification,
are permitted provided that the following conditions are met:

Redistributions of source code must retain the above copyright notice, this list
of conditions and the following disclaimer.
Redistributions in binary form must reproduce the above copyright notice, this
list of conditions and the following disclaimer in the documentation and/or
other materials provided with the distribution.

THIS SOFTWARE IS PROVIDED BY THE COPYRIGHT HOLDERS AND CONTRIBUTORS "AS IS" AND
ANY EXPRESS OR IMPLIED WARRANTIES, INCLUDING, BUT NOT LIMITED TO, THE IMPLIED
WARRANTIES OF MERCHANTABILITY AND FITNESS FOR A PARTICULAR PURPOSE ARE
DISCLAIMED. IN NO EVENT SHALL THE COPYRIGHT HOLDER OR CONTRIBUTORS BE LIABLE FOR
ANY DIRECT, INDIRECT, INCIDENTAL, SPECIAL, EXEMPLARY, OR CONSEQUENTIAL DAMAGES
(INCLUDING, BUT NOT LIMITED TO, PROCUREMENT OF SUBSTITUTE GOODS OR SERVICES;
LOSS OF USE, DATA, OR PROFITS; OR BUSINESS INTERRUPTION) HOWEVER CAUSED AND ON
ANY THEORY OF LIABILITY, WHETHER IN CONTRACT, STRICT LIABILITY, OR TORT
(INCLUDING NEGLIGENCE OR OTHERWISE) ARISING IN ANY WAY OUT OF THE USE OF THIS
SOFTWARE, EVEN IF ADVISED OF THE POSSIBILITY OF SUCH DAMAGE.

*/

#ifndef VIA_ROUTE_PLUGIN_H
#define VIA_ROUTE_PLUGIN_H

#include "BasePlugin.h"

#include "../Algorithms/ObjectToBase64.h"
#include "../DataStructures/Range.h"
#include "../DataStructures/SearchEngine.h"
#include "../Descriptors/BaseDescriptor.h"
#include "../Descriptors/GPXDescriptor.h"
#include "../Descriptors/JSONDescriptor.h"
<<<<<<< HEAD
#include "../Util/make_unique.hpp"
#include "../Util/simple_logger.hpp"
=======
#include "../Descriptors/ProtobufDescriptor.h"
#include "../Util/SimpleLogger.h"
#include "../Util/StringUtil.h"
#include "../Util/TimingUtil.h"
>>>>>>> 4354b8c8

#include <cstdlib>

#include <algorithm>
#include <memory>
#include <string>
#include <vector>

template <class DataFacadeT> class ViaRoutePlugin final : public BasePlugin
{
  private:
    DescriptorTable descriptor_table;
    std::string descriptor_string;
    std::unique_ptr<SearchEngine<DataFacadeT>> search_engine_ptr;
    DataFacadeT *facade;

  public:
    explicit ViaRoutePlugin(DataFacadeT *facade) : descriptor_string("viaroute"), facade(facade)
    {
        search_engine_ptr = osrm::make_unique<SearchEngine<DataFacadeT>>(facade);

        descriptor_table.emplace("json", 0);
        descriptor_table.emplace("gpx", 1);
        descriptor_table.emplace("pb", 2);
        // descriptor_table.emplace("geojson", 3);
    }

    virtual ~ViaRoutePlugin() {}

    const std::string GetDescriptor() const final { return descriptor_string; }

    void HandleRequest(const RouteParameters &route_parameters, http::Reply &reply) final
    {
        if (!check_all_coordinates(route_parameters.coordinates))
        {
            reply = http::Reply::StockReply(http::Reply::badRequest);
            return;
        }
        reply.status = http::Reply::ok;

        std::vector<PhantomNode> phantom_node_vector(route_parameters.coordinates.size());
        const bool checksum_OK = (route_parameters.check_sum == facade->GetCheckSum());

        for (const auto i : osrm::irange<std::size_t>(0, route_parameters.coordinates.size()))
        {
            if (checksum_OK && i < route_parameters.hints.size() &&
                !route_parameters.hints[i].empty())
            {
                ObjectEncoder::DecodeFromBase64(route_parameters.hints[i], phantom_node_vector[i]);
                if (phantom_node_vector[i].is_valid(facade->GetNumberOfNodes()))
                {
                    continue;
                }
            }
            facade->IncrementalFindPhantomNodeForCoordinate(route_parameters.coordinates[i],
                                                            phantom_node_vector[i],
                                                            route_parameters.zoom_level);
        }

        RawRouteData raw_route;
        auto build_phantom_pairs = [&raw_route] (const PhantomNode &first, const PhantomNode &second)
        {
            raw_route.segment_end_coordinates.emplace_back(PhantomNodes{first, second});
        };
        osrm::for_each_pair(phantom_node_vector, build_phantom_pairs);

        if (route_parameters.alternate_route &&
            1 == raw_route.segment_end_coordinates.size())
        {
            search_engine_ptr->alternative_path(
                raw_route.segment_end_coordinates.front(), raw_route);
        }
        else
        {
            search_engine_ptr->shortest_path(
                raw_route.segment_end_coordinates, route_parameters.uturns, raw_route);
        }

        if (INVALID_EDGE_WEIGHT == raw_route.shortest_path_length)
        {
            SimpleLogger().Write(logDEBUG) << "Error occurred, single path not found";
        }

        std::unique_ptr<BaseDescriptor<DataFacadeT>> descriptor;
        switch (descriptor_table.get_id(route_parameters.output_format))
        {
        case 1:
            descriptor = osrm::make_unique<GPXDescriptor<DataFacadeT>>(facade);
            break;
<<<<<<< HEAD
        // case 2:
        //      descriptor = osrm::make_unique<GEOJSONDescriptor<DataFacadeT>>();
=======
        case 2:
            descriptor = std::make_shared<PBFDescriptor<DataFacadeT>>(facade);
            break;
        // case 3:
        //      descriptor = std::make_shared<GEOJSONDescriptor<DataFacadeT>>();
>>>>>>> 4354b8c8
        //      break;
        default:
            descriptor = osrm::make_unique<JSONDescriptor<DataFacadeT>>(facade);
            break;
        }

        descriptor->SetConfig(route_parameters);
        descriptor->Run(raw_route, reply);
    }
};

#endif // VIA_ROUTE_PLUGIN_H
<|MERGE_RESOLUTION|>--- conflicted
+++ resolved
@@ -1,158 +1,147 @@
-/*
-
-Copyright (c) 2013, Project OSRM, Dennis Luxen, others
-All rights reserved.
-
-Redistribution and use in source and binary forms, with or without modification,
-are permitted provided that the following conditions are met:
-
-Redistributions of source code must retain the above copyright notice, this list
-of conditions and the following disclaimer.
-Redistributions in binary form must reproduce the above copyright notice, this
-list of conditions and the following disclaimer in the documentation and/or
-other materials provided with the distribution.
-
-THIS SOFTWARE IS PROVIDED BY THE COPYRIGHT HOLDERS AND CONTRIBUTORS "AS IS" AND
-ANY EXPRESS OR IMPLIED WARRANTIES, INCLUDING, BUT NOT LIMITED TO, THE IMPLIED
-WARRANTIES OF MERCHANTABILITY AND FITNESS FOR A PARTICULAR PURPOSE ARE
-DISCLAIMED. IN NO EVENT SHALL THE COPYRIGHT HOLDER OR CONTRIBUTORS BE LIABLE FOR
-ANY DIRECT, INDIRECT, INCIDENTAL, SPECIAL, EXEMPLARY, OR CONSEQUENTIAL DAMAGES
-(INCLUDING, BUT NOT LIMITED TO, PROCUREMENT OF SUBSTITUTE GOODS OR SERVICES;
-LOSS OF USE, DATA, OR PROFITS; OR BUSINESS INTERRUPTION) HOWEVER CAUSED AND ON
-ANY THEORY OF LIABILITY, WHETHER IN CONTRACT, STRICT LIABILITY, OR TORT
-(INCLUDING NEGLIGENCE OR OTHERWISE) ARISING IN ANY WAY OUT OF THE USE OF THIS
-SOFTWARE, EVEN IF ADVISED OF THE POSSIBILITY OF SUCH DAMAGE.
-
-*/
-
-#ifndef VIA_ROUTE_PLUGIN_H
-#define VIA_ROUTE_PLUGIN_H
-
-#include "BasePlugin.h"
-
-#include "../Algorithms/ObjectToBase64.h"
-#include "../DataStructures/Range.h"
-#include "../DataStructures/SearchEngine.h"
-#include "../Descriptors/BaseDescriptor.h"
-#include "../Descriptors/GPXDescriptor.h"
-#include "../Descriptors/JSONDescriptor.h"
-<<<<<<< HEAD
-#include "../Util/make_unique.hpp"
-#include "../Util/simple_logger.hpp"
-=======
-#include "../Descriptors/ProtobufDescriptor.h"
-#include "../Util/SimpleLogger.h"
-#include "../Util/StringUtil.h"
-#include "../Util/TimingUtil.h"
->>>>>>> 4354b8c8
-
-#include <cstdlib>
-
-#include <algorithm>
-#include <memory>
-#include <string>
-#include <vector>
-
-template <class DataFacadeT> class ViaRoutePlugin final : public BasePlugin
-{
-  private:
-    DescriptorTable descriptor_table;
-    std::string descriptor_string;
-    std::unique_ptr<SearchEngine<DataFacadeT>> search_engine_ptr;
-    DataFacadeT *facade;
-
-  public:
-    explicit ViaRoutePlugin(DataFacadeT *facade) : descriptor_string("viaroute"), facade(facade)
-    {
-        search_engine_ptr = osrm::make_unique<SearchEngine<DataFacadeT>>(facade);
-
-        descriptor_table.emplace("json", 0);
-        descriptor_table.emplace("gpx", 1);
-        descriptor_table.emplace("pb", 2);
-        // descriptor_table.emplace("geojson", 3);
-    }
-
-    virtual ~ViaRoutePlugin() {}
-
-    const std::string GetDescriptor() const final { return descriptor_string; }
-
-    void HandleRequest(const RouteParameters &route_parameters, http::Reply &reply) final
-    {
-        if (!check_all_coordinates(route_parameters.coordinates))
-        {
-            reply = http::Reply::StockReply(http::Reply::badRequest);
-            return;
-        }
-        reply.status = http::Reply::ok;
-
-        std::vector<PhantomNode> phantom_node_vector(route_parameters.coordinates.size());
-        const bool checksum_OK = (route_parameters.check_sum == facade->GetCheckSum());
-
-        for (const auto i : osrm::irange<std::size_t>(0, route_parameters.coordinates.size()))
-        {
-            if (checksum_OK && i < route_parameters.hints.size() &&
-                !route_parameters.hints[i].empty())
-            {
-                ObjectEncoder::DecodeFromBase64(route_parameters.hints[i], phantom_node_vector[i]);
-                if (phantom_node_vector[i].is_valid(facade->GetNumberOfNodes()))
-                {
-                    continue;
-                }
-            }
-            facade->IncrementalFindPhantomNodeForCoordinate(route_parameters.coordinates[i],
-                                                            phantom_node_vector[i],
-                                                            route_parameters.zoom_level);
-        }
-
-        RawRouteData raw_route;
-        auto build_phantom_pairs = [&raw_route] (const PhantomNode &first, const PhantomNode &second)
-        {
-            raw_route.segment_end_coordinates.emplace_back(PhantomNodes{first, second});
-        };
-        osrm::for_each_pair(phantom_node_vector, build_phantom_pairs);
-
-        if (route_parameters.alternate_route &&
-            1 == raw_route.segment_end_coordinates.size())
-        {
-            search_engine_ptr->alternative_path(
-                raw_route.segment_end_coordinates.front(), raw_route);
-        }
-        else
-        {
-            search_engine_ptr->shortest_path(
-                raw_route.segment_end_coordinates, route_parameters.uturns, raw_route);
-        }
-
-        if (INVALID_EDGE_WEIGHT == raw_route.shortest_path_length)
-        {
-            SimpleLogger().Write(logDEBUG) << "Error occurred, single path not found";
-        }
-
-        std::unique_ptr<BaseDescriptor<DataFacadeT>> descriptor;
-        switch (descriptor_table.get_id(route_parameters.output_format))
-        {
-        case 1:
-            descriptor = osrm::make_unique<GPXDescriptor<DataFacadeT>>(facade);
-            break;
-<<<<<<< HEAD
-        // case 2:
-        //      descriptor = osrm::make_unique<GEOJSONDescriptor<DataFacadeT>>();
-=======
-        case 2:
-            descriptor = std::make_shared<PBFDescriptor<DataFacadeT>>(facade);
-            break;
-        // case 3:
-        //      descriptor = std::make_shared<GEOJSONDescriptor<DataFacadeT>>();
->>>>>>> 4354b8c8
-        //      break;
-        default:
-            descriptor = osrm::make_unique<JSONDescriptor<DataFacadeT>>(facade);
-            break;
-        }
-
-        descriptor->SetConfig(route_parameters);
-        descriptor->Run(raw_route, reply);
-    }
-};
-
-#endif // VIA_ROUTE_PLUGIN_H
+/*
+
+Copyright (c) 2013, Project OSRM, Dennis Luxen, others
+All rights reserved.
+
+Redistribution and use in source and binary forms, with or without modification,
+are permitted provided that the following conditions are met:
+
+Redistributions of source code must retain the above copyright notice, this list
+of conditions and the following disclaimer.
+Redistributions in binary form must reproduce the above copyright notice, this
+list of conditions and the following disclaimer in the documentation and/or
+other materials provided with the distribution.
+
+THIS SOFTWARE IS PROVIDED BY THE COPYRIGHT HOLDERS AND CONTRIBUTORS "AS IS" AND
+ANY EXPRESS OR IMPLIED WARRANTIES, INCLUDING, BUT NOT LIMITED TO, THE IMPLIED
+WARRANTIES OF MERCHANTABILITY AND FITNESS FOR A PARTICULAR PURPOSE ARE
+DISCLAIMED. IN NO EVENT SHALL THE COPYRIGHT HOLDER OR CONTRIBUTORS BE LIABLE FOR
+ANY DIRECT, INDIRECT, INCIDENTAL, SPECIAL, EXEMPLARY, OR CONSEQUENTIAL DAMAGES
+(INCLUDING, BUT NOT LIMITED TO, PROCUREMENT OF SUBSTITUTE GOODS OR SERVICES;
+LOSS OF USE, DATA, OR PROFITS; OR BUSINESS INTERRUPTION) HOWEVER CAUSED AND ON
+ANY THEORY OF LIABILITY, WHETHER IN CONTRACT, STRICT LIABILITY, OR TORT
+(INCLUDING NEGLIGENCE OR OTHERWISE) ARISING IN ANY WAY OUT OF THE USE OF THIS
+SOFTWARE, EVEN IF ADVISED OF THE POSSIBILITY OF SUCH DAMAGE.
+
+*/
+
+#ifndef VIA_ROUTE_PLUGIN_H
+#define VIA_ROUTE_PLUGIN_H
+
+#include "BasePlugin.h"
+
+#include "../Algorithms/ObjectToBase64.h"
+#include "../DataStructures/Range.h"
+#include "../DataStructures/SearchEngine.h"
+#include "../Descriptors/BaseDescriptor.h"
+#include "../Descriptors/GPXDescriptor.h"
+#include "../Descriptors/JSONDescriptor.h"
+#include "../Descriptors/ProtobufDescriptor.h"
+#include "../Util/make_unique.hpp"
+#include "../Util/simple_logger.hpp"
+
+#include <cstdlib>
+
+#include <algorithm>
+#include <memory>
+#include <string>
+#include <vector>
+
+template <class DataFacadeT> class ViaRoutePlugin final : public BasePlugin
+{
+  private:
+    DescriptorTable descriptor_table;
+    std::string descriptor_string;
+    std::unique_ptr<SearchEngine<DataFacadeT>> search_engine_ptr;
+    DataFacadeT *facade;
+
+  public:
+    explicit ViaRoutePlugin(DataFacadeT *facade) : descriptor_string("viaroute"), facade(facade)
+    {
+        search_engine_ptr = osrm::make_unique<SearchEngine<DataFacadeT>>(facade);
+
+        descriptor_table.emplace("json", 0);
+        descriptor_table.emplace("gpx", 1);
+        descriptor_table.emplace("pb", 2);
+        // descriptor_table.emplace("geojson", 3);
+    }
+
+    virtual ~ViaRoutePlugin() {}
+
+    const std::string GetDescriptor() const final { return descriptor_string; }
+
+    void HandleRequest(const RouteParameters &route_parameters, http::Reply &reply) final
+    {
+        if (!check_all_coordinates(route_parameters.coordinates))
+        {
+            reply = http::Reply::StockReply(http::Reply::badRequest);
+            return;
+        }
+        reply.status = http::Reply::ok;
+
+        std::vector<PhantomNode> phantom_node_vector(route_parameters.coordinates.size());
+        const bool checksum_OK = (route_parameters.check_sum == facade->GetCheckSum());
+
+        for (const auto i : osrm::irange<std::size_t>(0, route_parameters.coordinates.size()))
+        {
+            if (checksum_OK && i < route_parameters.hints.size() &&
+                !route_parameters.hints[i].empty())
+            {
+                ObjectEncoder::DecodeFromBase64(route_parameters.hints[i], phantom_node_vector[i]);
+                if (phantom_node_vector[i].is_valid(facade->GetNumberOfNodes()))
+                {
+                    continue;
+                }
+            }
+            facade->IncrementalFindPhantomNodeForCoordinate(route_parameters.coordinates[i],
+                                                            phantom_node_vector[i],
+                                                            route_parameters.zoom_level);
+        }
+
+        RawRouteData raw_route;
+        auto build_phantom_pairs = [&raw_route] (const PhantomNode &first, const PhantomNode &second)
+        {
+            raw_route.segment_end_coordinates.emplace_back(PhantomNodes{first, second});
+        };
+        osrm::for_each_pair(phantom_node_vector, build_phantom_pairs);
+
+        if (route_parameters.alternate_route &&
+            1 == raw_route.segment_end_coordinates.size())
+        {
+            search_engine_ptr->alternative_path(
+                raw_route.segment_end_coordinates.front(), raw_route);
+        }
+        else
+        {
+            search_engine_ptr->shortest_path(
+                raw_route.segment_end_coordinates, route_parameters.uturns, raw_route);
+        }
+
+        if (INVALID_EDGE_WEIGHT == raw_route.shortest_path_length)
+        {
+            SimpleLogger().Write(logDEBUG) << "Error occurred, single path not found";
+        }
+
+        std::unique_ptr<BaseDescriptor<DataFacadeT>> descriptor;
+        switch (descriptor_table.get_id(route_parameters.output_format))
+        {
+        case 1:
+            descriptor = osrm::make_unique<GPXDescriptor<DataFacadeT>>(facade);
+            break;
+        case 2:
+            descriptor = osrm::make_unique<PBFDescriptor<DataFacadeT>>(facade);
+            break;
+        // case 3:
+        //      descriptor = osrm::make_unique<GEOJSONDescriptor<DataFacadeT>>();
+        //      break;
+        default:
+            descriptor = osrm::make_unique<JSONDescriptor<DataFacadeT>>(facade);
+            break;
+        }
+
+        descriptor->SetConfig(route_parameters);
+        descriptor->Run(raw_route, reply);
+    }
+};
+
+#endif // VIA_ROUTE_PLUGIN_H