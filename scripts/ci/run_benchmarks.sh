#!/bin/bash
set -eou pipefail

function measure_peak_ram_and_time {
    COMMAND=$1
    OUTPUT_FILE=$2

    OUTPUT=$(/usr/bin/time -f "%e %M" $COMMAND 2>&1 | tail -n 1)

    TIME=$(echo $OUTPUT | awk '{print $1}')
    PEAK_RAM_KB=$(echo $OUTPUT | awk '{print $2}')
    PEAK_RAM_MB=$(echo "scale=2; $PEAK_RAM_KB / 1024" | bc)
    echo "Time: ${TIME}s Peak RAM: ${PEAK_RAM_MB}MB" > $OUTPUT_FILE
}

function run_benchmarks_for_folder {
    echo "Running benchmarks for $1"

    FOLDER=$1
    RESULTS_FOLDER=$2
    SCRIPTS_FOLDER=$3

    mkdir -p $RESULTS_FOLDER

    BENCHMARKS_FOLDER="$FOLDER/build/src/benchmarks"

    # # ./$BENCHMARKS_FOLDER/match-bench "./$FOLDER/test/data/mld/monaco.osrm" mld > "$RESULTS_FOLDER/match_mld.bench"
    # # ./$BENCHMARKS_FOLDER/match-bench "./$FOLDER/test/data/ch/monaco.osrm" ch > "$RESULTS_FOLDER/match_ch.bench"
    # ./$BENCHMARKS_FOLDER/alias-bench > "$RESULTS_FOLDER/alias.bench"
    # ./$BENCHMARKS_FOLDER/json-render-bench  "./$FOLDER/src/benchmarks/portugal_to_korea.json" > "$RESULTS_FOLDER/json-render.bench"
    # ./$BENCHMARKS_FOLDER/packedvector-bench > "$RESULTS_FOLDER/packedvector.bench"
    # ./$BENCHMARKS_FOLDER/rtree-bench "./$FOLDER/test/data/monaco.osrm.ramIndex" "./$FOLDER/test/data/monaco.osrm.fileIndex" "./$FOLDER/test/data/monaco.osrm.nbg_nodes" > "$RESULTS_FOLDER/rtree.bench"

    BINARIES_FOLDER="$FOLDER/build"

    cp ~/data.osm.pbf $FOLDER
<<<<<<< HEAD
    $BINARIES_FOLDER/osrm-extract -p $FOLDER/profiles/car.lua $FOLDER/data.osm.pbf
    $BINARIES_FOLDER/osrm-partition $FOLDER/data.osrm
    $BINARIES_FOLDER/osrm-customize $FOLDER/data.osrm
    $BINARIES_FOLDER/osrm-contract $FOLDER/data.osrm

    for BENCH in nearest table trip route match; do
        ./$BENCHMARKS_FOLDER/bench "$FOLDER/data.osrm" mld ~/gps_traces.csv ${BENCH} > "$RESULTS_FOLDER/random_${BENCH}_mld.bench" || true
        ./$BENCHMARKS_FOLDER/bench "$FOLDER/data.osrm" ch ~/gps_traces.csv ${BENCH}  > "$RESULTS_FOLDER/random_${BENCH}_ch.bench" || true
    done

    # if [ -f "$FOLDER/scripts/ci/locustfile.py" ]; then
    #     for ALGORITHM in mld ch; do
    #         $BINARIES_FOLDER/osrm-routed --algorithm $ALGORITHM $FOLDER/data.osrm &
    #         OSRM_ROUTED_PID=$!

    #         # wait for osrm-routed to start
    #         curl --retry-delay 3 --retry 10 --retry-all-errors "http://127.0.0.1:5000/route/v1/driving/13.388860,52.517037;13.385983,52.496891?steps=true"
    #         locust -f $FOLDER/scripts/ci/locustfile.py \
    #             --headless \
    #             --processes -1 \
    #             --users 10 \
    #             --spawn-rate 1 \
    #             --host http://localhost:5000 \
    #             --run-time 1m \
    #             --csv=locust_results_$ALGORITHM \
    #             --loglevel ERROR

    #         python3 $FOLDER/scripts/ci/process_locust_benchmark_results.py locust_results_$ALGORITHM $ALGORITHM $RESULTS_FOLDER


    #         kill -0 $OSRM_ROUTED_PID
    #     done
    # fi
=======

    measure_peak_ram_and_time "$BINARIES_FOLDER/osrm-extract -p $FOLDER/profiles/car.lua $FOLDER/data.osm.pbf" "$RESULTS_FOLDER/osrm_extract.bench"
    measure_peak_ram_and_time "$BINARIES_FOLDER/osrm-partition $FOLDER/data.osrm" "$RESULTS_FOLDER/osrm_partition.bench"
    measure_peak_ram_and_time "$BINARIES_FOLDER/osrm-customize $FOLDER/data.osrm" "$RESULTS_FOLDER/osrm_customize.bench"
    measure_peak_ram_and_time "$BINARIES_FOLDER/osrm-contract $FOLDER/data.osrm" "$RESULTS_FOLDER/osrm_contract.bench"

    for ALGORITHM in ch mld; do
        $BINARIES_FOLDER/osrm-routed --algorithm $ALGORITHM $FOLDER/data.osrm &
        OSRM_ROUTED_PID=$!

        # wait for osrm-routed to start
        if ! curl --retry-delay 3 --retry 10 --retry-all-errors "http://127.0.0.1:5000/route/v1/driving/13.388860,52.517037;13.385983,52.496891?steps=true"; then
            echo "osrm-routed failed to start for algorithm $ALGORITHM"
            kill -9 $OSRM_ROUTED_PID
            continue
        fi

        for METHOD in route nearest trip table match; do
            python3 $SCRIPTS_FOLDER/scripts/ci/e2e_benchmark.py --host http://localhost:5000 --method $METHOD --num_requests 1000 > $RESULTS_FOLDER/e2e_${METHOD}_${ALGORITHM}.bench
        done

        kill -9 $OSRM_ROUTED_PID
    done

>>>>>>> a2915f78

}

run_benchmarks_for_folder $1 "${1}_results" $2
run_benchmarks_for_folder $2 "${2}_results" $2
<|MERGE_RESOLUTION|>--- conflicted
+++ resolved
@@ -24,56 +24,27 @@
 
     BENCHMARKS_FOLDER="$FOLDER/build/src/benchmarks"
 
-    # # ./$BENCHMARKS_FOLDER/match-bench "./$FOLDER/test/data/mld/monaco.osrm" mld > "$RESULTS_FOLDER/match_mld.bench"
-    # # ./$BENCHMARKS_FOLDER/match-bench "./$FOLDER/test/data/ch/monaco.osrm" ch > "$RESULTS_FOLDER/match_ch.bench"
-    # ./$BENCHMARKS_FOLDER/alias-bench > "$RESULTS_FOLDER/alias.bench"
-    # ./$BENCHMARKS_FOLDER/json-render-bench  "./$FOLDER/src/benchmarks/portugal_to_korea.json" > "$RESULTS_FOLDER/json-render.bench"
-    # ./$BENCHMARKS_FOLDER/packedvector-bench > "$RESULTS_FOLDER/packedvector.bench"
-    # ./$BENCHMARKS_FOLDER/rtree-bench "./$FOLDER/test/data/monaco.osrm.ramIndex" "./$FOLDER/test/data/monaco.osrm.fileIndex" "./$FOLDER/test/data/monaco.osrm.nbg_nodes" > "$RESULTS_FOLDER/rtree.bench"
+    ./$BENCHMARKS_FOLDER/match-bench "./$FOLDER/test/data/mld/monaco.osrm" mld > "$RESULTS_FOLDER/match_mld.bench"
+    ./$BENCHMARKS_FOLDER/match-bench "./$FOLDER/test/data/ch/monaco.osrm" ch > "$RESULTS_FOLDER/match_ch.bench"
+    ./$BENCHMARKS_FOLDER/alias-bench > "$RESULTS_FOLDER/alias.bench"
+    ./$BENCHMARKS_FOLDER/json-render-bench  "./$FOLDER/src/benchmarks/portugal_to_korea.json" > "$RESULTS_FOLDER/json-render.bench"
+    ./$BENCHMARKS_FOLDER/packedvector-bench > "$RESULTS_FOLDER/packedvector.bench"
+    ./$BENCHMARKS_FOLDER/rtree-bench "./$FOLDER/test/data/monaco.osrm.ramIndex" "./$FOLDER/test/data/monaco.osrm.fileIndex" "./$FOLDER/test/data/monaco.osrm.nbg_nodes" > "$RESULTS_FOLDER/rtree.bench"
 
     BINARIES_FOLDER="$FOLDER/build"
 
     cp ~/data.osm.pbf $FOLDER
-<<<<<<< HEAD
-    $BINARIES_FOLDER/osrm-extract -p $FOLDER/profiles/car.lua $FOLDER/data.osm.pbf
-    $BINARIES_FOLDER/osrm-partition $FOLDER/data.osrm
-    $BINARIES_FOLDER/osrm-customize $FOLDER/data.osrm
-    $BINARIES_FOLDER/osrm-contract $FOLDER/data.osrm
+
+    measure_peak_ram_and_time "$BINARIES_FOLDER/osrm-extract -p $FOLDER/profiles/car.lua $FOLDER/data.osm.pbf" "$RESULTS_FOLDER/osrm_extract.bench"
+    measure_peak_ram_and_time "$BINARIES_FOLDER/osrm-partition $FOLDER/data.osrm" "$RESULTS_FOLDER/osrm_partition.bench"
+    measure_peak_ram_and_time "$BINARIES_FOLDER/osrm-customize $FOLDER/data.osrm" "$RESULTS_FOLDER/osrm_customize.bench"
+    measure_peak_ram_and_time "$BINARIES_FOLDER/osrm-contract $FOLDER/data.osrm" "$RESULTS_FOLDER/osrm_contract.bench"
 
     for BENCH in nearest table trip route match; do
         ./$BENCHMARKS_FOLDER/bench "$FOLDER/data.osrm" mld ~/gps_traces.csv ${BENCH} > "$RESULTS_FOLDER/random_${BENCH}_mld.bench" || true
         ./$BENCHMARKS_FOLDER/bench "$FOLDER/data.osrm" ch ~/gps_traces.csv ${BENCH}  > "$RESULTS_FOLDER/random_${BENCH}_ch.bench" || true
     done
 
-    # if [ -f "$FOLDER/scripts/ci/locustfile.py" ]; then
-    #     for ALGORITHM in mld ch; do
-    #         $BINARIES_FOLDER/osrm-routed --algorithm $ALGORITHM $FOLDER/data.osrm &
-    #         OSRM_ROUTED_PID=$!
-
-    #         # wait for osrm-routed to start
-    #         curl --retry-delay 3 --retry 10 --retry-all-errors "http://127.0.0.1:5000/route/v1/driving/13.388860,52.517037;13.385983,52.496891?steps=true"
-    #         locust -f $FOLDER/scripts/ci/locustfile.py \
-    #             --headless \
-    #             --processes -1 \
-    #             --users 10 \
-    #             --spawn-rate 1 \
-    #             --host http://localhost:5000 \
-    #             --run-time 1m \
-    #             --csv=locust_results_$ALGORITHM \
-    #             --loglevel ERROR
-
-    #         python3 $FOLDER/scripts/ci/process_locust_benchmark_results.py locust_results_$ALGORITHM $ALGORITHM $RESULTS_FOLDER
-
-
-    #         kill -0 $OSRM_ROUTED_PID
-    #     done
-    # fi
-=======
-
-    measure_peak_ram_and_time "$BINARIES_FOLDER/osrm-extract -p $FOLDER/profiles/car.lua $FOLDER/data.osm.pbf" "$RESULTS_FOLDER/osrm_extract.bench"
-    measure_peak_ram_and_time "$BINARIES_FOLDER/osrm-partition $FOLDER/data.osrm" "$RESULTS_FOLDER/osrm_partition.bench"
-    measure_peak_ram_and_time "$BINARIES_FOLDER/osrm-customize $FOLDER/data.osrm" "$RESULTS_FOLDER/osrm_customize.bench"
-    measure_peak_ram_and_time "$BINARIES_FOLDER/osrm-contract $FOLDER/data.osrm" "$RESULTS_FOLDER/osrm_contract.bench"
 
     for ALGORITHM in ch mld; do
         $BINARIES_FOLDER/osrm-routed --algorithm $ALGORITHM $FOLDER/data.osrm &
@@ -92,9 +63,6 @@
 
         kill -9 $OSRM_ROUTED_PID
     done
-
->>>>>>> a2915f78
-
 }
 
 run_benchmarks_for_folder $1 "${1}_results" $2
