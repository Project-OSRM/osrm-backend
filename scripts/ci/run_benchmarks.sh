--- conflicted
+++ resolved
@@ -81,14 +81,7 @@
     echo "Running osrm-contract"
     measure_peak_ram_and_time "$BINARIES_FOLDER/osrm-contract $FOLDER/data.osrm" "$RESULTS_FOLDER/osrm_contract.bench"
 
-<<<<<<< HEAD
-    for BENCH in nearest table trip route match; do
-        ./$BENCHMARKS_FOLDER/bench "$FOLDER/data.osrm" mld ~/gps_traces.csv ${BENCH} > "$RESULTS_FOLDER/random_${BENCH}_mld.bench" || true
-        ./$BENCHMARKS_FOLDER/bench "$FOLDER/data.osrm" mld ~/gps_traces.csv ${BENCH} > "$RESULTS_FOLDER/random_${BENCH}_mld.bench" || true
 
-        ./$BENCHMARKS_FOLDER/bench "$FOLDER/data.osrm" ch ~/gps_traces.csv ${BENCH}  > "$RESULTS_FOLDER/random_${BENCH}_ch.bench" || true
-        ./$BENCHMARKS_FOLDER/bench "$FOLDER/data.osrm" ch ~/gps_traces.csv ${BENCH}  > "$RESULTS_FOLDER/random_${BENCH}_ch.bench" || true
-=======
     for ALGORITHM in ch mld; do
         for BENCH in nearest table trip route match; do
             echo "Running random $BENCH $ALGORITHM"
@@ -98,7 +91,6 @@
             DIFF=$(echo "$END - $START" | bc)
             echo "Took: ${DIFF}s"
         done
->>>>>>> 5a48ce85
     done
 
 
@@ -114,17 +106,12 @@
         fi
 
         for METHOD in route nearest trip table match; do
-<<<<<<< HEAD
-            python3 $SCRIPTS_FOLDER/scripts/ci/e2e_benchmark.py --host http://localhost:5000 --method $METHOD --num_requests 1000 > $RESULTS_FOLDER/e2e_${METHOD}_${ALGORITHM}.bench
-            python3 $SCRIPTS_FOLDER/scripts/ci/e2e_benchmark.py --host http://localhost:5000 --method $METHOD --num_requests 1000 > $RESULTS_FOLDER/e2e_${METHOD}_${ALGORITHM}.bench
-=======
             echo "Running e2e benchmark for $METHOD $ALGORITHM"
             START=$(date +%s.%N)
             python3 $SCRIPTS_FOLDER/scripts/ci/e2e_benchmark.py --host http://localhost:5000 --method $METHOD --iterations 5 --num_requests 1000 --gps_traces_file_path $GPS_TRACES > $RESULTS_FOLDER/e2e_${METHOD}_${ALGORITHM}.bench
             END=$(date +%s.%N)
             DIFF=$(echo "$END - $START" | bc)
             echo "Took: ${DIFF}s"
->>>>>>> 5a48ce85
         done
 
         kill -9 $OSRM_ROUTED_PID
