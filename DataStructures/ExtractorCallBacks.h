--- conflicted
+++ resolved
@@ -93,61 +93,6 @@
 
     /** warning: caller needs to take care of synchronization! */
     inline bool wayFunction(_Way &w) {
-<<<<<<< HEAD
-				
-        std::string accessClass( w.keyVals.Find(settings.accessTag) );
-        std::string access( w.keyVals.Find("access") );
-        std::string highway( w.keyVals.Find("highway") );
-		
-		//class tag like bicycle=yes/no overrides everything else
-        if("yes" == accessClass || "permissive" == accessClass || "designated" == accessClass || "official" == accessClass)
-            w.access = true;
-		else if("no" == accessClass)
-            w.access = false;
-		else {
-	        std::string route( w.keyVals.Find("route") );
-	        std::string man_made( w.keyVals.Find("man_made") );
-			//speedprofile allows routing on this type of way/route/man_made?
-	        if(settings[highway] > 0 || settings[route] > 0 || settings[man_made] > 0) {
-           	 	if(0 < access.size()) { //fastest way to check for non-empty string
-	                if( access == "yes" || access == "permissive" || access == "designated" || access == "public" )
-	                    w.access = true;
-	                else
-						w.access = false;
-	            }
-			}
-			else
-				w.access = false;
-		}
-		
-        if ( w.access == true && (1 < w.path.size()) ) {
-	        std::string name( w.keyVals.Find("name") );
-	        std::string ref( w.keyVals.Find("ref"));
-	        std::string oneway( w.keyVals.Find("oneway"));
-	        std::string onewayClass( w.keyVals.Find("oneway:"+accessClass));
-	        std::string junction( w.keyVals.Find("junction") );
-	        double maxspeed( atoi(w.keyVals.Find("maxspeed").c_str()) );
-	        std::string barrier( w.keyVals.Find("barrier") );
-	        
-			//name
-	        if ( 0 < ref.length() )
-	            w.name = ref;
-	        else if ( 0 < name.length() )
-	        	w.name = name;
-			
-			//roundabout
-	        if(junction == "roundabout")
-	            w.roundabout = true;
-			
-			//speed
-			if(0 < maxspeed && (maxspeed < settings[highway]) )
-            	w.speed = maxspeed;
-	        else
-	            w.speed = settings[highway];
-            
-			//TODO: type is not set, perhaps use a bimap'ed speed profile to do set the type correctly?
-            w.type = 1;
-=======
 
         //Get the properties of the way.
         std::string highway( w.keyVals.Find("highway") );
@@ -225,26 +170,7 @@
         if ( w.useful && w.access && (1 < w.path.size()) ) { //Only true if the way is specified by the speed profile
             //TODO: type is not set, perhaps use a bimap'ed speed profile to do set the type correctly?
             w.type = settings.GetHighwayTypeID(highway);
->>>>>>> d81c632e
-
-	        //oneway
-			if( settings.obeyOneways ) {
-				//TODO: handle cycleway=opposite_*
-				if( oneway == "no" || oneway == "0" || oneway == "false" ||
-					onewayClass == "no" || onewayClass == "0" || onewayClass == "false")
-					w.direction = _Way::bidirectional;
-				else if( oneway == "yes" || oneway == "1" || oneway == "true" ||
-						 onewayClass == "yes" || onewayClass == "1" || onewayClass == "true" || 
-						 junction == "roundabout" || highway == "motorway_link" || highway == "motorway" )
-	            	w.direction = _Way::oneway;
-                else if( oneway == "-1") {
-                	w.direction  = _Way::opposite;
-		            std::reverse( w.path.begin(), w.path.end() );
-				}
-				else
-					w.direction = _Way::bidirectional;
-			}
-			
+
             //Get the unique identifier for the street name
             const StringMap::const_iterator strit = stringMap->find(w.name);
             if(strit == stringMap->end()) {
@@ -255,7 +181,7 @@
                 w.nameID = strit->second;
             }
 
-            if(-1 == w.speed) {
+            if(-1 == w.speed){
                 WARN("found way with bogus speed, id: " << w.id);
                 return true;
             }
@@ -264,6 +190,10 @@
                 return true;
             }
 
+            if ( w.direction == _Way::opposite ){
+                std::reverse( w.path.begin(), w.path.end() );
+            }
+
             for(vector< NodeID >::size_type n = 0; n < w.path.size()-1; ++n) {
                 externalMemory->allEdges.push_back(_Edge(w.path[n], w.path[n+1], w.type, w.direction, w.speed, w.nameID, w.roundabout));
                 externalMemory->usedNodeIDs.push_back(w.path[n]);
@@ -273,7 +203,6 @@
             //The following information is needed to identify start and end segments of restrictions
             externalMemory->wayStartEndVector.push_back(_WayIDStartAndEndEdge(w.id, w.path[0], w.path[1], w.path[w.path.size()-2], w.path[w.path.size()-1]));
         }
-		
         return true;
     }
 };
