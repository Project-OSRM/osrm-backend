--- conflicted
+++ resolved
@@ -42,16 +42,6 @@
     }
 }
 
-<<<<<<< HEAD
-void Reply::ComputeAndSetSize() {
-    unsigned content_length = 0;
-    BOOST_FOREACH(const std::string & snippet, content) {
-        content_length += snippet.length();
-    }
-    setSize(content_length);
-}
-
-=======
 // Sets the size of the uncompressed output.
 void Reply::SetUncompressedSize()
 {
@@ -63,8 +53,6 @@
     setSize(uncompressed_size);
 }
 
-
->>>>>>> 966f1d65
 std::vector<boost::asio::const_buffer> Reply::toBuffers(){
     std::vector<boost::asio::const_buffer> buffers;
     buffers.push_back(ToBuffer(status));
