--- conflicted
+++ resolved
@@ -16,201 +16,158 @@
 
 namespace osrm
 {
-namespace server
-{
-namespace api
-{
+    namespace server
+    {
+        namespace api
+        {
 
-namespace
-{
-namespace ph = boost::phoenix;
-namespace qi = boost::spirit::qi;
-}
+            namespace
+            {
+                namespace ph = boost::phoenix;
+                namespace qi = boost::spirit::qi;
+            }
 
-template <typename T, char... Fmt> struct no_trailing_dot_policy : qi::real_policies<T>
-{
-    template <typename Iterator> static bool parse_dot(Iterator &first, Iterator const &last)
-    {
-        if (first == last || *first != '.')
-            return false;
+            template <typename T, char... Fmt> struct no_trailing_dot_policy : qi::real_policies<T>
+            {
+                template <typename Iterator> static bool parse_dot(Iterator &first, Iterator const &last)
+                {
+                    if (first == last || *first != '.')
+                        return false;
 
-        static const constexpr char fmt[sizeof...(Fmt)] = {Fmt...};
+                    static const constexpr char fmt[sizeof...(Fmt)] = {Fmt...};
 
-        if (first + sizeof(fmt) < last && std::equal(fmt, fmt + sizeof(fmt), first + 1u))
-            return false;
+                    if (first + sizeof(fmt) < last && std::equal(fmt, fmt + sizeof(fmt), first + 1u))
+                        return false;
 
-        ++first;
-        return true;
+                    ++first;
+                    return true;
+                }
+
+                template <typename Iterator> static bool parse_exp(Iterator &, const Iterator &)
+                {
+                    return false;
+                }
+
+                template <typename Iterator, typename Attribute>
+                static bool parse_exp_n(Iterator &, const Iterator &, Attribute &)
+                {
+                    return false;
+                }
+
+                template <typename Iterator, typename Attribute>
+                static bool parse_nan(Iterator &, const Iterator &, Attribute &)
+                {
+                    return false;
+                }
+
+                template <typename Iterator, typename Attribute>
+                static bool parse_inf(Iterator &, const Iterator &, Attribute &)
+                {
+                    return false;
+                }
+            };
+
+            template <typename Iterator, typename Signature>
+            struct BaseParametersGrammar : boost::spirit::qi::grammar<Iterator, Signature>
+            {
+                using json_policy = no_trailing_dot_policy<double, 'j', 's', 'o', 'n'>;
+
+                BaseParametersGrammar(qi::rule<Iterator, Signature> &root_rule)
+                        : BaseParametersGrammar::base_type(root_rule)
+                {
+                    const auto add_hint = [](engine::api::BaseParameters &base_parameters,
+                                             const boost::optional<std::string> &hint_string) {
+                        if (hint_string)
+                        {
+                            base_parameters.hints.emplace_back(engine::Hint::FromBase64(hint_string.get()));
+                        }
+                        else
+                        {
+                            base_parameters.hints.emplace_back(boost::none);
+                        }
+                    };
+
+                    const auto add_bearing =
+                            [](engine::api::BaseParameters &base_parameters,
+                               boost::optional<boost::fusion::vector2<short, short>> bearing_range) {
+                                boost::optional<engine::Bearing> bearing;
+                                if (bearing_range)
+                                {
+                                    bearing = engine::Bearing{boost::fusion::at_c<0>(*bearing_range),
+                                                              boost::fusion::at_c<1>(*bearing_range)};
+                                }
+                                base_parameters.bearings.push_back(std::move(bearing));
+                            };
+
+                    polyline_chars = qi::char_("a-zA-Z0-9_.--[]{}@?|\\%~`^");
+                    base64_char = qi::char_("a-zA-Z0-9--_=");
+                    unlimited_rule = qi::lit("unlimited")[qi::_val = std::numeric_limits<double>::infinity()];
+
+                    bearing_rule =
+                            (qi::short_ > ',' > qi::short_)[qi::_val = ph::bind(
+                                    [](short bearing, short range) {
+                                        return osrm::engine::Bearing{bearing, range};
+                                    },
+                                    qi::_1,
+                                    qi::_2)];
+
+                    location_rule = (double_ > qi::lit(',') >
+                                     double_)[qi::_val = ph::bind(
+                            [](double lon, double lat) {
+                                return util::Coordinate(
+                                        util::FixedLongitude(lon * COORDINATE_PRECISION),
+                                        util::FixedLatitude(lat * COORDINATE_PRECISION));
+                            },
+                            qi::_1,
+                            qi::_2)];
+
+                    polyline_rule = qi::as_string[qi::lit("polyline(") > +polyline_chars > ')']
+                    [qi::_val = ph::bind(
+                                    [](const std::string &polyline) {
+                                        return engine::decodePolyline(polyline);
+                                    },
+                                    qi::_1)];
+
+                    query_rule =
+                            ((location_rule % ';') |
+                             polyline_rule)[ph::bind(&engine::api::BaseParameters::coordinates, qi::_r1) = qi::_1];
+
+                    radiuses_rule = qi::lit("radiuses=") >
+                                    (-(qi::double_ | unlimited_rule) %
+                                     ';')[ph::bind(&engine::api::BaseParameters::radiuses, qi::_r1) = qi::_1];
+
+                    hints_rule = qi::lit("hints=") >
+                                 (-qi::as_string[qi::repeat(engine::ENCODED_HINT_SIZE)[base64_char]])[ph::bind(
+                                         add_hint, qi::_r1, qi::_1)] %
+                                 ';';
+
+                    bearings_rule =
+                            qi::lit("bearings=") >
+                            (-(qi::short_ > ',' > qi::short_))[ph::bind(add_bearing, qi::_r1, qi::_1)] % ';';
+
+                    base_rule = radiuses_rule(qi::_r1) | hints_rule(qi::_r1) | bearings_rule(qi::_r1);
+                }
+
+            protected:
+                qi::rule<Iterator, Signature> base_rule;
+                qi::rule<Iterator, Signature> query_rule;
+
+            private:
+                qi::rule<Iterator, Signature> bearings_rule;
+                qi::rule<Iterator, Signature> radiuses_rule;
+                qi::rule<Iterator, Signature> hints_rule;
+
+                qi::rule<Iterator, osrm::engine::Bearing()> bearing_rule;
+                qi::rule<Iterator, osrm::util::Coordinate()> location_rule;
+                qi::rule<Iterator, std::vector<osrm::util::Coordinate>()> polyline_rule;
+
+                qi::rule<Iterator, unsigned char()> base64_char;
+                qi::rule<Iterator, std::string()> polyline_chars;
+                qi::rule<Iterator, double()> unlimited_rule;
+                qi::real_parser<double, json_policy> double_;
+            };
+        }
     }
-
-    template <typename Iterator> static bool parse_exp(Iterator &, const Iterator &)
-    {
-        return false;
-    }
-
-    template <typename Iterator, typename Attribute>
-    static bool parse_exp_n(Iterator &, const Iterator &, Attribute &)
-    {
-        return false;
-    }
-
-    template <typename Iterator, typename Attribute>
-    static bool parse_nan(Iterator &, const Iterator &, Attribute &)
-    {
-        return false;
-    }
-
-    template <typename Iterator, typename Attribute>
-    static bool parse_inf(Iterator &, const Iterator &, Attribute &)
-    {
-        return false;
-    }
-};
-
-template <typename Iterator, typename Signature>
-struct BaseParametersGrammar : boost::spirit::qi::grammar<Iterator, Signature>
-{
-    using json_policy = no_trailing_dot_policy<double, 'j', 's', 'o', 'n'>;
-
-    BaseParametersGrammar(qi::rule<Iterator, Signature> &root_rule)
-        : BaseParametersGrammar::base_type(root_rule)
-    {
-        const auto add_hint = [](engine::api::BaseParameters &base_parameters,
-<<<<<<< HEAD
-                                 const boost::optional<std::string> &hint_string)
-        {
-=======
-                                 const boost::optional<std::string> &hint_string) {
->>>>>>> 1c140a11
-            if (hint_string)
-            {
-                base_parameters.hints.emplace_back(engine::Hint::FromBase64(hint_string.get()));
-            }
-            else
-            {
-                base_parameters.hints.emplace_back(boost::none);
-            }
-        };
-
-        const auto add_bearing =
-            [](engine::api::BaseParameters &base_parameters,
-<<<<<<< HEAD
-               boost::optional<boost::fusion::vector2<short, short>> bearing_range)
-        {
-            boost::optional<engine::Bearing> bearing;
-            if (bearing_range)
-            {
-                bearing = engine::Bearing{boost::fusion::at_c<0>(*bearing_range),
-                                          boost::fusion::at_c<1>(*bearing_range)};
-            }
-            base_parameters.bearings.push_back(std::move(bearing));
-        };
-=======
-               boost::optional<boost::fusion::vector2<short, short>> bearing_range) {
-                boost::optional<engine::Bearing> bearing;
-                if (bearing_range)
-                {
-                    bearing = engine::Bearing{boost::fusion::at_c<0>(*bearing_range),
-                                              boost::fusion::at_c<1>(*bearing_range)};
-                }
-                base_parameters.bearings.push_back(std::move(bearing));
-            };
->>>>>>> 1c140a11
-
-        polyline_chars = qi::char_("a-zA-Z0-9_.--[]{}@?|\\%~`^");
-        base64_char = qi::char_("a-zA-Z0-9--_=");
-        unlimited_rule = qi::lit("unlimited")[qi::_val = std::numeric_limits<double>::infinity()];
-
-        bearing_rule =
-            (qi::short_ > ',' > qi::short_)[qi::_val = ph::bind(
-<<<<<<< HEAD
-                                                [](short bearing, short range)
-                                                {
-                                                    return osrm::engine::Bearing{bearing, range};
-                                                },
-                                                qi::_1, qi::_2)];
-
-        location_rule = (double_ > qi::lit(',') >
-                         double_)[qi::_val = ph::bind(
-                                      [](double lon, double lat)
-                                      {
-=======
-                                                [](short bearing, short range) {
-                                                    return osrm::engine::Bearing{bearing, range};
-                                                },
-                                                qi::_1,
-                                                qi::_2)];
-
-        location_rule = (double_ > qi::lit(',') >
-                         double_)[qi::_val = ph::bind(
-                                      [](double lon, double lat) {
->>>>>>> 1c140a11
-                                          return util::Coordinate(
-                                              util::FixedLongitude(lon * COORDINATE_PRECISION),
-                                              util::FixedLatitude(lat * COORDINATE_PRECISION));
-                                      },
-<<<<<<< HEAD
-                                      qi::_1, qi::_2)];
-
-        polyline_rule = qi::as_string[qi::lit("polyline(") > +polyline_chars >
-                                      ')'][qi::_val = ph::bind(
-                                               [](const std::string &polyline)
-                                               {
-                                                   return engine::decodePolyline(polyline);
-                                               },
-                                               qi::_1)];
-=======
-                                      qi::_1,
-                                      qi::_2)];
-
-        polyline_rule = qi::as_string[qi::lit("polyline(") > +polyline_chars > ')']
-                                     [qi::_val = ph::bind(
-                                          [](const std::string &polyline) {
-                                              return engine::decodePolyline(polyline);
-                                          },
-                                          qi::_1)];
->>>>>>> 1c140a11
-
-        query_rule =
-            ((location_rule % ';') |
-             polyline_rule)[ph::bind(&engine::api::BaseParameters::coordinates, qi::_r1) = qi::_1];
-
-        radiuses_rule = qi::lit("radiuses=") >
-                        (-(qi::double_ | unlimited_rule) %
-                         ';')[ph::bind(&engine::api::BaseParameters::radiuses, qi::_r1) = qi::_1];
-
-        hints_rule = qi::lit("hints=") >
-                     (-qi::as_string[qi::repeat(engine::ENCODED_HINT_SIZE)[base64_char]])[ph::bind(
-                         add_hint, qi::_r1, qi::_1)] %
-                         ';';
-
-        bearings_rule =
-            qi::lit("bearings=") >
-            (-(qi::short_ > ',' > qi::short_))[ph::bind(add_bearing, qi::_r1, qi::_1)] % ';';
-
-        base_rule = radiuses_rule(qi::_r1) | hints_rule(qi::_r1) | bearings_rule(qi::_r1);
-    }
-
-  protected:
-    qi::rule<Iterator, Signature> base_rule;
-    qi::rule<Iterator, Signature> query_rule;
-
-  private:
-    qi::rule<Iterator, Signature> bearings_rule;
-    qi::rule<Iterator, Signature> radiuses_rule;
-    qi::rule<Iterator, Signature> hints_rule;
-
-    qi::rule<Iterator, osrm::engine::Bearing()> bearing_rule;
-    qi::rule<Iterator, osrm::util::Coordinate()> location_rule;
-    qi::rule<Iterator, std::vector<osrm::util::Coordinate>()> polyline_rule;
-
-    qi::rule<Iterator, unsigned char()> base64_char;
-    qi::rule<Iterator, std::string()> polyline_chars;
-    qi::rule<Iterator, double()> unlimited_rule;
-    qi::real_parser<double, json_policy> double_;
-};
-}
-}
 }
 
 #endif