#ifndef ENGINE_HPP
#define ENGINE_HPP

#include "engine/status.hpp"
#include "util/json_container.hpp"

#include <memory>
#include <string>
#include <unordered_map>

namespace osrm
{

namespace util
{
namespace json
{
struct Object;
}
}

namespace storage
{
struct SharedBarriers;
}

// Fwd decls
namespace engine
{
struct EngineConfig;
namespace api
{
struct RouteParameters;
struct TableParameters;
struct NearestParameters;
struct TripParameters;
struct MatchParameters;
struct TileParameters;
struct IsochroneParameters;
}
namespace plugins
{
class ViaRoutePlugin;
class TablePlugin;
class NearestPlugin;
class TripPlugin;
class MatchPlugin;
class TilePlugin;
class IsochronePlugin;
}
// End fwd decls

namespace datafacade
{
class BaseDataFacade;
}

class Engine final
{
  public:
<<<<<<< HEAD
    // Needs to be public
    struct EngineLock;

=======
>>>>>>> 9eb7fc03
    explicit Engine(const EngineConfig &config);

    Engine(Engine &&) noexcept;
    Engine &operator=(Engine &&) noexcept;

    // Impl. in cpp since for unique_ptr of incomplete types
    ~Engine();

    Status Route(const api::RouteParameters &parameters, util::json::Object &result) const;
    Status Table(const api::TableParameters &parameters, util::json::Object &result) const;
    Status Nearest(const api::NearestParameters &parameters, util::json::Object &result) const;
    Status Trip(const api::TripParameters &parameters, util::json::Object &result) const;
    Status Match(const api::MatchParameters &parameters, util::json::Object &result) const;
    Status Tile(const api::TileParameters &parameters, std::string &result) const;
<<<<<<< HEAD
    Status Isochrone(const api::IsochroneParameters &parameters, util::json::Object &result) const;
=======
>>>>>>> 9eb7fc03

  private:
    std::unique_ptr<storage::SharedBarriers> lock;

    std::unique_ptr<plugins::ViaRoutePlugin> route_plugin;
    std::unique_ptr<plugins::TablePlugin> table_plugin;
    std::unique_ptr<plugins::NearestPlugin> nearest_plugin;
    std::unique_ptr<plugins::TripPlugin> trip_plugin;
    std::unique_ptr<plugins::MatchPlugin> match_plugin;
    std::unique_ptr<plugins::TilePlugin> tile_plugin;
    std::unique_ptr<plugins::IsochronePlugin> isochrone_plugin;

    std::shared_ptr<datafacade::BaseDataFacade> query_data_facade;
};
}
}

#endif // OSRM_IMPL_HPP<|MERGE_RESOLUTION|>--- conflicted
+++ resolved
@@ -58,12 +58,6 @@
 class Engine final
 {
   public:
-<<<<<<< HEAD
-    // Needs to be public
-    struct EngineLock;
-
-=======
->>>>>>> 9eb7fc03
     explicit Engine(const EngineConfig &config);
 
     Engine(Engine &&) noexcept;
@@ -78,10 +72,7 @@
     Status Trip(const api::TripParameters &parameters, util::json::Object &result) const;
     Status Match(const api::MatchParameters &parameters, util::json::Object &result) const;
     Status Tile(const api::TileParameters &parameters, std::string &result) const;
-<<<<<<< HEAD
     Status Isochrone(const api::IsochroneParameters &parameters, util::json::Object &result) const;
-=======
->>>>>>> 9eb7fc03
 
   private:
     std::unique_ptr<storage::SharedBarriers> lock;
