--- conflicted
+++ resolved
@@ -220,18 +220,7 @@
 }
 
 template <>
-<<<<<<< HEAD
-InternalRouteResult inline RoutingAlgorithms<algorithm::MLD>::DirectShortestPathSearch(
-    const PhantomNodes &) const
-{
-    throw util::exception("DirectShortestPathSearch is not implemented");
-}
-
-template <>
 inline std::vector<RoutingPayload>
-=======
-inline std::vector<EdgeWeight>
->>>>>>> af65ccd0
 RoutingAlgorithms<algorithm::MLD>::ManyToManySearch(const std::vector<PhantomNode> &,
                                                     const std::vector<std::size_t> &,
                                                     const std::vector<std::size_t> &) const
