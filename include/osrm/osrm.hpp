--- conflicted
+++ resolved
@@ -130,7 +130,6 @@
      * \see Status, TileParameters and json::Object
      */
     Status Tile(const TileParameters &parameters, std::string &result) const;
-<<<<<<< HEAD
 
     /**
      * Isochrone for given distance
@@ -138,9 +137,7 @@
      * \return Status indicating success for the query or failure
      * \see Status, NearestParameters and json::Object
      */
-    Status Isochrone(const IsochroneParameters &parameters, json::Object &result);
-=======
->>>>>>> 9eb7fc03
+    Status Isochrone(const IsochroneParameters &parameters, json::Object &result) const;
 
   private:
     std::unique_ptr<engine::Engine> engine_;
