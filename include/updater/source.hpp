--- conflicted
+++ resolved
@@ -13,20 +13,13 @@
 {
     std::optional<Value> operator()(const Key &key) const
     {
-<<<<<<< HEAD
         using Result = std::optional<Value>;
-        const auto it = std::lower_bound(
-            lookup.begin(), lookup.end(), key, [](const auto &lhs, const auto &rhs) {
-                return rhs < lhs.first;
-            });
-=======
         using Result = boost::optional<Value>;
         const auto it =
             std::lower_bound(lookup.begin(),
                              lookup.end(),
                              key,
                              [](const auto &lhs, const auto &rhs) { return rhs < lhs.first; });
->>>>>>> 6d361ced
         return it != std::end(lookup) && !(it->first < key) ? Result(it->second) : Result();
     }
 
