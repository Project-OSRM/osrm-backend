--- conflicted
+++ resolved
@@ -9,11 +9,8 @@
 #include <rapidjson/document.h>
 
 #include <chrono>
-<<<<<<< HEAD
 #include <filesystem>
-=======
 #include <optional>
->>>>>>> 21607e0c
 
 namespace osrm::updater
 {
