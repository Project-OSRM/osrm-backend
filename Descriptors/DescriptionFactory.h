--- conflicted
+++ resolved
@@ -79,24 +79,17 @@
     void AppendSegment(const FixedPointCoordinate &coordinate, const PathData &data);
     void BuildRouteSummary(const double distance, const unsigned time);
     void SetStartSegment(const PhantomNode &start_phantom, const bool traversed_in_reverse);
-<<<<<<< HEAD
     void SetEndSegment(const PhantomNode &start_phantom,
                        const bool traversed_in_reverse,
                        const bool is_via_location = false);
-    JSON::Value AppendGeometryString(const bool return_encoded);
     std::vector<unsigned> const &GetViaIndices() const;
 
     double get_entire_length() const
     {
         return entire_length;
     }
-=======
-    void SetEndSegment(const PhantomNode &start_phantom, const bool traversed_in_reverse, const bool is_via_location = false);
     std::string AppendEncodedPolylineStringEncoded();
     std::vector<std::string> AppendEncodedPolylineStringUnencoded();
-    JSON::Value AppendEncodedPolylineString(const bool return_encoded);
-    std::vector<unsigned> const & GetViaIndices() const;
->>>>>>> 4354b8c8
 
     template <class DataFacadeT> void Run(const DataFacadeT *facade, const unsigned zoomLevel)
     {
