--- conflicted
+++ resolved
@@ -2,6 +2,7 @@
 #include "util/simple_logger.hpp"
 
 #include <boost/filesystem/operations.hpp>
+
 
 namespace osrm
 {
@@ -23,27 +24,21 @@
 
 bool StorageConfig::IsValid() const
 {
-<<<<<<< HEAD
-    return boost::filesystem::is_regular_file(base) &&
-           boost::filesystem::is_regular_file(ram_index_path) &&
-           boost::filesystem::is_regular_file(file_index_path) &&
-           boost::filesystem::is_regular_file(hsgr_data_path) &&
-           boost::filesystem::is_regular_file(nodes_data_path) &&
-           boost::filesystem::is_regular_file(edges_data_path) &&
-           boost::filesystem::is_regular_file(core_data_path) &&
-           boost::filesystem::is_regular_file(geometries_path) &&
-           boost::filesystem::is_regular_file(timestamp_path) &&
-           boost::filesystem::is_regular_file(datasource_names_path) &&
-           boost::filesystem::is_regular_file(datasource_indexes_path) &&
-           boost::filesystem::is_regular_file(names_data_path) &&
-           boost::filesystem::is_regular_file(properties_path);
-=======
-    const constexpr auto num_files = 13;
-    const boost::filesystem::path paths[num_files] = {
-        ram_index_path,          file_index_path,         hsgr_data_path,  nodes_data_path,
-        edges_data_path,         core_data_path,          geometries_path, timestamp_path,
-        datasource_indexes_path, datasource_indexes_path, names_data_path, properties_path,
-        intersection_class_path};
+    const constexpr auto num_files = 14;
+    const boost::filesystem::path paths[num_files] = {base,
+                                                      ram_index_path,
+                                                      file_index_path,
+                                                      hsgr_data_path,
+                                                      nodes_data_path,
+                                                      edges_data_path,
+                                                      core_data_path,
+                                                      geometries_path,
+                                                      timestamp_path,
+                                                      datasource_indexes_path,
+                                                      datasource_indexes_path,
+                                                      names_data_path,
+                                                      properties_path,
+                                                      intersection_class_path};
 
     bool success = true;
     for (auto path = paths; path != paths + num_files; ++path)
@@ -56,7 +51,6 @@
     }
 
     return success;
->>>>>>> 451a0d90
 }
 }
 }