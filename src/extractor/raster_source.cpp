--- conflicted
+++ resolved
@@ -67,13 +67,8 @@
     const std::size_t right = static_cast<std::size_t>(fmin(ceil(xthP), width - 1));
 
     // Calculate distances from corners for bilinear interpolation
-<<<<<<< HEAD
-    const float fromLeft = (lon - left * xstep - xmin) / xstep;
-    const float fromTop = (ymax - top * ystep - lat) / ystep;
-=======
     const float fromLeft = xthP - left; // this is the fraction part of xthP
     const float fromTop = ythP - top;   // this is the fraction part of ythP
->>>>>>> e0a1a434
     const float fromRight = 1 - fromLeft;
     const float fromBottom = 1 - fromTop;
 
