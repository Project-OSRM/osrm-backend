--- conflicted
+++ resolved
@@ -244,14 +244,9 @@
     segment_data->nodes.emplace_back(first_node.node_id);
     segment_data->fwd_weights.emplace_back(INVALID_EDGE_WEIGHT);
     segment_data->rev_weights.emplace_back(first_node.weight);
-<<<<<<< HEAD
     segment_data->fwd_durations.emplace_back(MAXIMAL_EDGE_DURATION);
     segment_data->rev_durations.emplace_back(first_node.payload.duration);
-=======
-    segment_data->fwd_durations.emplace_back(INVALID_EDGE_WEIGHT);
-    segment_data->rev_durations.emplace_back(first_node.duration);
     segment_data->datasources.emplace_back(LUA_SOURCE);
->>>>>>> 24c70e3c
 
     for (std::size_t i = 0; i < forward_bucket.size() - 1; ++i)
     {
@@ -263,14 +258,9 @@
         segment_data->nodes.emplace_back(fwd_node.node_id);
         segment_data->fwd_weights.emplace_back(fwd_node.weight);
         segment_data->rev_weights.emplace_back(rev_node.weight);
-<<<<<<< HEAD
         segment_data->fwd_durations.emplace_back(fwd_node.payload.duration);
         segment_data->rev_durations.emplace_back(rev_node.payload.duration);
-=======
-        segment_data->fwd_durations.emplace_back(fwd_node.duration);
-        segment_data->rev_durations.emplace_back(rev_node.duration);
         segment_data->datasources.emplace_back(LUA_SOURCE);
->>>>>>> 24c70e3c
     }
 
     const auto &last_node = forward_bucket.back();
@@ -278,14 +268,9 @@
     segment_data->nodes.emplace_back(last_node.node_id);
     segment_data->fwd_weights.emplace_back(last_node.weight);
     segment_data->rev_weights.emplace_back(INVALID_EDGE_WEIGHT);
-<<<<<<< HEAD
     segment_data->fwd_durations.emplace_back(last_node.payload.duration);
     segment_data->rev_durations.emplace_back(MAXIMAL_EDGE_DURATION);
-=======
-    segment_data->fwd_durations.emplace_back(last_node.duration);
-    segment_data->rev_durations.emplace_back(INVALID_EDGE_WEIGHT);
     segment_data->datasources.emplace_back(LUA_SOURCE);
->>>>>>> 24c70e3c
 
     return zipped_geometry_id;
 }
