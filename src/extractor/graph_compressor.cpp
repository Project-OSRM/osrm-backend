--- conflicted
+++ resolved
@@ -265,31 +265,16 @@
                                                    roads_on_the_left);
                     scripting_environment.ProcessTurn(extraction_turn);
 
-<<<<<<< HEAD
                     auto update_direction_penalty =
                         [&extraction_turn, weight_multiplier](bool has_traffic_control_node,
                                                               EdgeDuration &duration_penalty,
                                                               EdgeWeight &weight_penalty) {
                             if (has_traffic_control_node)
                             {
-                                duration_penalty = extraction_turn.duration * SECOND_TO_DECISECOND;
-                                weight_penalty = extraction_turn.weight * weight_multiplier;
+                                duration_penalty = to_alias<EdgeDuration>(extraction_turn.duration * SECOND_TO_DECISECOND);
+                                weight_penalty = to_alias<EdgeWeight>(extraction_turn.weight * weight_multiplier);
                             }
                         };
-=======
-                    auto update_direction_penalty = [&extraction_turn, weight_multiplier](
-                                                        bool signal,
-                                                        EdgeDuration &duration_penalty,
-                                                        EdgeWeight &weight_penalty) {
-                        if (signal)
-                        {
-                            duration_penalty = to_alias<EdgeDuration>(extraction_turn.duration *
-                                                                      SECOND_TO_DECISECOND);
-                            weight_penalty =
-                                to_alias<EdgeWeight>(extraction_turn.weight * weight_multiplier);
-                        }
-                    };
->>>>>>> afe34456
 
                     update_direction_penalty(has_forward_signal || has_forward_stop_sign || has_forward_give_way_sign,
                                              forward_node_duration_penalty,
