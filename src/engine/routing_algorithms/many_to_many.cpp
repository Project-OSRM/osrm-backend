#include "engine/routing_algorithms/many_to_many.hpp"
#include "engine/routing_algorithms/routing_base_ch.hpp"

#include <boost/assert.hpp>

#include <limits>
#include <memory>
#include <unordered_map>
#include <vector>

namespace osrm
{
namespace engine
{
namespace routing_algorithms
{

using ManyToManyQueryHeap = SearchEngineData::ManyToManyQueryHeap;

namespace
{
struct NodeBucket
{
    unsigned target_id; // essentially a row in the weight matrix
    EdgeWeight weight;
    RoutingPayload payload;
    NodeBucket(const unsigned target_id, const EdgeWeight weight, const RoutingPayload &payload)
        : target_id(target_id), weight(weight), payload(payload)
    {
    }
};

// FIXME This should be replaced by an std::unordered_multimap, though this needs benchmarking
using SearchSpaceWithBuckets = std::unordered_map<NodeID, std::vector<NodeBucket>>;

template <bool DIRECTION>
void relaxOutgoingEdges(const datafacade::ContiguousInternalMemoryDataFacade<algorithm::CH> &facade,
                        const NodeID node,
                        const EdgeWeight weight,
                        const RoutingPayload &payload,
                        ManyToManyQueryHeap &query_heap)
{
    for (auto edge : facade.GetAdjacentEdgeRange(node))
    {
        const auto &data = facade.GetEdgeData(edge);
        if (DIRECTION == FORWARD_DIRECTION ? data.forward : data.backward)
        {
            const NodeID to = facade.GetTarget(edge);
            const EdgeWeight edge_weight = data.weight;
            const RoutingPayload &edge_payload = data.payload;

            BOOST_ASSERT_MSG(edge_weight > 0, "edge_weight invalid");
            const EdgeWeight to_weight = weight + edge_weight;
            const RoutingPayload to_payload = payload + edge_payload;

            // New Node discovered -> Add to Heap + Node Info Storage
            if (!query_heap.WasInserted(to))
            {
                query_heap.Insert(to, to_weight, {node, to_payload});
            }
            // Found a shorter Path -> Update weight
            else if (to_weight < query_heap.GetKey(to))
            {
                // new parent
                query_heap.GetData(to) = {node, to_payload};
                query_heap.DecreaseKey(to, to_weight);
            }
        }
    }
}

void forwardRoutingStep(const datafacade::ContiguousInternalMemoryDataFacade<algorithm::CH> &facade,
                        const unsigned row_idx,
                        const unsigned number_of_targets,
                        ManyToManyQueryHeap &query_heap,
                        const SearchSpaceWithBuckets &search_space_with_buckets,
                        std::vector<EdgeWeight> &weights_table,
                        std::vector<RoutingPayload> &payload_table)
{
    const NodeID node = query_heap.DeleteMin();
    const EdgeWeight source_weight = query_heap.GetKey(node);
    const RoutingPayload source_payload = query_heap.GetData(node).payload;

    // check if each encountered node has an entry
    const auto bucket_iterator = search_space_with_buckets.find(node);
    // iterate bucket if there exists one
    if (bucket_iterator != search_space_with_buckets.end())
    {
        const std::vector<NodeBucket> &bucket_list = bucket_iterator->second;
        for (const NodeBucket &current_bucket : bucket_list)
        {
            // get target id from bucket entry
            const unsigned column_idx = current_bucket.target_id;
            const EdgeWeight target_weight = current_bucket.weight;
            const RoutingPayload &target_payload = current_bucket.payload;

            auto &current_weight = weights_table[row_idx * number_of_targets + column_idx];
            auto &current_payload = payload_table[row_idx * number_of_targets + column_idx];

            // check if new weight is better
            const EdgeWeight new_weight = source_weight + target_weight;
            if (new_weight < 0)
            {
<<<<<<< HEAD
                const EdgeWeight loop_weight = getLoopWeight(facade, node);
                const EdgeWeight new_weight_with_loop = new_weight + loop_weight;
                if (loop_weight != INVALID_EDGE_WEIGHT && new_weight_with_loop >= 0)
                {
                    if (new_weight_with_loop < current_weight)
                    {
                        current_weight = new_weight_with_loop;
                        RoutingPayload payload = RoutingPayload(GetLoopPayload(facade, node));
                        current_payload = source_payload + target_payload + payload;
                    }
=======
                const EdgeWeight loop_weight = ch::getLoopWeight<false>(facade, node);
                const EdgeWeight new_weight_with_loop = new_weight + loop_weight;
                if (loop_weight != INVALID_EDGE_WEIGHT && new_weight_with_loop >= 0)
                {
                    current_weight = std::min(current_weight, new_weight_with_loop);
                    current_duration = std::min(current_duration,
                                                source_duration + target_duration +
                                                    ch::getLoopWeight<true>(facade, node));
>>>>>>> af65ccd0
                }
            }
            else if (new_weight < current_weight)
            {
                current_weight = new_weight;
                current_payload = source_payload + target_payload;
            }
        }
    }
    if (ch::stallAtNode<FORWARD_DIRECTION>(facade, node, source_weight, query_heap))
    {
        return;
    }

    relaxOutgoingEdges<FORWARD_DIRECTION>(facade, node, source_weight, source_payload, query_heap);
}

void backwardRoutingStep(
    const datafacade::ContiguousInternalMemoryDataFacade<algorithm::CH> &facade,
    const unsigned column_idx,
    ManyToManyQueryHeap &query_heap,
    SearchSpaceWithBuckets &search_space_with_buckets)
{
    const NodeID node = query_heap.DeleteMin();
    const EdgeWeight target_weight = query_heap.GetKey(node);
    const RoutingPayload target_payload = query_heap.GetData(node).payload;

    // store settled nodes in search space bucket
    search_space_with_buckets[node].emplace_back(column_idx, target_weight, target_payload);

    if (ch::stallAtNode<REVERSE_DIRECTION>(facade, node, target_weight, query_heap))
    {
        return;
    }

    relaxOutgoingEdges<REVERSE_DIRECTION>(facade, node, target_weight, target_payload, query_heap);
}
}

std::vector<RoutingPayload>
manyToManySearch(SearchEngineData &engine_working_data,
                 const datafacade::ContiguousInternalMemoryDataFacade<algorithm::CH> &facade,
                 const std::vector<PhantomNode> &phantom_nodes,
                 const std::vector<std::size_t> &source_indices,
                 const std::vector<std::size_t> &target_indices)
{
    const auto number_of_sources =
        source_indices.empty() ? phantom_nodes.size() : source_indices.size();
    const auto number_of_targets =
        target_indices.empty() ? phantom_nodes.size() : target_indices.size();
    const auto number_of_entries = number_of_sources * number_of_targets;

    std::vector<EdgeWeight> weights_table(number_of_entries, INVALID_EDGE_WEIGHT);
    std::vector<RoutingPayload> payload_table(number_of_entries, INVALID_RPAYLOAD);

    engine_working_data.InitializeOrClearManyToManyThreadLocalStorage(facade.GetNumberOfNodes());

    auto &query_heap = *(engine_working_data.many_to_many_heap);

    SearchSpaceWithBuckets search_space_with_buckets;

    unsigned column_idx = 0;
    const auto search_target_phantom = [&](const PhantomNode &phantom) {
        // clear heap and insert target nodes
        query_heap.Clear();
<<<<<<< HEAD
        // insert target(s) at weight 0

        if (phantom.forward_segment_id.enabled)
        {
            query_heap.Insert(
                phantom.forward_segment_id.id,
                phantom.GetForwardWeightPlusOffset(),
                {phantom.forward_segment_id.id, RoutingPayload(phantom.GetForwardPayload())});
        }
        if (phantom.reverse_segment_id.enabled)
        {
            query_heap.Insert(
                phantom.reverse_segment_id.id,
                phantom.GetReverseWeightPlusOffset(),
                {phantom.reverse_segment_id.id, RoutingPayload(phantom.GetReversePayload())});
        }
=======
        insertNodesInHeap<REVERSE_DIRECTION>(query_heap, phantom);
>>>>>>> af65ccd0

        // explore search space
        while (!query_heap.Empty())
        {
            backwardRoutingStep(facade, column_idx, query_heap, search_space_with_buckets);
        }
        ++column_idx;
    };

    // for each source do forward search
    unsigned row_idx = 0;
    const auto search_source_phantom = [&](const PhantomNode &phantom) {
        // clear heap and insert source nodes
        query_heap.Clear();
<<<<<<< HEAD
        // insert target(s) at weight 0

        if (phantom.forward_segment_id.enabled)
        {
            query_heap.Insert(
                phantom.forward_segment_id.id,
                -phantom.GetForwardWeightPlusOffset(),
                {phantom.forward_segment_id.id, -RoutingPayload(phantom.GetForwardPayload())});
        }
        if (phantom.reverse_segment_id.enabled)
        {
            query_heap.Insert(
                phantom.reverse_segment_id.id,
                -phantom.GetReverseWeightPlusOffset(),
                {phantom.reverse_segment_id.id, -RoutingPayload(phantom.GetReversePayload())});
        }
=======
        insertNodesInHeap<FORWARD_DIRECTION>(query_heap, phantom);
>>>>>>> af65ccd0

        // explore search space
        while (!query_heap.Empty())
        {
            forwardRoutingStep(facade,
                               row_idx,
                               number_of_targets,
                               query_heap,
                               search_space_with_buckets,
                               weights_table,
                               payload_table);
        }
        ++row_idx;
    };

    if (target_indices.empty())
    {
        for (const auto &phantom : phantom_nodes)
        {
            search_target_phantom(phantom);
        }
    }
    else
    {
        for (const auto index : target_indices)
        {
            const auto &phantom = phantom_nodes[index];
            search_target_phantom(phantom);
        }
    }

    if (source_indices.empty())
    {
        for (const auto &phantom : phantom_nodes)
        {
            search_source_phantom(phantom);
        }
    }
    else
    {
        for (const auto index : source_indices)
        {
            const auto &phantom = phantom_nodes[index];
            search_source_phantom(phantom);
        }
    }

    return payload_table;
}

} // namespace routing_algorithms
} // namespace engine
} // namespace osrm<|MERGE_RESOLUTION|>--- conflicted
+++ resolved
@@ -101,27 +101,16 @@
             const EdgeWeight new_weight = source_weight + target_weight;
             if (new_weight < 0)
             {
-<<<<<<< HEAD
-                const EdgeWeight loop_weight = getLoopWeight(facade, node);
+                const EdgeWeight loop_weight = ch::getLoopWeight(facade, node);
                 const EdgeWeight new_weight_with_loop = new_weight + loop_weight;
                 if (loop_weight != INVALID_EDGE_WEIGHT && new_weight_with_loop >= 0)
                 {
                     if (new_weight_with_loop < current_weight)
                     {
                         current_weight = new_weight_with_loop;
-                        RoutingPayload payload = RoutingPayload(GetLoopPayload(facade, node));
+                        RoutingPayload payload = RoutingPayload(ch::getLoopPayload(facade, node));
                         current_payload = source_payload + target_payload + payload;
                     }
-=======
-                const EdgeWeight loop_weight = ch::getLoopWeight<false>(facade, node);
-                const EdgeWeight new_weight_with_loop = new_weight + loop_weight;
-                if (loop_weight != INVALID_EDGE_WEIGHT && new_weight_with_loop >= 0)
-                {
-                    current_weight = std::min(current_weight, new_weight_with_loop);
-                    current_duration = std::min(current_duration,
-                                                source_duration + target_duration +
-                                                    ch::getLoopWeight<true>(facade, node));
->>>>>>> af65ccd0
                 }
             }
             else if (new_weight < current_weight)
@@ -187,26 +176,7 @@
     const auto search_target_phantom = [&](const PhantomNode &phantom) {
         // clear heap and insert target nodes
         query_heap.Clear();
-<<<<<<< HEAD
-        // insert target(s) at weight 0
-
-        if (phantom.forward_segment_id.enabled)
-        {
-            query_heap.Insert(
-                phantom.forward_segment_id.id,
-                phantom.GetForwardWeightPlusOffset(),
-                {phantom.forward_segment_id.id, RoutingPayload(phantom.GetForwardPayload())});
-        }
-        if (phantom.reverse_segment_id.enabled)
-        {
-            query_heap.Insert(
-                phantom.reverse_segment_id.id,
-                phantom.GetReverseWeightPlusOffset(),
-                {phantom.reverse_segment_id.id, RoutingPayload(phantom.GetReversePayload())});
-        }
-=======
         insertNodesInHeap<REVERSE_DIRECTION>(query_heap, phantom);
->>>>>>> af65ccd0
 
         // explore search space
         while (!query_heap.Empty())
@@ -221,26 +191,7 @@
     const auto search_source_phantom = [&](const PhantomNode &phantom) {
         // clear heap and insert source nodes
         query_heap.Clear();
-<<<<<<< HEAD
-        // insert target(s) at weight 0
-
-        if (phantom.forward_segment_id.enabled)
-        {
-            query_heap.Insert(
-                phantom.forward_segment_id.id,
-                -phantom.GetForwardWeightPlusOffset(),
-                {phantom.forward_segment_id.id, -RoutingPayload(phantom.GetForwardPayload())});
-        }
-        if (phantom.reverse_segment_id.enabled)
-        {
-            query_heap.Insert(
-                phantom.reverse_segment_id.id,
-                -phantom.GetReverseWeightPlusOffset(),
-                {phantom.reverse_segment_id.id, -RoutingPayload(phantom.GetReversePayload())});
-        }
-=======
         insertNodesInHeap<FORWARD_DIRECTION>(query_heap, phantom);
->>>>>>> af65ccd0
 
         // explore search space
         while (!query_heap.Empty())
