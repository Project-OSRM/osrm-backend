#include "engine/search_engine_data.hpp"

namespace osrm
{
namespace engine
{

// CH heaps
using CH = routing_algorithms::ch::Algorithm;
SearchEngineData<CH>::SearchEngineHeapPtr SearchEngineData<CH>::forward_heap_1;
SearchEngineData<CH>::SearchEngineHeapPtr SearchEngineData<CH>::reverse_heap_1;
SearchEngineData<CH>::SearchEngineHeapPtr SearchEngineData<CH>::forward_heap_2;
SearchEngineData<CH>::SearchEngineHeapPtr SearchEngineData<CH>::reverse_heap_2;
SearchEngineData<CH>::SearchEngineHeapPtr SearchEngineData<CH>::forward_heap_3;
SearchEngineData<CH>::SearchEngineHeapPtr SearchEngineData<CH>::reverse_heap_3;
SearchEngineData<CH>::ManyToManyHeapPtr SearchEngineData<CH>::many_to_many_heap;
<<<<<<< HEAD
SearchEngineData<CH>::UnpackingCachePtr SearchEngineData<CH>::unpacking_cache;
=======
SearchEngineData<CH>::UnpackingStatisticsPtr SearchEngineData<CH>::unpacking_cache;
>>>>>>> 57975271

void SearchEngineData<CH>::InitializeOrClearFirstThreadLocalStorage(unsigned number_of_nodes)
{
    if (forward_heap_1.get())
    {
        forward_heap_1->Clear();
    }
    else
    {
        forward_heap_1.reset(new QueryHeap(number_of_nodes));
    }

    if (reverse_heap_1.get())
    {
        reverse_heap_1->Clear();
    }
    else
    {
        reverse_heap_1.reset(new QueryHeap(number_of_nodes));
    }
}

void SearchEngineData<CH>::InitializeOrClearSecondThreadLocalStorage(unsigned number_of_nodes)
{
    if (forward_heap_2.get())
    {
        forward_heap_2->Clear();
    }
    else
    {
        forward_heap_2.reset(new QueryHeap(number_of_nodes));
    }

    if (reverse_heap_2.get())
    {
        reverse_heap_2->Clear();
    }
    else
    {
        reverse_heap_2.reset(new QueryHeap(number_of_nodes));
    }
}

void SearchEngineData<CH>::InitializeOrClearThirdThreadLocalStorage(unsigned number_of_nodes)
{
    if (forward_heap_3.get())
    {
        forward_heap_3->Clear();
    }
    else
    {
        forward_heap_3.reset(new QueryHeap(number_of_nodes));
    }

    if (reverse_heap_3.get())
    {
        reverse_heap_3->Clear();
    }
    else
    {
        reverse_heap_3.reset(new QueryHeap(number_of_nodes));
    }
}

void SearchEngineData<CH>::InitializeOrClearManyToManyThreadLocalStorage(unsigned number_of_nodes)
{
    if (many_to_many_heap.get())
    {
        many_to_many_heap->Clear();
    }
    else
    {
        many_to_many_heap.reset(new ManyToManyQueryHeap(number_of_nodes));
    }
}

<<<<<<< HEAD
void SearchEngineData<CH>::InitializeOrClearUnpackingCacheGlobalStorage(unsigned timestamp)
{
    //  using UnpackingCachePtr = std::unique_ptr<UnpackingCache>; // do I need to make this
    //  threadsafe?
    // because of effects here
    if (unpacking_cache.get())
    {
        unpacking_cache->Clear(timestamp);
    }
    else
    {
        unpacking_cache.reset(new UnpackingCache(timestamp));
=======
void SearchEngineData<CH>::InitializeOrClearUnpackingStatisticsThreadLocalStorage()
{
    if (unpacking_cache.get())
    {
        // unpacking_cache->Clear();
    }
    else
    {
        unpacking_cache.reset(new UnpackingStatistics());
>>>>>>> 57975271
    }
}

// MLD
using MLD = routing_algorithms::mld::Algorithm;
SearchEngineData<MLD>::SearchEngineHeapPtr SearchEngineData<MLD>::forward_heap_1;
SearchEngineData<MLD>::SearchEngineHeapPtr SearchEngineData<MLD>::reverse_heap_1;
SearchEngineData<MLD>::ManyToManyHeapPtr SearchEngineData<MLD>::many_to_many_heap;
SearchEngineData<MLD>::UnpackingStatisticsPtr SearchEngineData<MLD>::unpacking_cache;

void SearchEngineData<MLD>::InitializeOrClearFirstThreadLocalStorage(unsigned number_of_nodes)
{
    if (forward_heap_1.get())
    {
        forward_heap_1->Clear();
    }
    else
    {
        forward_heap_1.reset(new QueryHeap(number_of_nodes));
    }

    if (reverse_heap_1.get())
    {
        reverse_heap_1->Clear();
    }
    else
    {
        reverse_heap_1.reset(new QueryHeap(number_of_nodes));
    }
}

void SearchEngineData<MLD>::InitializeOrClearManyToManyThreadLocalStorage(unsigned number_of_nodes)
{
    if (many_to_many_heap.get())
    {
        many_to_many_heap->Clear();
    }
    else
    {
        many_to_many_heap.reset(new ManyToManyQueryHeap(number_of_nodes));
    }
}


void SearchEngineData<MLD>::InitializeOrClearUnpackingStatisticsThreadLocalStorage()
{
    if (unpacking_cache.get())
    {
        // unpacking_cache->Clear();
    }
    else
    {
        unpacking_cache.reset(new UnpackingStatistics());
    }
}
}
}<|MERGE_RESOLUTION|>--- conflicted
+++ resolved
@@ -14,11 +14,7 @@
 SearchEngineData<CH>::SearchEngineHeapPtr SearchEngineData<CH>::forward_heap_3;
 SearchEngineData<CH>::SearchEngineHeapPtr SearchEngineData<CH>::reverse_heap_3;
 SearchEngineData<CH>::ManyToManyHeapPtr SearchEngineData<CH>::many_to_many_heap;
-<<<<<<< HEAD
 SearchEngineData<CH>::UnpackingCachePtr SearchEngineData<CH>::unpacking_cache;
-=======
-SearchEngineData<CH>::UnpackingStatisticsPtr SearchEngineData<CH>::unpacking_cache;
->>>>>>> 57975271
 
 void SearchEngineData<CH>::InitializeOrClearFirstThreadLocalStorage(unsigned number_of_nodes)
 {
@@ -95,7 +91,6 @@
     }
 }
 
-<<<<<<< HEAD
 void SearchEngineData<CH>::InitializeOrClearUnpackingCacheGlobalStorage(unsigned timestamp)
 {
     //  using UnpackingCachePtr = std::unique_ptr<UnpackingCache>; // do I need to make this
@@ -108,17 +103,6 @@
     else
     {
         unpacking_cache.reset(new UnpackingCache(timestamp));
-=======
-void SearchEngineData<CH>::InitializeOrClearUnpackingStatisticsThreadLocalStorage()
-{
-    if (unpacking_cache.get())
-    {
-        // unpacking_cache->Clear();
-    }
-    else
-    {
-        unpacking_cache.reset(new UnpackingStatistics());
->>>>>>> 57975271
     }
 }
 
