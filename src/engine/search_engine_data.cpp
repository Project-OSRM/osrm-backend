--- conflicted
+++ resolved
@@ -91,16 +91,10 @@
     }
 }
 
-<<<<<<< HEAD
 void SearchEngineData<CH>::InitializeOrClearUnpackingCacheGlobalStorage(unsigned timestamp)
 {
     //  using UnpackingCachePtr = std::unique_ptr<UnpackingCache>; // do I need to make this
-    //  threadsafe?
-    // because of effects here
-=======
-void SearchEngineData<CH>::InitializeOrClearUnpackingCacheThreadLocalStorage(unsigned timestamp)
-{
->>>>>>> 0659fe22
+    //  threadsafe? because of effects here
     if (unpacking_cache.get())
     {
         unpacking_cache->Clear(timestamp);
