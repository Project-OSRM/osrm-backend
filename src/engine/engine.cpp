--- conflicted
+++ resolved
@@ -1,20 +1,15 @@
 #include "engine/engine.hpp"
+#include "engine/engine_config.hpp"
 #include "engine/api/route_parameters.hpp"
-#include "engine/engine_config.hpp"
 #include "engine/status.hpp"
 
+#include "engine/plugins/table.hpp"
+#include "engine/plugins/nearest.hpp"
 #include "engine/plugins/match.hpp"
-#include "engine/plugins/nearest.hpp"
-#include "engine/plugins/table.hpp"
-#include "engine/plugins/tile.hpp"
 #include "engine/plugins/trip.hpp"
 #include "engine/plugins/viaroute.hpp"
-<<<<<<< HEAD
-#include "engine/plugins/match.hpp"
 #include "engine/plugins/tile.hpp"
 #include "engine/plugins/isochrone.hpp"
-=======
->>>>>>> 1c140a11
 
 #include "engine/datafacade/datafacade_base.hpp"
 #include "engine/datafacade/internal_datafacade.hpp"
@@ -143,8 +138,7 @@
         {
             throw util::exception("Invalid file paths given!");
         }
-        query_data_facade =
-            util::make_unique<datafacade::InternalDataFacade>(config.storage_config);
+        query_data_facade = util::make_unique<datafacade::InternalDataFacade>(config.storage_config);
     }
 
     // Register plugins
