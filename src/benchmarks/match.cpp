--- conflicted
+++ resolved
@@ -11,11 +11,7 @@
 #include "osrm/status.hpp"
 
 #include <boost/assert.hpp>
-<<<<<<< HEAD
-
-#include <boost/optional/optional.hpp>
-=======
->>>>>>> 8a82d392
+
 #include <cstdlib>
 #include <exception>
 #include <iostream>
@@ -218,19 +214,15 @@
         FloatCoordinate{FloatLongitude{7.415513992309569}, FloatLatitude{43.73347615145474}});
     params.coordinates.push_back(
         FloatCoordinate{FloatLongitude{7.415342330932617}, FloatLatitude{43.733251335381205}});
-    for (size_t index = 0; index < params.coordinates.size(); ++index)
-    {
-        params.radiuses.emplace_back();
-    }
 
     auto run_benchmark = [&](std::optional<double> radiusInMeters)
     {
-<<<<<<< HEAD
+        params.radiuses = {};
         if (radiusInMeters)
         {
-            for (auto &radius : params.radiuses)
+            for (size_t index = 0; index < params.coordinates.size(); ++index)
             {
-                radius = *radiusInMeters;
+                params.radiuses.emplace_back(*radiusInMeters);
             }
         }
 
@@ -247,30 +239,6 @@
                 throw std::runtime_error{"Couldn't match"};
             }
         }
-=======
-        params.radiuses = {};
-        if (radiusInMeters)
-        {
-            for (size_t index = 0; index < params.coordinates.size(); ++index)
-            {
-                params.radiuses.emplace_back(*radiusInMeters);
-            }
-        }
-
-        TIMER_START(routes);
-        auto NUM = 100;
-        for (int i = 0; i < NUM; ++i)
-        {
-            engine::api::ResultT result = json::Object();
-            const auto rc = osrm.Match(params, result);
-            auto &json_result = result.get<json::Object>();
-            if (rc != Status::Ok ||
-                json_result.values.at("matchings").get<json::Array>().values.size() != 1)
-            {
-                throw std::runtime_error{"Couldn't match"};
-            }
-        }
->>>>>>> 8a82d392
         TIMER_STOP(routes);
         if (radiusInMeters)
         {
@@ -286,18 +254,10 @@
                   << std::endl;
     };
 
-<<<<<<< HEAD
-    run_benchmark(std::nullopt);
-    run_benchmark(5.0);
-    run_benchmark(10.0);
-    run_benchmark(15.0);
-    run_benchmark(30.0);
-=======
     for (auto radius : std::vector<std::optional<double>>{std::nullopt, 5.0, 10.0, 15.0, 30.0})
     {
         run_benchmark(radius);
     }
->>>>>>> 8a82d392
 
     return EXIT_SUCCESS;
 }
