--- conflicted
+++ resolved
@@ -248,13 +248,9 @@
 
 - `code` if the request was successful `Ok` otherwise see the service dependent and general status codes.
 - `durations` array of arrays that stores the matrix in row-major order. `durations[i][j]` gives the travel time from
-<<<<<<< HEAD
-  the i-th waypoint to the j-th waypoint. Values are given in seconds.
+  the i-th waypoint to the j-th waypoint. Values are given in seconds. Can be `null` if no route between `i` and `j` can be found.
 - `distances` array of arrays that stores the matrix in row-major order. `distances[i][j]` gives the distance from
   the i-th waypoint to the j-th waypoint. Values are given in meters.
-=======
-  the i-th waypoint to the j-th waypoint. Values are given in seconds. Can be `null` if no route between `i` and `j` can be found.
->>>>>>> e705ff16
 - `sources` array of `Waypoint` objects describing all sources in order
 - `destinations` array of `Waypoint` objects describing all destinations in order
 
