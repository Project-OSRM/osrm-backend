--- conflicted
+++ resolved
@@ -19,11 +19,8 @@
     - NodeJS:
       - CHANGED: Use node-api instead of NAN. [#6452](https://github.com/Project-OSRM/osrm-backend/pull/6452)
     - Misc:
-<<<<<<< HEAD
-      - FIXED: Partial fix migration from boost::optional to std::optional [#6551](https://github.com/Project-OSRM/osrm-backend/issues/6551), see also [#6592](https://github.com/Project-OSRM/osrm-backend/issues/6592)
-=======
+      - CHANGED: Partial fix migration from boost::optional to std::optional [#6551](https://github.com/Project-OSRM/osrm-backend/issues/6551), see also [#6592](https://github.com/Project-OSRM/osrm-backend/issues/6592)
       - CHANGED: Update Conan Boost version to 1.85.0. [#6868](https://github.com/Project-OSRM/osrm-backend/pull/6868)
->>>>>>> d2598484
       - FIXED: Fix an error in a RouteParameters AnnotationsType operator overload. [#6646](https://github.com/Project-OSRM/osrm-backend/pull/6646)
       - ADDED: Add support for "unlimited" to be passed as a value for the default-radius and max-matching-radius flags. [#6599](https://github.com/Project-OSRM/osrm-backend/pull/6599)
       - CHANGED: Allow -1.0 as unlimited for default_radius value. [#6599](https://github.com/Project-OSRM/osrm-backend/pull/6599)
