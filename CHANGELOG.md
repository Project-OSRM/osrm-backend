--- conflicted
+++ resolved
@@ -5,13 +5,9 @@
     - Misc:
       - FIXED: Fix bug with reading Set values from Lua scripts. [#6285](https://github.com/Project-OSRM/osrm-backend/pull/6285)
     - Build:
-<<<<<<< HEAD
       - CHANGED: Configure Undefined Behaviour Sanitizer. [#6290](https://github.com/Project-OSRM/osrm-backend/pull/6290)
-      - CHANGED: Migrate to C++17. Update sol2 to 3.3.0. Fix bug with reading Set values from Lua scripts. [#6279](https://github.com/Project-OSRM/osrm-backend/pull/6279)
-=======
       - CHANGED: Use Conan instead of Mason to install code dependencies. [#6284](https://github.com/Project-OSRM/osrm-backend/pull/6284)
       - CHANGED: Migrate to C++17. Update sol2 to 3.3.0. [#6279](https://github.com/Project-OSRM/osrm-backend/pull/6279)
->>>>>>> 589becbf
       - CHANGED: Update macOS CI image to macos-11. [#6286](https://github.com/Project-OSRM/osrm-backend/pull/6286)
       - CHANGED: Enable even more clang-tidy checks. [#6273](https://github.com/Project-OSRM/osrm-backend/pull/6273)
       - CHANGED: Configure CMake to not build flatbuffers tests and samples. [#6274](https://github.com/Project-OSRM/osrm-backend/pull/6274)
