# Unreleased
  - Changes from 5.26.0
    - API:
      - FIXED: Fix inefficient osrm-routed connection handling [#6113](https://github.com/Project-OSRM/osrm-backend/pull/6113)
    - Build:
<<<<<<< HEAD
      - CHANGED: Migrate to C++17. Update sol2 to 3.3.0. [#6279](https://github.com/Project-OSRM/osrm-backend/pull/6279)
=======
      - CHANGED: Enable even more clang-tidy checks. [#6273](https://github.com/Project-OSRM/osrm-backend/pull/6273)
>>>>>>> 06b1b980
      - CHANGED: Configure CMake to not build flatbuffers tests and samples. [#6274](https://github.com/Project-OSRM/osrm-backend/pull/6274)
      - CHANGED: Enable more clang-tidy checks. [#6270](https://github.com/Project-OSRM/osrm-backend/pull/6270)
      - CHANGED: Configure clang-tidy job on CI. [#6261](https://github.com/Project-OSRM/osrm-backend/pull/6261)
      - CHANGED: Use Github Actions for building container images [#6138](https://github.com/Project-OSRM/osrm-backend/pull/6138)
      - CHANGED: Upgrade Boost dependency to 1.70 [#6113](https://github.com/Project-OSRM/osrm-backend/pull/6113)
      - CHANGED: Upgrade Ubuntu CI builds to 20.04  [#6119](https://github.com/Project-OSRM/osrm-backend/pull/6119)
      - CHANGED: Make building osrm-routed optional [#6144](https://github.com/Project-OSRM/osrm-backend/pull/6144)
      - FIXED: Run all unit tests in CI [#5248](https://github.com/Project-OSRM/osrm-backend/pull/5248)
      - FIXED: Fix installation of Mason CMake and 32 bit CI build [#6170](https://github.com/Project-OSRM/osrm-backend/pull/6170)
      - FIXED: Fixed Node docs generation check in CI. [#6058](https://github.com/Project-OSRM/osrm-backend/pull/6058)
      - CHANGED: Docker build, enabled arm64 build layer [#6172](https://github.com/Project-OSRM/osrm-backend/pull/6172)
      - CHANGED: Docker build, enabled apt-get update/install caching in separate layer for build phase [#6175](https://github.com/Project-OSRM/osrm-backend/pull/6175)

# 5.26.0
  - Changes from 5.25.0
    - API:
      - FIXED: Allow for special characters in the profile/method as part of the HTTP URL. [#6090](https://github.com/Project-OSRM/osrm-backend/pull/6090)
      - FIXED: Set osrm-routed to immediately close bad connections [#6112](https://github.com/Project-OSRM/osrm-backend/pull/6112)
    - Build:
      - CHANGED: Replace Travis with Github Actions for CI builds [#6071](https://github.com/Project-OSRM/osrm-backend/pull/6071)
      - FIXED: Fixed Boost link flags in pkg-config file. [#6083](https://github.com/Project-OSRM/osrm-backend/pull/6083)
      - FIXED: Fixed test cache to consider MLD executable changes. [#6129](https://github.com/Project-OSRM/osrm-backend/pull/6129)
    - Routing:
      - FIXED: Fix generation of inefficient MLD partitions [#6084](https://github.com/Project-OSRM/osrm-backend/pull/6084)
      - FIXED: Fix MLD level mask generation to support 64-bit masks. [#6123](https://github.com/Project-OSRM/osrm-backend/pull/6123)
      - FIXED: Fix metric offset overflow for large MLD partitions. This breaks the **data format** [#6124](https://github.com/Project-OSRM/osrm-backend/pull/6124)

# 5.25.0
  - Changes from 5.24.0
    - Build:
      - CHANGED: Node binaries now use Github Releases for hosting [#6030](https://github.com/Project-OSRM/osrm-backend/pull/6030)
    - Misc:
      - FIXED: Upgrade to @mapbox/node-pre-gyp fix various bugs with Node 12/14 [#5991](https://github.com/Project-OSRM/osrm-backend/pull/5991)
      - FIXED: `valid` type in documentation examples [#5990](https://github.com/Project-OSRM/osrm-backend/issues/5990)
      - FIXED: Remove redundant loading of .osrm.cell_metrics [#6019](https://github.com/Project-OSRM/osrm-backend/issues/6019)
      - CHANGED: Increase PackedOSMIDs size to 34 bits. This breaks the **data format** [#6020](https://github.com/Project-OSRM/osrm-backend/issues/6020)
    - Profile:
      - FIXED: Add kerb barrier exception to default car profile. [#5999](https://github.com/Project-OSRM/osrm-backend/pull/5999)

# 5.24.0
  - Changes from 5.23.0
    - Features
      - ADDED: Added support for multiple via-way restrictions. [#5907](https://github.com/Project-OSRM/osrm-backend/pull/5907)
      - ADDED: Add node bindings support for Node 12, 14, and publish binaries [#5918](https://github.com/Project-OSRM/osrm-backend/pull/5918)
      - REMOVED: we no longer publish Node 8 binary modules (they are still buildable from source) [#5918](https://github.com/Project-OSRM/osrm-backend/pull/5918)
    - Routing:
      - FIXED: Avoid copying ManyToMany table results [#5923](https://github.com/Project-OSRM/osrm-backend/pull/5923)
      - FIXED: Reduce copying in API parameter constructors [#5925](https://github.com/Project-OSRM/osrm-backend/pull/5925)
    - Misc:
      - CHANGED: Cleanup NodeJS dependencies [#5945](https://github.com/Project-OSRM/osrm-backend/pull/5945)
      - CHANGED: Unify `.osrm.turn_penalites_index` dump processing same with `.osrm.turn_weight_penalties` and `.osrm.turn_duration_penalties` [#5868](https://github.com/Project-OSRM/osrm-backend/pull/5868)
      - FIXED: Properly validate source/destination validation in NodeJS table service [#5595](https://github.com/Project-OSRM/osrm-backend/pull/5595/files)
      - FIXED: turn.roads_on_the_left not containing incoming roads and turn.roads_on_the_right not containing outgoing roads on two-way roads [#5128](https://github.com/Project-OSRM/osrm-backend/issues/5128)
    - Profile:
      - ADDED: Profile debug script which fetches a way from OSM then outputs the result of the profile. [#5908](https://github.com/Project-OSRM/osrm-backend/pull/5908)
    - Infrastructure
      - CHANGED: Bundled protozero updated to v1.7.0. [#5858](https://github.com/Project-OSRM/osrm-backend/pull/5858)
    - Windows:
      - FIXED: Fix bit-shift overflow in MLD partition step. [#5878](https://github.com/Project-OSRM/osrm-backend/pull/5878)
      - FIXED: Fix vector bool permutation in graph contraction step [#5882](https://github.com/Project-OSRM/osrm-backend/pull/5882)
    - API:
      - FIXED: Undo libosrm API break by adding old interface as method overload [#5861](https://github.com/Project-OSRM/osrm-backend/pull/5861)
      - FIXED: Fixed validation of sources/destinations when accessed via node bindings [#5595](https://github.com/Project-OSRM/osrm-backend/pull/5595)

# 5.23.0
  - Changes from 5.22.0
    - Build:
      - FIXED: pessimistic calls to std::move [#5560](https://github.com/Project-OSRM/osrm-backend/pull/5561)
    - Features:
      - ADDED: new API parameter - `snapping=any|default` to allow snapping to previously unsnappable edges [#5361](https://github.com/Project-OSRM/osrm-backend/pull/5361)
      - ADDED: keepalive support to the osrm-routed HTTP server [#5518](https://github.com/Project-OSRM/osrm-backend/pull/5518)
      - ADDED: flatbuffers output format support [#5513](https://github.com/Project-OSRM/osrm-backend/pull/5513)
      - ADDED: Global 'skip_waypoints' option [#5556](https://github.com/Project-OSRM/osrm-backend/pull/5556)
      - FIXED: Install the libosrm_guidance library correctly [#5604](https://github.com/Project-OSRM/osrm-backend/pull/5604)
      - FIXED: Http Handler can now deal witch optional whitespace between header-key and -value [#5606](https://github.com/Project-OSRM/osrm-backend/issues/5606)
    - Routing:
      - CHANGED: allow routing past `barrier=arch` [#5352](https://github.com/Project-OSRM/osrm-backend/pull/5352)
      - CHANGED: default car weight was reduced to 2000 kg. [#5371](https://github.com/Project-OSRM/osrm-backend/pull/5371)
      - CHANGED: default car height was reduced to 2 meters. [#5389](https://github.com/Project-OSRM/osrm-backend/pull/5389)
      - FIXED: treat `bicycle=use_sidepath` as no access on the tagged way. [#5622](https://github.com/Project-OSRM/osrm-backend/pull/5622)
      - FIXED: fix table result when source and destination on same one-way segment. [#5828](https://github.com/Project-OSRM/osrm-backend/pull/5828)
      - FIXED: fix occasional segfault when swapping data with osrm-datastore and using `exclude=` [#5844](https://github.com/Project-OSRM/osrm-backend/pull/5844)
      - FIXED: fix crash in MLD alternative search if source or target are invalid [#5851](https://github.com/Project-OSRM/osrm-backend/pull/5851)
    - Misc:
      - CHANGED: Reduce memory usage for raster source handling. [#5572](https://github.com/Project-OSRM/osrm-backend/pull/5572)
      - CHANGED: Add cmake option `ENABLE_DEBUG_LOGGING` to control whether output debug logging. [#3427](https://github.com/Project-OSRM/osrm-backend/issues/3427)
      - CHANGED: updated extent of Hong Kong as left hand drive country. [#5535](https://github.com/Project-OSRM/osrm-backend/issues/5535)
      - FIXED: corrected error message when failing to snap input coordinates [#5846](https://github.com/Project-OSRM/osrm-backend/pull/5846)
    - Infrastructure
      - REMOVED: STXXL support removed as STXXL became abandonware. [#5760](https://github.com/Project-OSRM/osrm-backend/pull/5760)

# 5.22.0
  - Changes from 5.21.0
    - Build:
      - ADDED: optionally build Node `lts` and `latest` bindings [#5347](https://github.com/Project-OSRM/osrm-backend/pull/5347)
    - Features:
      - ADDED: new waypoints parameter to the `route` plugin, enabling silent waypoints [#5345](https://github.com/Project-OSRM/osrm-backend/pull/5345)
      - ADDED: data timestamp information in the response (saved in new file `.osrm.timestamp`). [#5115](https://github.com/Project-OSRM/osrm-backend/issues/5115)

# 5.21.0
  - Changes from 5.20.0
    - Features:
      - ADDED: all waypoints in responses now contain a distance property between the original coordinate and the snapped location. [#5255](https://github.com/Project-OSRM/osrm-backend/pull/5255)
      - ADDED: if `fallback_speed` is used, a new structure `fallback_speed_cells` will describe which cells contain estimated values [#5259](https://github.com/Project-OSRM/osrm-backend/pull/5259)
      - REMOVED: we no longer publish Node 4 or 6 binary modules (they are still buildable from source) [#5314](https://github.com/Project-OSRM/osrm-backend/pull/5314)
    - Table:
      - ADDED: new parameter `scale_factor` which will scale the cell `duration` values by this factor. [#5298](https://github.com/Project-OSRM/osrm-backend/pull/5298)
      - FIXED: only trigger `scale_factor` code to scan matrix when necessary. [#5303](https://github.com/Project-OSRM/osrm-backend/pull/5303)
      - FIXED: fix bug in reverse offset calculation that sometimes lead to negative (and other incorrect) values in distance table results [#5315](https://github.com/Project-OSRM/osrm-backend/pull/5315)
    - Docker:
      - FIXED: use consistent boost version between build and runtime [#5311](https://github.com/Project-OSRM/osrm-backend/pull/5311)
      - FIXED: don't override default permissions on /opt [#5311](https://github.com/Project-OSRM/osrm-backend/pull/5311)
    - Matching:
      - CHANGED: matching will now consider edges marked with is_startpoint=false, allowing matching over ferries and other previously non-matchable edge types. [#5297](https://github.com/Project-OSRM/osrm-backend/pull/5297)
    - Profile:
      - ADDED: Parse `source:maxspeed` and `maxspeed:type` tags to apply maxspeeds and add belgian flanders rural speed limit. [#5217](https://github.com/Project-OSRM/osrm-backend/pull/5217)
      - CHANGED: Refactor maxspeed parsing to use common library. [#5144](https://github.com/Project-OSRM/osrm-backend/pull/5144)

# 5.20.0
  - Changes from 5.19.0:
    - Table:
      - CHANGED: switch to pre-calculated distances for table responses for large speedup and 10% memory increase. [#5251](https://github.com/Project-OSRM/osrm-backend/pull/5251)
      - ADDED: new parameter `fallback_speed` which will fill `null` cells with estimated value [#5257](https://github.com/Project-OSRM/osrm-backend/pull/5257)
      - CHANGED: Remove API check for matrix sources/destination length to be less than or equal to coordinates length. [#5298](https://github.com/Project-OSRM/osrm-backend/pull/5289)
      - FIXED: Fix crashing bug when using fallback_speed parameter with more sources than destinations. [#5291](https://github.com/Project-OSRM/osrm-backend/pull/5291)
    - Features:
      - ADDED: direct mmapping of datafiles is now supported via the `--mmap` switch. [#5242](https://github.com/Project-OSRM/osrm-backend/pull/5242)
      - REMOVED: the previous `--memory_file` switch is now deprecated and will fallback to `--mmap` [#5242](https://github.com/Project-OSRM/osrm-backend/pull/5242)
      - ADDED: Now publishing Node 10.x LTS binary modules [#5246](https://github.com/Project-OSRM/osrm-backend/pull/5246)
    - Windows:
      - FIXED: Windows builds again. [#5249](https://github.com/Project-OSRM/osrm-backend/pull/5249)
    - Docker:
      - CHANGED: switch from Alpine Linux to Debian Buster base images [#5281](https://github.com/Project-OSRM/osrm-backend/pull/5281)

# 5.19.0
  - Changes from 5.18.0:
    - Optimizations:
      - CHANGED: Use Grisu2 for serializing floating point numbers. [#5188](https://github.com/Project-OSRM/osrm-backend/pull/5188)
      - ADDED: Node bindings can return pre-rendered JSON buffer. [#5189](https://github.com/Project-OSRM/osrm-backend/pull/5189)
    - Profiles:
      - CHANGED: Bicycle profile now blacklists barriers instead of whitelisting them [#5076
](https://github.com/Project-OSRM/osrm-backend/pull/5076/)
      - CHANGED: Foot profile now blacklists barriers instead of whitelisting them [#5077
](https://github.com/Project-OSRM/osrm-backend/pull/5077/)
      - CHANGED: Support maxlength and maxweight in car profile [#5101](https://github.com/Project-OSRM/osrm-backend/pull/5101)
    - Bugfixes:
      - FIXED: collapsing of ExitRoundabout instructions [#5114](https://github.com/Project-OSRM/osrm-backend/issues/5114)
    - Misc:
      - CHANGED: Support up to 512 named shared memory regions [#5185](https://github.com/Project-OSRM/osrm-backend/pull/5185)

# 5.18.0
  - Changes from 5.17.0:
    - Features:
      - ADDED: `table` plugin now optionally returns `distance` matrix as part of response [#4990](https://github.com/Project-OSRM/osrm-backend/pull/4990)
      - ADDED: New optional parameter `annotations` for `table` that accepts `distance`, `duration`, or both `distance,duration` as values [#4990](https://github.com/Project-OSRM/osrm-backend/pull/4990)
    - Infrastructure:
      - ADDED: Updated libosmium and added protozero and vtzero libraries [#5037](https://github.com/Project-OSRM/osrm-backend/pull/5037)
      - CHANGED: Use vtzero library in tile plugin [#4686](https://github.com/Project-OSRM/osrm-backend/pull/4686)
    - Profile:
      - ADDED: Bicycle profile now returns classes for ferry and tunnel routes. [#5054](https://github.com/Project-OSRM/osrm-backend/pull/5054)
      - ADDED: Bicycle profile allows to exclude ferry routes (default to not enabled) [#5054](https://github.com/Project-OSRM/osrm-backend/pull/5054)

# 5.17.1
  - Changes from 5.17.0:
    - Bugfixes:
      - FIXED: Do not combine a segregated edge with a roundabout [#5039](https://github.com/Project-OSRM/osrm-backend/issues/5039)

# 5.17.0
  - Changes from 5.16.0:
    - Bugfixes:
      - FIXED: deduplication of route steps when waypoints are used [#4909](https://github.com/Project-OSRM/osrm-backend/issues/4909)
      - FIXED: Use smaller range for U-turn angles in map-matching [#4920](https://github.com/Project-OSRM/osrm-backend/pull/4920)
      - FIXED: Remove the last short annotation segment in `trimShortSegments` [#4946](https://github.com/Project-OSRM/osrm-backend/pull/4946)
      - FIXED: Properly calculate annotations for speeds, durations and distances when waypoints are used with mapmatching [#4949](https://github.com/Project-OSRM/osrm-backend/pull/4949)
      - FIXED: Don't apply unimplemented SH and PH conditions in OpeningHours and add inversed date ranges [#4992](https://github.com/Project-OSRM/osrm-backend/issues/4992)
      - FIXED: integer overflow in `DynamicGraph::Renumber` [#5021](https://github.com/Project-OSRM/osrm-backend/pull/5021)
    - Profile:
      - CHANGED: Handle oneways in get_forward_backward_by_key [#4929](https://github.com/Project-OSRM/osrm-backend/pull/4929)
      - FIXED: Do not route against oneway road if there is a cycleway in the wrong direction; also review bike profile [#4943](https://github.com/Project-OSRM/osrm-backend/issues/4943)
      - CHANGED: Make cyclability weighting of the bike profile prefer safer routes more strongly [#5015](https://github.com/Project-OSRM/osrm-backend/issues/5015)
    - Guidance:
      - CHANGED: Don't use obviousness for links bifurcations [#4929](https://github.com/Project-OSRM/osrm-backend/pull/4929)
      - FIXED: Adjust Straight direction modifiers of side roads in driveway handler [#4929](https://github.com/Project-OSRM/osrm-backend/pull/4929)
      - CHANGED: Added post process logic to collapse segregated turn instructions [#4925](https://github.com/Project-OSRM/osrm-backend/pull/4925)
      - ADDED: Maneuver relation now supports `straight` as a direction [#4995](https://github.com/Project-OSRM/osrm-backend/pull/4995)
      - FIXED: Support spelling maneuver relation with British spelling [#4950](https://github.com/Project-OSRM/osrm-backend/issues/4950)
    - Tools:
      - ADDED: `osrm-routed` accepts a new property `--memory_file` to store memory in a file on disk. [#4881](https://github.com/Project-OSRM/osrm-backend/pull/4881)
      - ADDED: `osrm-datastore` accepts a new parameter `--dataset-name` to select the name of the dataset. [#4982](https://github.com/Project-OSRM/osrm-backend/pull/4982)
      - ADDED: `osrm-datastore` accepts a new parameter `--list` to list all datasets loaded into memory. [#4982](https://github.com/Project-OSRM/osrm-backend/pull/4982)
      - ADDED: `osrm-datastore` accepts a new parameter `--only-metric` to only reload the data that can be updated by a weight update (reduces memory for traffic updates). [#5002](https://github.com/Project-OSRM/osrm-backend/pull/5002)
      - ADDED: `osrm-routed` accepts a new parameter `--dataset-name` to select the shared-memory dataset to use. [#4982](https://github.com/Project-OSRM/osrm-backend/pull/4982)
    - NodeJS:
      - ADDED: `OSRM` object accepts a new option `memory_file` that stores the memory in a file on disk. [#4881](https://github.com/Project-OSRM/osrm-backend/pull/4881)
      - ADDED: `OSRM` object accepts a new option `dataset_name` to select the shared-memory dataset. [#4982](https://github.com/Project-OSRM/osrm-backend/pull/4982)
    - Internals
      - CHANGED: Updated segregated intersection identification [#4845](https://github.com/Project-OSRM/osrm-backend/pull/4845) [#4968](https://github.com/Project-OSRM/osrm-backend/pull/4968)
      - REMOVED: Remove `.timestamp` file since it was unused [#4960](https://github.com/Project-OSRM/osrm-backend/pull/4960)
    - Documentation:
      - ADDED: Add documentation about OSM node ids in nearest service response [#4436](https://github.com/Project-OSRM/osrm-backend/pull/4436)
    - Performance
      - FIXED: Speed up response time when lots of legs exist and geojson is used with `steps=true` [#4936](https://github.com/Project-OSRM/osrm-backend/pull/4936)
      - FIXED: Return iterators instead of vectors in datafacade_base functions [#4969](https://github.com/Project-OSRM/osrm-backend/issues/4969)
    - Misc:
      - ADDED: expose name for datasource annotations as metadata [#4973](https://github.com/Project-OSRM/osrm-backend/pull/4973)

# 5.16.0
  - Changes from 5.15.2:
    - Guidance
      - ADDED #4676: Support for maneuver override relation, allowing data-driven overrides for turn-by-turn instructions [#4676](https://github.com/Project-OSRM/osrm-backend/pull/4676)
      - CHANGED #4830: Announce reference change if names are empty
      - CHANGED #4835: MAXIMAL_ALLOWED_SEPARATION_WIDTH increased to 12 meters
      - CHANGED #4842: Lower priority links from a motorway now are used as motorway links [#4842](https://github.com/Project-OSRM/osrm-backend/pull/4842)
      - CHANGED #4895: Use ramp bifurcations as fork intersections [#4895](https://github.com/Project-OSRM/osrm-backend/issues/4895)
      - CHANGED #4893: Handle motorway forks with links as normal motorway intersections[#4893](https://github.com/Project-OSRM/osrm-backend/issues/4893)
      - FIXED #4905: Check required tags of `maneuver` relations [#4905](https://github.com/Project-OSRM/osrm-backend/pull/4905)
    - Profile:
      - FIXED: `highway=service` will now be used for restricted access, `access=private` is still disabled for snapping.
      - ADDED #4775: Exposes more information to the turn function, now being able to set turn weights with highway and access information of the turn as well as other roads at the intersection [#4775](https://github.com/Project-OSRM/osrm-backend/issues/4775)
      - FIXED #4763: Add support for non-numerical units in car profile for maxheight [#4763](https://github.com/Project-OSRM/osrm-backend/issues/4763)
      - ADDED #4872: Handling of `barrier=height_restrictor` nodes [#4872](https://github.com/Project-OSRM/osrm-backend/pull/4872)

# 5.15.2
  - Changes from 5.15.1:
    - Features:
        - ADDED: Exposed the waypoints parameter in the node bindings interface
    - Bugfixes:
        - FIXED: Segfault causing bug in leg collapsing map matching when traversing edges in reverse

# 5.15.1
  - Changes from 5.15.0:
    - Bugfixes:
      - FIXED: Segfault in map matching when RouteLeg collapsing code is run on a match with multiple submatches
    - Guidance:
      - Set type of trivial intersections where classes change to Suppressed instead of NoTurn

# 5.15.0
  - Changes from 5.14.3:
    - Bugfixes:
      - FIXED #4704: Fixed regression in bearings reordering introduced in 5.13 [#4704](https://github.com/Project-OSRM/osrm-backend/issues/4704)
      - FIXED #4781: Fixed overflow exceptions in percent-encoding parsing
      - FIXED #4770: Fixed exclude flags for single toll road scenario
      - FIXED #4283: Fix overflow on zero duration segments
      - FIXED #4804: Ignore no_*_on_red turn restrictions
    - Guidance:
      - CHANGED #4706: Guidance refactoring step to decouple intersection connectivity analysis and turn instructions generation [#4706](https://github.com/Project-OSRM/osrm-backend/pull/4706)
      - CHANGED #3491: Refactor `isThroughStreet`/Intersection options
    - Profile:
      - ADDED: `tunnel` as a new class in car profile so that sections of the route with tunnel tags will be marked as such

# 5.14.3
  - Changes from 5.14.2:
    - Features:
      - Added a `waypoints` parameter to the match service plugin that accepts indices to input coordinates and treats only those points as waypoints in the response format.
    - Bugfixes:
      - FIXED #4754: U-Turn penalties are applied to straight turns.
      - FIXED #4756: Removed too restrictive road name check in the sliproad handler
      - FIXED #4731: Use correct weights for edge-based graph duplicated via nodes.
    - Profile:
      - CHANGED: added Belarus speed limits
      - CHANGED: set default urban speed in Ukraine to 50kmh

# 5.14.2
  - Changes from 5.14.1:
    - Bugfixes:
      - FIXED #4727: Erroring when a old .core file is present.
      - FIXED #4642: Update checks for EMPTY_NAMEID to check for empty name strings
      - FIXED #4738: Fix potential segmentation fault
    - Node.js Bindings:
      - ADDED: Exposed new `max_radiuses_map_matching` option from `EngingConfig` options
    - Tools:
      - ADDED: New osrm-routed `max_radiuses_map_matching` command line flag to optionally set a maximum radius for map matching

# 5.14.1
  - Changes from 5.14.0
    - Bugfixes:
      - FIXED: don't use removed alternative candidates in `filterPackedPathsByCellSharing`

# 5.14.0
  - Changes from 5.13
    - API:
      - ADDED: new RouteStep property `driving_side` that has either "left" or "right" for that step
    - Misc:
      - ADDED: Bundles a rough (please improve!) driving-side GeoJSON file for use with `osrm-extract --location-dependent-data data/driving_side.geojson`
      - CHANGED: Conditional turn parsing is disabled by default now
      - ADDED: Adds a tool to analyze turn instruction generation in a dataset.  Useful for tracking turn-by-turn heuristic changes over time.
      - CHANGED: Internal refactoring of guidance code as a first step towards a re-runnable guidance pipeline
      - ADDED: Now publishing Node 8.x LTS binary modules
    - Profile:
      - CHANGED: Remove dependency on turn types and turn modifier in the process_turn function in the `car.lua` profile. Guidance instruction types are not used to influence turn penalty anymore so this will break backward compatibility between profile version 3 and 4.
    - Guidance:
      - ADDED: New internal flag on "segregated intersections" - in the future, will should allow collapsing of instructions across complex intersection geometry where humans only perceive a single maneuver
      - CHANGED: Decrease roundabout turn radius threshold from 25m to 15m - adds some "exit the roundabout" instructions for moderately sized roundabouts that were being missed previously
    - Docker:
      - CHANGED: switch to alpine 3.6, and use a multistage build to reduce image size
    - Build:
      - FIX: use LUA_LIBRARY_DIRS to propertly detect Lua on all platforms
    - Docs:
      - FIX: clarify description of roundabout exit instructions
    - Bugfixes:
      - FIXED: Fix bug where merge instructions got the wrong direction modifier ([PR #4670](https://github.com/Project-OSRM/osrm-backend/pull/4670))
      - FIXED: Properly use the `profile.properties.left_hand_driving` property, there was a typo that meant it had no effect
      - FIXED: undefined behaviour when alternative candidate via node is same as source node ([#4691](https://github.com/Project-OSRM/osrm-backend/issues/4691))
      - FIXED: ensure libosrm.pc is pushed to the correct location for pkgconfig to find it on all platforms
      - FIXED: don't consider empty names + empty refs as a valid name for u-turns

# 5.13.0
  - Changes from 5.12:
    - Profile:
      - Append cardinal directions from route relations to ref fields to improve instructions; off by default see `profile.cardinal_directions`
      - Support of `distance` weight in foot and bicycle profiles
      - Support of relations processing
      - Added `way:get_location_tag(key)` method to get location-dependent tags https://github.com/Project-OSRM/osrm-backend/wiki/Using-location-dependent-data-in-profiles
      - Added `forward_ref` and `backward_ref` support
      - Left-side driving mode is specified by a local Boolean flag `is_left_hand_driving` in `ExtractionWay` and `ExtractionTurn`
      - Support literal values for maxspeeds in NO, PL and ZA
    - Infrastructure:
      - Lua 5.1 support is removed due to lack of support in sol2 https://github.com/ThePhD/sol2/issues/302
      - Fixed pkg-config version of OSRM
      - Removed `.osrm.core` file since CoreCH is deprecated now.
    - Tools:
      - Because of boost/program_options#32 with boost 1.65+ we needed to change the behavior of the following flags to not accept `={true|false}` anymore:
        - `--use-locations-cache=false` becomes `--disable-location-cache`
        - `--parse-conditional-restrictions=true` becomes `--parse-conditional-restrictions`
        - The deprecated options `--use-level-cache` and `--generate-edge-lookup`
    - Bugfixes:
      - Fixed #4348: Some cases of sliproads pre-processing were broken
      - Fixed #4331: Correctly compute left/right modifiers of forks in case the fork is curved.
      - Fixed #4472: Correctly count the number of lanes using the delimter in `turn:lanes` tag.
      - Fixed #4214: Multiple runs of `osrm-partition` lead to crash.
      - Fixed #4348: Fix assorted problems around slip roads.
      - Fixed #4420: A bug that would result in unnecessary instructions, due to problems in suffix/prefix detection
    - Algorithm
      - Deprecate CoreCH functionality. Usage of CoreCH specific options will fall back to using CH with core_factor of 1.0
      - MLD uses a unidirectional Dijkstra for 1-to-N and N-to-1 matrices which yields speedup.

# 5.12.0
  - Changes from 5.11:
    - Guidance
      - now announcing turning onto oneways at the end of a road (e.g. onto dual carriageways)
      - Adds new instruction types at the exit of roundabouts and rotaries `exit roundabout` and `exit rotary`.
    - HTTP:
      - New query parameter for route/table/match/trip plugings:
        `exclude=` that can be used to exclude certain classes (e.g. exclude=motorway, exclude=toll).
        This is configurable in the profile.
    - NodeJS:
      - New query option `exclude` for the route/table/match/trip plugins. (e.g. `exclude: ["motorway", "toll"]`)
    - Profile:
      - New property for profile table: `excludable` that can be used to configure which classes are excludable at query time.
      - New optional property for profile table: `classes` that allows you to specify which classes you expect to be used.
        We recommend this for better error messages around classes, otherwise the possible class names are infered automatically.
    - Traffic:
      - If traffic data files contain an empty 4th column, they will update edge durations but not modify the edge weight.  This is useful for
        updating ETAs returned, without changing route selection (for example, in a distance-based profile with traffic data loaded).
    - Infrastructure:
      - New file `.osrm.cell_metrics` created by `osrm-customize`.
    - Debug tiles:
      - Added new properties `type` and `modifier` to `turns` layer, useful for viewing guidance calculated turn types on the map

# 5.11.0
  - Changes from 5.10:
    - Features
      - BREAKING: Added support for conditional via-way restrictions. This features changes the file format of osrm.restrictions and requires re-extraction
    - Internals
      - BREAKING: Traffic signals will no longer be represented as turns internally. This requires re-processing of data but enables via-way turn restrictions across highway=traffic_signals
      - Additional checks for empty segments when loading traffic data files
      - Tunes the constants for turns in sharp curves just a tiny bit to circumvent a mix-up in fork directions at a specific intersection (https://github.com/Project-OSRM/osrm-backend/issues/4331)
    - Infrastructure
      - Refactor datafacade to make implementing additional DataFacades simpler
    - Bugfixes
      - API docs are now buildable again
      - Suppress unnecessary extra turn instruction when exiting a motorway via a motorway_link onto a primary road (https://github.com/Project-OSRM/osrm-backend/issues/4348 scenario 4)
      - Suppress unnecessary extra turn instruction when taking a tertiary_link road from a teritary onto a residential road (https://github.com/Project-OSRM/osrm-backend/issues/4348 scenario 2)
      - Various MSVC++ build environment fixes
      - Avoid a bug that crashes GCC6
      - Re-include .npmignore to slim down published modules
      - Fix a pre-processing bug where incorrect directions could be issued when two turns would have similar instructions and we tried to give them distinct values (https://github.com/Project-OSRM/osrm-backend/pull/4375)
      - The entry bearing for correct the cardinality of a direction value (https://github.com/Project-OSRM/osrm-backend/pull/4353
      - Change timezones in West Africa to the WAT zone so they're recognized on the Windows platform

# 5.10.0
  - Changes from 5.9:
    - Profiles:
      - New version 2 profile API which cleans up a number of things and makes it easier to for profiles to include each other. Profiles using the old version 0 and 1 APIs are still supported.
      - New required `setup()` function that must return a configuration hash. Storing configuration in globals is deprecated.
      - Passes the config hash returned in `setup()` as an argument to `process_node/way/segment/turn`.
      - Properties are now set in `.properties` in the config hash returend by setup().
      - initialize raster sources in `setup()` instead of in a separate callback.
      - Renames the `sources` helper to `raster`.
      - Renames `way_functions` to `process_way` (same for node, segment and turn).
      - Removes `get_restrictions()`. Instead set `.restrictions` in the config hash in `setup()`.
      - Removes `get_name_suffix_list()`. Instead set `.suffix_list` in the config hash in `setup()`.
      - Renames `Handlers` to `WayHandlers`.
      - Pass functions instead of strings to `WayHandlers.run()`, so it's possible to mix in your own functions.
      - Reorders arguments to `WayHandlers` functions to match `process_way()`.
      - Profiles must return a hash of profile functions. This makes it easier for profiles to include each other.
      - Guidance: add support for throughabouts
    - Bugfixes
      - Properly save/retrieve datasource annotations for road segments ([#4346](https://github.com/Project-OSRM/osrm-backend/issues/4346)
      - Fix conditional restriction grammer parsing so it works for single-day-of-week restrictions ([#4357](https://github.com/Project-OSRM/osrm-backend/pull/4357))
    - Algorithm
      - BREAKING: the file format requires re-processing due to the changes on via-ways
      - Added support for via-way restrictions

# 5.9.2
    - API:
      - `annotations=durations,weights,speeds` values no longer include turn penalty values ([#4330](https://github.com/Project-OSRM/osrm-backend/issues/4330))

# 5.9.1
    - Infrastructure
      - STXXL is not required by default

# 5.9.0
  - Changes from 5.8:
    - Algorithm:
      - Multi-Level Dijkstra:
        - Plugins supported: `table`
        - Adds alternative routes support (see [#4047](https://github.com/Project-OSRM/osrm-backend/pull/4047) and [3905](https://github.com/Project-OSRM/osrm-backend/issues/3905)): provides reasonably looking alternative routes (many, if possible) with reasonable query times.
    - API:
      - Exposes `alternatives=Number` parameter overload in addition to the boolean flag.
      - Support for exits numbers and names. New member `exits` in `RouteStep`, based on `junction:ref` on ways
      - `Intersection` now has new parameter `classes` that can be set in the profile on each way.
    - Profiles:
      - `result.exits` allows you to set a way's exit numbers and names, see [`junction:ref`](http://wiki.openstreetmap.org/wiki/Proposed_features/junction_details)
      - `ExtractionWay` now as new property `forward_classes` and `backward_classes` that can set in the `way_function`.
         The maximum number of classes is 8.
      - We now respect the `construction` tag. If the `construction` tag value is not on our whitelist (`minor`, `widening`, `no`) we will exclude the road.
    - Node.js Bindings:
      - Exposes `alternatives=Number` parameter overload in addition to the boolean flag
      - Expose `EngineConfig` options in the node bindings
    - Tools:
      - Exposes engine limit on number of alternatives to generate `--max-alternatives` in `osrm-routed` (3 by default)
    - Infrastructure
      - STXXL is not required to build OSRM and is an optional dependency for back-compatibility (ENABLE_STXXL=On)
      - OpenMP is only required when the optional STXXL dependency is used
    - Bug fixes:
      - #4278: Remove superflous continious instruction on a motorway.

# 5.8.0
  - Changes from 5.7
    - API:
      - polyline6 support in request string
      - new parameter `approaches` for `route`, `table`, `trip` and `nearest` requests.  This parameter keep waypoints on the curb side.
        'approaches' accepts both 'curb' and 'unrestricted' values.
        Note : the curb side depend on the `ProfileProperties::left_hand_driving`, it's a global property set once by the profile. If you are working with a planet dataset, the api will be wrong in some countries, and right in others.
    - NodeJs Bindings
      - new parameter `approaches` for `route`, `table`, `trip` and `nearest` requests.
    - Tools
      - `osrm-partition` now ensures it is called before `osrm-contract` and removes inconsitent .hsgr files automatically.
    - Features
      - Added conditional restriction support with `parse-conditional-restrictions=true|false` to osrm-extract. This option saves conditional turn restrictions to the .restrictions file for parsing by contract later. Added `parse-conditionals-from-now=utc time stamp` and `--time-zone-file=/path/to/file`  to osrm-contract
      - Command-line tools (osrm-extract, osrm-contract, osrm-routed, etc) now return error codes and legible error messages for common problem scenarios, rather than ugly C++ crashes
      - Speed up pre-processing by only running the Lua `node_function` for nodes that have tags.  Cuts OSM file parsing time in half.
      - osrm-extract now performs generation of edge-expanded-edges using all available CPUs, which should make osrm-extract significantly faster on multi-CPU machines
    - Files
      - .osrm.nodes file was renamed to .nbg_nodes and .ebg_nodes was added
    - Guidance
      - #4075 Changed counting of exits on service roundabouts
    - Debug Tiles
      - added support for visualising turn penalties to the MLD plugin
      - added support for showing the rate (reciprocal of weight) on each edge when used
      - added support for turn weights in addition to turn durations in debug tiles
    - Bugfixes
      - Fixed a copy/paste issue assigning wrong directions in similar turns (left over right)
      - #4074: fixed a bug that would announce entering highway ramps as u-turns
      - #4122: osrm-routed/libosrm should throw exception when a dataset incompatible with the requested algorithm is loaded
      - Avoid collapsing u-turns into combined turn instructions

# 5.7.1
    - Bugfixes
      - #4030 Roundabout edge-case crashes post-processing

# 5.7.0
  - Changes from 5.6
    - Algorithm:
      - OSRM object has new option `algorithm` that allows the selection of a routing algorithm.
      - New experimental algorithm: Multi-Level Dijkstra with new toolchain:
        - Allows for fast metric updates in below a minute on continental sized networks (osrm-customize)
        - Plugins supported: `match` and `route`
        - Quickstart: `osrm-extract data.osm.pbf`, `osrm-partition data.osrm`, `osrm-customize data.osrm`, `osrm-routed --algorithm=MLD data.osrm`
    - NodeJs Bindings
      - Merged https://github.com/Project-OSRM/node-osrm into repository. Build via `cmake .. -DCMAKE_BUILD_TYPE=Release -DENABLE_NODE_BINDINGS=On -DENABLE_MASON=On`.
      - `OSRM` object has new option `algorihtm="CH","CoreCH","MLD"`
    - Internals
      - Shared memory notification via conditional variables on Linux or semaphore queue on OS X and Windows with a limit of 128 OSRM Engine instances
    - Files
      - .osrm.datasource_index file was removed. Data is now part of .osrm.geometries.
      - .osrm.edge_lookup was removed. The option `--generate-edge-lookup` does nothing now.
      - `osrm-contract` does not depend on the `.osrm.fileIndex` file anymore
      - `osrm-extract` creates new file `.osrm.cnbg` and `.cnbg_to_ebg`
      - `osrm-partition` creates new file `.osrm.partition` and `.osrm.cells`
      - `osrm-customize` creates new file `.osrm.mldgr`
    - Profiles
      - Added `force_split_edges` flag to global properties. True value guarantees that segment_function will be called for all segments, but also could double memory consumption
    - Map Matching:
      - new option `gaps=split|ignore` to enable/disbale track splitting
      - new option `tidy=true|false` to simplify traces automatically

# 5.6.3
  - Changes from 5.6.0
    - Bugfixes
      - #3790 Fix incorrect speed values in tile plugin

# 5.6.2
  - Changes from 5.6.0
    - Bugfixes
      - Fix incorrect forward datasources getter in facade

# 5.6.1
  - Changes from 5.6.0
    - Bugfixes
      - Fix #3754 add restricted penalty on NoTurn turns

# 5.6.0
  - Changes from 5.5
    - Bugfixes
      - Fix #3475 removed an invalid `exit` field from the `arrive` maneuver
      - Fix #3515 adjusted number of `nodes` in `annotation`
      - Fix #3605 Fixed a bug that could lead to turns at the end of the road to be suppressed
      - Fix #2844 handle up to 16777215 code units in OSM names
    - Infrastructure
      - Support building rpm packages.
    - Guidance
      - No longer emitting turns on ferries, if a ferry should use multiple docking locations
    - Profiles
      - Removed the `./profile.lua -> ./profiles/car.lua` symlink. Use specific profiles from the `profiles` directory.
      - `properties` object has a new `weight_name` field, default value is "duration"
      - `properties` object has a new `weight_precision` field that specifies a decimal precision of edge weights, default value 1
      - In `way_function` the filed `forward_rate` and `backward_rate` of `ExtractionWay` can now be set.
        They have the same interpretation for the way weight as `forward_speed` and `backward_speed` for the edge duration.
        The unit of rate is meters per weight unit, so higher values will be prefered during routing.
      - `turn_function` now does not return an integer but takes in a `ExtractionTurn` object and can modify the `weight` and `duration` fields
      - `segment_function` now takes in a `ExtractionSegment` object and can modify `weight` and `duration` fields
      - `properties.uturn_penalty` is deprecated. Set it in the `turn_function`. The turn type is exposed as `ExtractionTurn::direction_modifier`.
      - `properties.traffic_light_penalty` is deprecated. Traffic light penalties now need to be set over in the turn function.
         Each turn with a traffic light is marked with `ExtractionTurn::has_traffic_light = true`.
      - Renamed the helper file `profiles/lib/directional.lua` to `profiles/lib/tags.lua` since it now provides more general tags parsing utility functions.
      - The car and foot profiles now depend on the helper file `profiles/lib/handlers.lua`.
    - Infrastructure
      - Disabled link-time optimized (LTO) builds by default. Enable by passing `-DENABLE_LTO=ON` to `cmake` if you need the performance and know what you are doing.
      - Datafile versioning is now based on OSRM semver values, rather than source code checksums.
        Datafiles are compatible between patch levels, but incompatible between minor version or higher bumps.
      - libOSRM now creates an own watcher thread then used in shared memory mode to listen for data updates
    - Tools:
      - Added osrm-extract-conditionals tool for checking conditional values in OSM data
    - Trip Plugin
      - Added a new feature that finds the optimal route given a list of waypoints, a source and a destination. This does not return a roundtrip and instead returns a one way optimal route from the fixed source to the destination points.

# 5.5.1
  - Changes from 5.5.0
    - API:
      - Adds `generate_hints=true` (`true` by default) which lets user disable `Hint` generating in the response. Use if you don't need `Hint`s!
    - Bugfixes
      - Fix #3418 and ensure we only return bearings in the range 0-359 in API responses
      - Fixed a bug that could lead to emitting false instructions for staying on a roundabout

# 5.5.0
  - Changes from 5.4.0
    - API:
      - `osrm-datastore` now accepts the parameter `--max-wait` that specifies how long it waits before aquiring a shared memory lock by force
      - Shared memory now allows for multiple clients (multiple instances of libosrm on the same segment)
      - Polyline geometries can now be requested with precision 5 as well as with precision 6
    - Profiles
      - the car profile has been refactored into smaller functions
      - get_value_by_key() is now guaranteed never to return empty strings, nil is returned instead.
      - debug.lua was added to make it easier to test/develop profile code.
      - `car.lua` now depends on lib/set.lua and lib/sequence.lua
      - `restrictions` is now used for namespaced restrictions and restriction exceptions (e.g. `restriction:motorcar=` as well as `except=motorcar`)
      - replaced lhs/rhs profiles by using test defined profiles
      - Handle `oneway=alternating` (routed over with penalty) separately from `oneway=reversible` (not routed over due to time dependence)
      - Handle `destination:forward`, `destination:backward`, `destination:ref:forward`, `destination:ref:backward` tags
      - Properly handle destinations on `oneway=-1` roads
    - Guidance
      - Notifications are now exposed more prominently, announcing turns onto a ferry/pushing your bike more prominently
      - Improved turn angle calculation, detecting offsets due to lanes / minor variations due to inaccuracies
      - Corrected the bearings returned for intermediate steps - requires reprocessing
      - Improved turn locations for collapsed turns
      - Sliproad classification refinements: the situations we detect as Sliproads now resemble more closely the reality
    - Trip Plugin
      - changed internal behaviour to prefer the smallest lexicographic result over the largest one
    - Bugfixes
      - fixed a bug where polyline decoding on a defective polyline could end up in out-of-bound access on a vector
      - fixed compile errors in tile unit-test framework
      - fixed a bug that could result in inconsistent behaviour when collapsing instructions
      - fixed a bug that could result in crashes when leaving a ferry directly onto a motorway ramp
      - fixed a bug in the tile plugin that resulted in discovering invalid edges for connections
      - improved error messages when missing files during traffic updates (#3114)
      - For single coordinate geometries the GeoJSON `Point` encoding was broken. We now always emit `LineString`s even in the one-coordinate-case (backwards compatible) (#3425)
    - Debug Tiles
      - Added support for turn penalties
    - Internals
      - Internal/Shared memory datafacades now share common memory layout and data loading code
      - File reading now has much better error handling
    - Misc
      - Progress indicators now print newlines when stdout is not a TTY
      - Prettier API documentation now generated via `npm run build-api-docs` output `build/docs`

# 5.4.3
  - Changes from 5.4.2
    - Bugfixes
      - #3254 Fixed a bug that could end up hiding roundabout instructions
      - #3260 fixed a bug that provided the wrong location in the arrival instruction

# 5.4.2
  - Changes from 5.4.1
    - Bugfixes
      - #3032 Fixed a bug that could result in emitting `invalid` as an instruction type on sliproads with mode changes
      - #3085 Fixed an outdated assertion that could throw without a cause for concern
      - #3179 Fixed a bug that could trigger an assertion in TurnInstruciton generation

# 5.4.1
  - Changes from 5.4.0
    - Bugfixes
      - #3016: Fixes shared memory updates while queries are running

# 5.4.0
  - Changes from 5.3.0
    - Profiles
      - includes library guidance.lua that offers preliminary configuration on guidance.
      - added left_hand_driving flag in global profile properties
      - modified turn penalty function for car profile - better fit to real data
      - return `ref` and `name` as separate fields. Do no use ref or destination as fallback for name value
      - the default profile for car now ignores HOV only roads
    - Guidance
      - Handle Access tags for lanes, only considering valid lanes in lane-guidance (think car | car | bike | car)
      - Improved the detection of non-noticeable name-changes
      - Summaries have been improved to consider references as well
    - API:
      - `annotations=true` now returns the data source id for each segment as `datasources`
      - Reduced semantic of merge to refer only to merges from a lane onto a motorway-like road
      - new `ref` field in the `RouteStep` object. It contains the reference code or name of a way. Previously merged into the `name` property like `name (ref)` and are now separate fields.
    - Bugfixes
      - Fixed an issue that would result in segfaults for viaroutes with an invalid intermediate segment when u-turns were allowed at the via-location
      - Invalid only_* restrictions could result in loss of connectivity. As a fallback, we assume all turns allowed when the restriction is not valid
      - Fixed a bug that could result in an infinite loop when finding information about an upcoming intersection
      - Fixed a bug that led to not discovering if a road simply looses a considered prefix
      - BREAKING: Fixed a bug that could crash postprocessing of instructions on invalid roundabout taggings. This change requires reprocessing datasets with osrm-extract and osrm-contract
      - Fixed an issue that could emit `invalid` as instruction when ending on a sliproad after a traffic-light
      - Fixed an issue that would detect turning circles as sliproads
      - Fixed a bug where post-processing instructions (e.g. left + left -> uturn) could result in false pronunciations
      - Fixes a bug where a bearing range of zero would cause exhaustive graph traversals
      - Fixes a bug where certain looped geometries could cause an infinite loop during extraction
      - Fixed a bug where some roads could be falsly identified as sliproads
      - Fixed a bug where roundabout intersections could result in breaking assertions when immediately exited
    - Infrastructure:
      - Adds a feature to limit results in nearest service with a default of 100 in `osrm-routed`

# 5.3.0
  - Changes from 5.3.0-rc.3
    - Guidance
      - Only announce `use lane` on required turns (not using all lanes to go straight)
      - Moved `lanes` to the intersection objects. This is BREAKING in relation to other Release Candidates but not with respect to other releases.
    - Bugfixes
      - Fix BREAKING: bug that could result in failure to load 'osrm.icd' files. This breaks the dataformat
      - Fix: bug that results in segfaults when `use lane` instructions are suppressed

  - Changes form 5.2.7
    - API
      - Introduces new `TurnType` in the form of `use lane`. The type indicates that you have to stick to a lane without turning
      - Introduces `lanes` to the `Intersection` object. The lane data contains both the markings at the intersection and a flag indicating if they can be chosen for the next turn
      - Removed unused `-s` from `osrm-datastore`
    - Guidance
      - Only announce `use lane` on required turns (not using all lanes to go straight)
      - Improved detection of obvious turns
      - Improved turn lane detection
      - Reduce the number of end-of-road instructions in obvious cases
    - Profile:
      - bicycle.lua: Surface speeds never increase the actual speed
    - Infrastructure
      - Add 32bit support
      - Add ARM NEON/VFP support
      - Fix Windows builds
      - Optimize speed file updates using mmap
      - Add option to disable LTO for older compilers
      - BREAKING: The new turn type changes the turn-type order. This breaks the **data format**.
      - BREAKING: Turn lane data introduces two new files (osrm.tld,osrm.tls). This breaks the fileformat for older versions.
    - Bugfixes:
      - Fix devide by zero on updating speed data using osrm-contract

# 5.3.0 RC3
  - Changes from 5.3.0-rc.2
    - Guidance
      - Improved detection of obvious turns
      - Improved turn lane detection
    - Bugfixes
      - Fix bug that didn't chose minimal weights on overlapping edges

# 5.3.0 RC2
  - Changes from 5.3.0-rc.1
    - Bugfixes
      - Fixes invalid checks in the lane-extraction part of the car profile

# 5.3.0 RC1
    - API
     - Introduces new `TurnType` in the form of `use lane`. The type indicates that you have to stick to a lane without turning
     - Introduces lanes to the route response. The lane data contains both the markings at the intersection and a flag indicating their involvement in the turn

    - Infrastructure
     - BREAKING: The new turn type changes the turn-type order. This breaks the **data format**.
     - BREAKING: Turn lane data introduces two new files (osrm.tld,osrm.tls). This breaks the fileformat for older versions.

# 5.2.5
  - Bugfixes
    - Fixes a segfault caused by incorrect trimming logic for very short steps.

# 5.2.4
  - Bugfixes:
    - Fixed in issue that arised on roundabouts in combination with intermediate intersections and sliproads

# 5.2.3
  - Bugfixes:
    - Fixed an issue with name changes in roundabouts that could result in crashes

# 5.2.2
  Changes from 5.2.1
  - Bugfixes:
    - Buffer overrun in tile plugin response handling

# 5.2.1
  Changes from 5.2.0
  - Bugfixes:
    - Removed debug statement that was spamming the console

# 5.2.0
  Changes from 5.2.0 RC2
   - Bugfixes:
     - Fixed crash when loading shared memory caused by invalid OSM IDs segment size.
     - Various small instructions handling fixes

   Changes from 5.1.0
   - API:
     - new parameter `annotations` for `route`, `trip` and `match` requests.  Returns additional data about each
       coordinate along the selected/matched route line per `RouteLeg`:
         - duration of each segment
         - distance of each segment
         - OSM node ids of all segment endpoints
     - Introducing Intersections for Route Steps. This changes the API format in multiple ways.
         - `bearing_before`/`bearing_after` of `StepManeuver` are now deprecated and will be removed in the next major release
         - `location` of `StepManeuvers` is now deprecated and will be removed in the next major release
         - every `RouteStep` now has property `intersections` containing a list of `Intersection` objects.
     - Support for destination signs. New member `destinations` in `RouteStep`, based on `destination` and `destination:ref`
     - Support for name pronunciations. New member `pronunciation` in `RouteStep`, based on `name:pronunciation`

   - Profile changes:
     - duration parser now accepts P[n]DT[n]H[n]M[n]S, P[n]W, PTHHMMSS and PTHH:MM:SS ISO8601 formats.
     - `result.destinations` allows you to set a way's destinations
     - `result.pronunciation` allows you to set way name pronunciations
     - `highway=motorway_link` no longer implies `oneway` as per the OSM Wiki

   - Infrastructure:
     - BREAKING: Changed the on-disk encoding of the StaticRTree to reduce ramIndex file size. This breaks the **data format**
     - BREAKING: Intersection Classification adds a new file to the mix (osrm.icd). This breaks the fileformat for older versions.
     - Better support for osrm-routed binary upgrade on the fly [UNIX specific]:
       - Open sockets with SO_REUSEPORT to allow multiple osrm-routed processes serving requests from the same port.
       - Add SIGNAL_PARENT_WHEN_READY environment variable to enable osrm-routed signal its parent with USR1 when it's running and waiting for requests.
     - Disable http access logging via DISABLE_ACCESS_LOGGING environment variable.

   - Guidance:
     - BREAKING: modifies the file format with new internal identifiers
     - improved detection of turning streets, not reporting new-name in wrong situations
     - improved handling of sliproads (emit turns instead of 'take the ramp')
     - improved collapsing of instructions. Some 'new name' instructions will be suppressed if they are without alternative and the segment is short

   - Bugfixes
     - fixed broken summaries for very short routes

# 5.2.0 RC2
   Changes from 5.2.0 RC1

   - Guidance:
     - improved handling of sliproads (emit turns instead of 'take the ramp')
     - improved collapsing of instructions. Some 'new name' instructions will be suppressed if they are without alternative and the segment is short
     - BREAKING: modifies the file format with new internal identifiers

   - API:
     - paramater `annotate` was renamed to `annotations`.
     - `annotation` as accidentally placed in `Route` instead of `RouteLeg`
     - Support for destination signs. New member `destinations` in `RouteStep`, based on `destination` and `destination:ref`
     - Support for name pronunciations. New member `pronunciation` in `RouteStep`, based on `name:pronunciation`
     - Add `nodes` property to `annotation` in `RouteLeg` containing the ids of nodes covered by the route

   - Profile changes:
     - `result.destinations` allows you to set a way's destinations
     - `result.pronunciation` allows you to set way name pronunciations
     - `highway=motorway_link` no longer implies `oneway` as per the OSM Wiki

   - Infrastructure
     - BREAKING: Changed the on-disk encoding of the StaticRTree to reduce ramIndex file size. This breaks the **data format**

   - Bugfixes
     - fixed broken summaries for very short routes

# 5.2.0 RC1
   Changes from 5.1.0

   - API:
     - new parameter `annotate` for `route` and `match` requests.  Returns additional data about each
       coordinate along the selected/matched route line.
     - Introducing Intersections for Route Steps. This changes the API format in multiple ways.
         - `bearing_before`/`bearing_after` of `StepManeuver` are now deprecated and will be removed in the next major release
         - `location` of `StepManeuvers` is now deprecated and will be removed in the next major release
         - every `RouteStep` now has property `intersections` containing a list of `Intersection` objects.

   - Profile changes:
     - duration parser now accepts P[n]DT[n]H[n]M[n]S, P[n]W, PTHHMMSS and PTHH:MM:SS ISO8601 formats.

   - Infrastructure:
     - Better support for osrm-routed binary upgrade on the fly [UNIX specific]:
       - Open sockets with SO_REUSEPORT to allow multiple osrm-routed processes serving requests from the same port.
       - Add SIGNAL_PARENT_WHEN_READY environment variable to enable osrm-routed signal its parent with USR1 when it's running and waiting for requests.
     - BREAKING: Intersection Classification adds a new file to the mix (osrm.icd). This breaks the fileformat for older versions.
     - Disable http access logging via DISABLE_ACCESS_LOGGING environment
       variable.

   - Guidance:
     - improved detection of turning streets, not reporting new-name in wrong situations

# 5.1.0
   Changes with regard to 5.0.0

   - API:
     - added StepManeuver type `roundabout turn`. The type indicates a small roundabout that is treated as an intersection
        (turn right at the roundabout for first exit, go straight at the roundabout...)
     - added StepManeuver type `on ramp` and `off ramp` to distinguish between ramps that enter and exit a highway.
     - reduced new name instructions for trivial changes
     - combined multiple turns into a single instruction at segregated roads`

   - Profile Changes:
    - introduced a suffix_list / get_name_suffix_list to specify name suffices to be suppressed in name change announcements
    - street names are now consistently assembled for the car, bike and walk profile as: "Name (Ref)" as in "Berlin (A5)"
    - new `car.lua` dependency `lib/destination.lua`
    - register a way's .nodes() function for use in the profile's way_function.

   - Infrastructure
    - BREAKING: reordered internal instruction types. This breaks the **data format**
    - BREAKING: Changed the on-disk encoding of the StaticRTree for better performance. This breaks the **data format**

   - Fixes:
    - Issue #2310: post-processing for local paths, fixes #2310
    - Issue #2309: local path looping, fixes #2309
    - Issue #2356: Make hint values optional
    - Issue #2349: Segmentation fault in some requests
    - Issue #2335: map matching was using shortest path with uturns disabled
    - Issue #2193: Fix syntax error position indicators in parameters queries
    - Fix search with u-turn
    - PhantomNode packing in MSVC now the same on other platforms
    - Summary is now not malformed when including unnamed roads
    - Emit new-name on when changing fron unanmed road to named road

# 5.0.0
   Changes with regard 5.0.0 RC2:
   - API:
     - if `geometry=geojson` is passed the resulting geometry can be a LineString or Point
       depending on how many coordinates are present.
     - the removal of the summary field was revered. for `steps=flase` the field will always be an empty string.

   Changes with regard to 4.9.1:
   - API:
     - BREAKING: Complete rewrite of the HTTP and library API. See detailed documentation in the wiki.
     - BREAKING: The default coordinate order is now `longitude, latidue`. Exception: Polyline geometry
         which follow the original Google specification of `latitdue, longitude`.
     - BREAKING: Polyline geometries now use precision 5, instead of previously 6
     - BREAKING: Removed GPX support
     - New service `tile` which serves debug vector tiles of the road network
     - Completely new engine for guidance generation:
        - Support for highway ramps
        - Support for different intersection types (end of street, forks, merges)
        - Instruction post-processing to merge unimportant instructions
        - Improved handling of roundabouts

   - Tools:
     - BREAKING: Renamed osrm-prepare to osrm-contract
     - BREAKING: Removes profiles from osrm-contract, only needed in osrm-extract.
     - Abort processing in osrm-extract if there are no snappable edges remaining.
     - Added .properties file to osrm-extract ouput.
     - Enables the use of multiple segment-speed-files on the osrm-contract command line

   - Profile changes:
     - Remove movable bridge mode
     - Add `maxspeed=none` tag to car profile.
     - A `side_road` tag support for the OSRM car profile.

   - Fixes:
     - Issue #2150: Prevents routing over delivery ways and nodes
     - Issue #1972: Provide uninstall target
     - Issue #2072: Disable alternatives by default and if core factor < 1.0
     - Issue #1999: Fix unpacking for self-loop nodes not in core.

   - Infrastructure:
     - Cucumber test suit is now based on cucumber-js, removes Ruby as dependency
     - Updated to mapbox/variant v1.1
     - Updated to libosmium v2.6.1
     - Remove GeoJSON based debugging output, replaced by debug tiles


# 5.0.0 RC2
   - Profiles:
      - `properties.allow_uturns_at_via` -> `properties.continue_straight_at_waypoint` (value is inverted!)
   - API:
      - Removed summary from legs property
      - Disable steps and alternatives by default
      - Fix `code` field: 'ok' -> 'Ok'
      - Allow 4.json and 4.3.json format
      - Conform to v5 spec and support "unlimited" as radiuses value.
      - `uturns` parameter was replaced by `continue_straight` (value is inverted!)
   - Features:
      - Report progress for gennerating edge expanded edges in the edge based graph factory
      - Add maxspeed=none tag to car profile.
      - Optimize StaticRTree code: speedup 2x (to RC1)
      - Optimize DouglasPeucker code: speedup 10x (to RC1)
      - Optimize WebMercator projection: speedup 2x (to RC1)
   - Bugs:
      - #2195: Resolves issues with multiple includedirs in pkg-config file
      - #2219: Internal server error when using the match plugin
      - #2027: basename -> filename
      - #2168: Report correct position where parsing failed
      - #2036: Add license to storage and storage config exposed in public API
      - Fix uturn detection in match plugin
      - Add missing -lz to fix linking of server-tests

# 5.0.0 RC1
   - Renamed osrm-prepare into osrm-contract
   - osrm-contract does not need a profile parameter anymore
   - New public HTTP API, find documentation [here](https://github.com/Project-OSRM/osrm-backend/wiki/New-Server-api)
   - POST support is discontinued, please use library bindings for more complex requests
   - Removed timestamp plugin
   - Coordinate order is now Longitude,Latitude
   - Cucumber tests now based on Javascript (run with `npm test`)
   - Profile API changed:
      - `forward_mode` and `backward_mode` now need to be selected from a pre-defined list
      - Global profile properties are now stored in a global `properties` element. This includes:
        - `properties.traffic_signal_penalty`
        - `properties.use_turn_restrictions`
        - `properties.u_turn_penalty`
        - `properties.allow_u_turn_at_via`<|MERGE_RESOLUTION|>--- conflicted
+++ resolved
@@ -3,11 +3,8 @@
     - API:
       - FIXED: Fix inefficient osrm-routed connection handling [#6113](https://github.com/Project-OSRM/osrm-backend/pull/6113)
     - Build:
-<<<<<<< HEAD
       - CHANGED: Migrate to C++17. Update sol2 to 3.3.0. [#6279](https://github.com/Project-OSRM/osrm-backend/pull/6279)
-=======
       - CHANGED: Enable even more clang-tidy checks. [#6273](https://github.com/Project-OSRM/osrm-backend/pull/6273)
->>>>>>> 06b1b980
       - CHANGED: Configure CMake to not build flatbuffers tests and samples. [#6274](https://github.com/Project-OSRM/osrm-backend/pull/6274)
       - CHANGED: Enable more clang-tidy checks. [#6270](https://github.com/Project-OSRM/osrm-backend/pull/6270)
       - CHANGED: Configure clang-tidy job on CI. [#6261](https://github.com/Project-OSRM/osrm-backend/pull/6261)
