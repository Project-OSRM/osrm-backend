--- conflicted
+++ resolved
@@ -10,11 +10,8 @@
     - Misc:
       - CHANGED: Cleanup NodeJS dependencies [#5945](https://github.com/Project-OSRM/osrm-backend/pull/5945)
       - CHANGED: Unify `.osrm.turn_penalites_index` dump processing same with `.osrm.turn_weight_penalties` and `.osrm.turn_duration_penalties` [#5868](https://github.com/Project-OSRM/osrm-backend/pull/5868)
-<<<<<<< HEAD
       - FIXED: Properly validate source/destination validation in NodeJS table service [#5595](https://github.com/Project-OSRM/osrm-backend/pull/5595/files)
-=======
       - FIXED: turn.roads_on_the_left not containing incoming roads and turn.roads_on_the_right not containing outgoing roads on two-way roads [#5128](https://github.com/Project-OSRM/osrm-backend/issues/5128)
->>>>>>> 960269f9
     - Profile:
       - ADDED: Profile debug script which fetches a way from OSM then outputs the result of the profile. [#5908](https://github.com/Project-OSRM/osrm-backend/pull/5908)
     - Infrastructure
