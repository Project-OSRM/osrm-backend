# Unreleased
  - Changes from 5.27.1
    - Features
      - ADDED: Add support for a keepalive_timeout flag. [#6674](https://github.com/Project-OSRM/osrm-backend/pull/6674)
      - ADDED: Add support for a default_radius flag. [#6575](https://github.com/Project-OSRM/osrm-backend/pull/6575)
      - ADDED: Add support for disabling feature datasets. [#6666](https://github.com/Project-OSRM/osrm-backend/pull/6666)
      - ADDED: Add support for opposite approach request parameter. [#6842](https://github.com/Project-OSRM/osrm-backend/pull/6842)
      - ADDED: Add support for accessing edge flags in `process_segment` [#6658](https://github.com/Project-OSRM/osrm-backend/pull/6658)
    - Build:
      - ADDED: Add CI job which builds OSRM with gcc 12. [#6455](https://github.com/Project-OSRM/osrm-backend/pull/6455)
      - CHANGED: Upgrade to clang-tidy 15. [#6439](https://github.com/Project-OSRM/osrm-backend/pull/6439)
      - CHANGED: Update actions/cache to v3. [#6420](https://github.com/Project-OSRM/osrm-backend/pull/6420)
      - REMOVED: Drop support of Node 12 & 14. [#6431](https://github.com/Project-OSRM/osrm-backend/pull/6431)
      - ADDED: Add 'load directly' mode to default Cucumber test suite. [#6663](https://github.com/Project-OSRM/osrm-backend/pull/6663)
      - CHANGED: Drop support for Node 16 [#6855](https://github.com/Project-OSRM/osrm-backend/pull/6855)
<<<<<<< HEAD
      - REMOVED: Remove unused AppVeyor files [#6860](https://github.com/Project-OSRM/osrm-backend/pull/6860)
=======
      - CHANGED: Upgrade clang-format to version 15 [#6859](https://github.com/Project-OSRM/osrm-backend/pull/6859)
>>>>>>> 7f9d591a
    - NodeJS:
      - CHANGED: Use node-api instead of NAN. [#6452](https://github.com/Project-OSRM/osrm-backend/pull/6452)
    - Misc:
      - FIXED: Fix an error in a RouteParameters AnnotationsType operator overload. [#6646](https://github.com/Project-OSRM/osrm-backend/pull/6646)
      - ADDED: Add support for "unlimited" to be passed as a value for the default-radius and max-matching-radius flags. [#6599](https://github.com/Project-OSRM/osrm-backend/pull/6599)
      - CHANGED: Allow -1.0 as unlimited for default_radius value. [#6599](https://github.com/Project-OSRM/osrm-backend/pull/6599)
      - CHANGED: keep libosrm* in the docker image for downstream linking [#6602](https://github.com/Project-OSRM/osrm-backend/pull/6602)
      - CHANGED: Move vector in CSVFilesParser instead copying it. [#6470](https://github.com/Project-OSRM/osrm-backend/pull/6470)
      - REMOVED: Get rid of unused functions in util/json_util.hpp. [#6446](https://github.com/Project-OSRM/osrm-backend/pull/6446)
      - FIXED: Apply workaround for Conan installation issue on CI. [#6442](https://github.com/Project-OSRM/osrm-backend/pull/6442)
      - FIXED: Fix `npm audit` warnings in NPM package. [#6437](https://github.com/Project-OSRM/osrm-backend/pull/6437)
      - FIXED: Handle snapping parameter for all plugins in NodeJs bindings, but not for Route only. [#6417](https://github.com/Project-OSRM/osrm-backend/pull/6417)
      - FIXED: Fix annotations=true handling in NodeJS bindings & libosrm. [#6415](https://github.com/Project-OSRM/osrm-backend/pull/6415/)
      - FIXED: Fix bindings compilation issue on the latest Node. Update NAN to 2.17.0. [#6416](https://github.com/Project-OSRM/osrm-backend/pull/6416)
      - CHANGED: Make edge metrics strongly typed [#6420](https://github.com/Project-OSRM/osrm-backend/pull/6420)
      - FIXED: Typo in file name src/util/timed_historgram.cpp -> src/util/timed_histogram.cpp [#6428](https://github.com/Project-OSRM/osrm-backend/issues/6428)
      - CHANGED: Replace boost::string_ref with std::string_view [#6433](https://github.com/Project-OSRM/osrm-backend/pull/6433)
      - ADDED: Print tracebacks for Lua runtime errors [#6564](https://github.com/Project-OSRM/osrm-backend/pull/6564)
      - FIXED: Added a variable to preprocessor guard in file osrm-backend/include/util/range_table.hpp to solve build error. [#6596](https://github.com/Project-OSRM/osrm-backend/pull/6596)
      - FIXED: Ensure required file check in osrm-routed is correctly enforced. [#6655](https://github.com/Project-OSRM/osrm-backend/pull/6655)
      - FIXED: Correct HTTP docs to reflect summary output dependency on steps parameter. [#6655](https://github.com/Project-OSRM/osrm-backend/pull/6655)
      - ADDED: Extract prerelease/build information from package semver [#6839](https://github.com/Project-OSRM/osrm-backend/pull/6839)
    - Profiles:
      - FIXED: Bicycle and foot profiles now don't route on proposed ways [#6615](https://github.com/Project-OSRM/osrm-backend/pull/6615)
    - Routing:
      - FIXED: Fix adding traffic signal penalties during compression [#6419](https://github.com/Project-OSRM/osrm-backend/pull/6419)
      - FIXED: Correctly handle compressed traffic signals. [#6724](https://github.com/Project-OSRM/osrm-backend/pull/6724)
      - FIXED: Fix bug when searching for maneuver overrides [#6739](https://github.com/Project-OSRM/osrm-backend/pull/6739)
      - FIXED: Remove force-loop checks for routes with u-turns [#6858](https://github.com/Project-OSRM/osrm-backend/pull/6858)
    - Debug tiles:
      - FIXED: Ensure speed layer features have unique ids. [#6726](https://github.com/Project-OSRM/osrm-backend/pull/6726)

# 5.27.1
  - Changes from 5.27.0
    - Misc:
      - FIXED: Revert back to using custom HTTP parser instead of Boost.Beast. [#6407](https://github.com/Project-OSRM/osrm-backend/pull/6407)
      - FIXED: Fix bug with large HTTP requests leading to Bad Request in osrm-routed. [#6403](https://github.com/Project-OSRM/osrm-backend/pull/6403)
    - Routing:
      - CHANGED: Add support for surface=metal,grass_paver,woodchips in bicyle profile. [#6395](https://github.com/Project-OSRM/osrm-backend/pull/6395)

# 5.27.0
  - Changes from 5.26.0
    - API:
      - ADDED: Add Flatbuffers support to NodeJS bindings. [#6338](https://github.com/Project-OSRM/osrm-backend/pull/6338)
      - CHANGED: Add `data_version` field to responses of all services. [#5387](https://github.com/Project-OSRM/osrm-backend/pull/5387)
      - FIXED: Use Boost.Beast to parse HTTP request. [#6294](https://github.com/Project-OSRM/osrm-backend/pull/6294)
      - FIXED: Fix inefficient osrm-routed connection handling [#6113](https://github.com/Project-OSRM/osrm-backend/pull/6113)
      - FIXED: Fix HTTP compression precedence [#6113](https://github.com/Project-OSRM/osrm-backend/pull/6113)
    - NodeJS:
      - FIXED: Support `skip_waypoints` in Node bindings [#6060](https://github.com/Project-OSRM/osrm-backend/pull/6060)
    - Misc:
      - ADDED: conanbuildinfo.json for easy reading of dependencies [#6388](https://github.com/Project-OSRM/osrm-backend/pull/6388)
      - CHANGED: Improve performance of JSON rendering. Fix undefined behaviour in JSON numbers formatting. [#6380](https://github.com/Project-OSRM/osrm-backend/pull/6380)
      - ADDED: Add timestamps for logs. [#6375](https://github.com/Project-OSRM/osrm-backend/pull/6375)
      - CHANGED: Improve performance of map matching via getPathDistance optimization. [#6378](https://github.com/Project-OSRM/osrm-backend/pull/6378)
      - CHANGED: Optimize RestrictionParser performance. [#6344](https://github.com/Project-OSRM/osrm-backend/pull/6344)
      - ADDED: Support floats for speed value in traffic updates CSV. [#6327](https://github.com/Project-OSRM/osrm-backend/pull/6327)
      - CHANGED: Use Lua 5.4 in Docker image. [#6346](https://github.com/Project-OSRM/osrm-backend/pull/6346)
      - CHANGED: Remove redundant nullptr check. [#6326](https://github.com/Project-OSRM/osrm-backend/pull/6326)
      - CHANGED: missing files list is included in exception message. [#5360](https://github.com/Project-OSRM/osrm-backend/pull/5360)
      - CHANGED: Do not use deprecated Callback::Call overload in Node bindings. [#6318](https://github.com/Project-OSRM/osrm-backend/pull/6318)
      - FIXED: Fix distance calculation consistency. [#6315](https://github.com/Project-OSRM/osrm-backend/pull/6315)
      - FIXED: Fix performance issue after migration to sol2 3.3.0. [#6304](https://github.com/Project-OSRM/osrm-backend/pull/6304)
      - CHANGED: Pass osm_node_ids by reference in osrm::updater::Updater class. [#6298](https://github.com/Project-OSRM/osrm-backend/pull/6298)
      - FIXED: Fix bug with reading Set values from Lua scripts. [#6285](https://github.com/Project-OSRM/osrm-backend/pull/6285)
      - FIXED: Bug in bicycle profile that caused exceptions if there is a highway=bicycle in the data. [#6296](https://github.com/Project-OSRM/osrm-backend/pull/6296)
      - FIXED: Internal refactoring of identifier types used in data facade [#6044](https://github.com/Project-OSRM/osrm-backend/pull/6044)
      - CHANGED: Update docs to reflect recent build and dependency changes [#6383](https://github.com/Project-OSRM/osrm-backend/issues/6383)
    - Build:
      - REMOVED: Get rid of Mason. [#6387](https://github.com/Project-OSRM/osrm-backend/pull/6387)
      - CHANGED: Use clang-format from CI base image. [#6391](https://github.com/Project-OSRM/osrm-backend/pull/6391)
      - ADDED: Build Node bindings on Windows. [#6334](https://github.com/Project-OSRM/osrm-backend/pull/6334)
      - ADDED: Configure cross-compilation for Apple Silicon. [#6360](https://github.com/Project-OSRM/osrm-backend/pull/6360)
      - CHANGED: Use apt-get to install Clang on CI. [#6345](https://github.com/Project-OSRM/osrm-backend/pull/6345)
      - CHANGED: Fix TBB in case of Conan + NodeJS build. [#6333](https://github.com/Project-OSRM/osrm-backend/pull/6333)
      - CHANGED: Migrate to modern TBB version. [#6300](https://github.com/Project-OSRM/osrm-backend/pull/6300)
      - CHANGED: Enable performance-move-const-arg clang-tidy check. [#6319](https://github.com/Project-OSRM/osrm-backend/pull/6319)
      - CHANGED: Use the latest node on CI. [#6317](https://github.com/Project-OSRM/osrm-backend/pull/6317)
      - CHANGED: Migrate Windows CI to GitHub Actions. [#6312](https://github.com/Project-OSRM/osrm-backend/pull/6312)
      - ADDED: Add smoke test for Docker image. [#6313](https://github.com/Project-OSRM/osrm-backend/pull/6313)
      - CHANGED: Update libosmium to version 2.18.0. [#6303](https://github.com/Project-OSRM/osrm-backend/pull/6303)
      - CHANGED: Remove EXACT from find_package if using Conan. [#6299](https://github.com/Project-OSRM/osrm-backend/pull/6299)
      - CHANGED: Configure Undefined Behaviour Sanitizer. [#6290](https://github.com/Project-OSRM/osrm-backend/pull/6290)
      - CHANGED: Use Conan instead of Mason to install code dependencies. [#6284](https://github.com/Project-OSRM/osrm-backend/pull/6284)
      - CHANGED: Migrate to C++17. Update sol2 to 3.3.0. [#6279](https://github.com/Project-OSRM/osrm-backend/pull/6279)
      - CHANGED: Update macOS CI image to macos-11. [#6286](https://github.com/Project-OSRM/osrm-backend/pull/6286)
      - CHANGED: Enable even more clang-tidy checks. [#6273](https://github.com/Project-OSRM/osrm-backend/pull/6273)
      - CHANGED: Configure CMake to not build flatbuffers tests and samples. [#6274](https://github.com/Project-OSRM/osrm-backend/pull/6274)
      - CHANGED: Enable more clang-tidy checks. [#6270](https://github.com/Project-OSRM/osrm-backend/pull/6270)
      - CHANGED: Configure clang-tidy job on CI. [#6261](https://github.com/Project-OSRM/osrm-backend/pull/6261)
      - CHANGED: Use Github Actions for building container images [#6138](https://github.com/Project-OSRM/osrm-backend/pull/6138)
      - CHANGED: Upgrade Boost dependency to 1.70 [#6113](https://github.com/Project-OSRM/osrm-backend/pull/6113)
      - CHANGED: Upgrade Ubuntu CI builds to 20.04  [#6119](https://github.com/Project-OSRM/osrm-backend/pull/6119)
      - CHANGED: Make building osrm-routed optional [#6144](https://github.com/Project-OSRM/osrm-backend/pull/6144)
      - FIXED: Run all unit tests in CI [#5248](https://github.com/Project-OSRM/osrm-backend/pull/5248)
      - FIXED: Fix installation of Mason CMake and 32 bit CI build [#6170](https://github.com/Project-OSRM/osrm-backend/pull/6170)
      - FIXED: Fixed Node docs generation check in CI. [#6058](https://github.com/Project-OSRM/osrm-backend/pull/6058)
      - CHANGED: Docker build, enabled arm64 build layer [#6172](https://github.com/Project-OSRM/osrm-backend/pull/6172)
      - CHANGED: Docker build, enabled apt-get update/install caching in separate layer for build phase [#6175](https://github.com/Project-OSRM/osrm-backend/pull/6175)
      - FIXED: Bump CI complete meta job to ubuntu-20.04 [#6323](https://github.com/Project-OSRM/osrm-backend/pull/6323)
      - CHANGED: Node packages are now scoped by @project-osrm [#6386](https://github.com/Project-OSRM/osrm-backend/issues/6386)
    - Routing:
      - CHANGED: Lazily generate optional route path data [#6045](https://github.com/Project-OSRM/osrm-backend/pull/6045)
      - FIXED: Completed support for no_entry and no_exit turn restrictions. [#5988](https://github.com/Project-OSRM/osrm-backend/pull/5988)
      - ADDED: Add support for non-round-trips with a single fixed endpoint. [#6050](https://github.com/Project-OSRM/osrm-backend/pull/6050)
      - FIXED: Improvements to maneuver override processing [#6125](https://github.com/Project-OSRM/osrm-backend/pull/6125)
      - ADDED: Support snapping to multiple ways at an input location. [#5953](https://github.com/Project-OSRM/osrm-backend/pull/5953)
      - FIXED: Fix snapping target locations to ways used in turn restrictions. [#6339](https://github.com/Project-OSRM/osrm-backend/pull/6339)
      - ADDED: Support OSM traffic signal directions. [#6153](https://github.com/Project-OSRM/osrm-backend/pull/6153)
      - FIXED: Ensure u-turn exists in intersection view. [#6376](https://github.com/Project-OSRM/osrm-backend/pull/6376)
      - FIXED: Gracefully handle no-turn intersections in guidance processing. [#6382](https://github.com/Project-OSRM/osrm-backend/issues/6382)
    - Profile:
      - CHANGED: Bicycle surface speeds [#6212](https://github.com/Project-OSRM/osrm-backend/pull/6212)
    - Tools:
      - CHANGED: Do not generate intermediate .osrm file in osrm-extract. [#6354](https://github.com/Project-OSRM/osrm-backend/pull/6354)

# 5.26.0
  - Changes from 5.25.0
    - API:
      - FIXED: Allow for special characters in the profile/method as part of the HTTP URL. [#6090](https://github.com/Project-OSRM/osrm-backend/pull/6090)
      - FIXED: Set osrm-routed to immediately close bad connections [#6112](https://github.com/Project-OSRM/osrm-backend/pull/6112)
    - Build:
      - CHANGED: Replace Travis with Github Actions for CI builds [#6071](https://github.com/Project-OSRM/osrm-backend/pull/6071)
      - FIXED: Fixed Boost link flags in pkg-config file. [#6083](https://github.com/Project-OSRM/osrm-backend/pull/6083)
      - FIXED: Fixed test cache to consider MLD executable changes. [#6129](https://github.com/Project-OSRM/osrm-backend/pull/6129)
    - Routing:
      - FIXED: Fix generation of inefficient MLD partitions [#6084](https://github.com/Project-OSRM/osrm-backend/pull/6084)
      - FIXED: Fix MLD level mask generation to support 64-bit masks. [#6123](https://github.com/Project-OSRM/osrm-backend/pull/6123)
      - FIXED: Fix metric offset overflow for large MLD partitions. This breaks the **data format** [#6124](https://github.com/Project-OSRM/osrm-backend/pull/6124)

# 5.25.0
  - Changes from 5.24.0
    - Build:
      - CHANGED: Node binaries now use Github Releases for hosting [#6030](https://github.com/Project-OSRM/osrm-backend/pull/6030)
    - Misc:
      - FIXED: Upgrade to @mapbox/node-pre-gyp fix various bugs with Node 12/14 [#5991](https://github.com/Project-OSRM/osrm-backend/pull/5991)
      - FIXED: `valid` type in documentation examples [#5990](https://github.com/Project-OSRM/osrm-backend/issues/5990)
      - FIXED: Remove redundant loading of .osrm.cell_metrics [#6019](https://github.com/Project-OSRM/osrm-backend/issues/6019)
      - CHANGED: Increase PackedOSMIDs size to 34 bits. This breaks the **data format** [#6020](https://github.com/Project-OSRM/osrm-backend/issues/6020)
    - Profile:
      - FIXED: Add kerb barrier exception to default car profile. [#5999](https://github.com/Project-OSRM/osrm-backend/pull/5999)

# 5.24.0
  - Changes from 5.23.0
    - Features
      - ADDED: Added support for multiple via-way restrictions. [#5907](https://github.com/Project-OSRM/osrm-backend/pull/5907)
      - ADDED: Add node bindings support for Node 12, 14, and publish binaries [#5918](https://github.com/Project-OSRM/osrm-backend/pull/5918)
      - REMOVED: we no longer publish Node 8 binary modules (they are still buildable from source) [#5918](https://github.com/Project-OSRM/osrm-backend/pull/5918)
    - Routing:
      - FIXED: Avoid copying ManyToMany table results [#5923](https://github.com/Project-OSRM/osrm-backend/pull/5923)
      - FIXED: Reduce copying in API parameter constructors [#5925](https://github.com/Project-OSRM/osrm-backend/pull/5925)
    - Misc:
      - CHANGED: Cleanup NodeJS dependencies [#5945](https://github.com/Project-OSRM/osrm-backend/pull/5945)
      - CHANGED: Unify `.osrm.turn_penalites_index` dump processing same with `.osrm.turn_weight_penalties` and `.osrm.turn_duration_penalties` [#5868](https://github.com/Project-OSRM/osrm-backend/pull/5868)
      - FIXED: Properly validate source/destination validation in NodeJS table service [#5595](https://github.com/Project-OSRM/osrm-backend/pull/5595/files)
      - FIXED: turn.roads_on_the_left not containing incoming roads and turn.roads_on_the_right not containing outgoing roads on two-way roads [#5128](https://github.com/Project-OSRM/osrm-backend/issues/5128)
    - Profile:
      - ADDED: Profile debug script which fetches a way from OSM then outputs the result of the profile. [#5908](https://github.com/Project-OSRM/osrm-backend/pull/5908)
    - Infrastructure
      - CHANGED: Bundled protozero updated to v1.7.0. [#5858](https://github.com/Project-OSRM/osrm-backend/pull/5858)
    - Windows:
      - FIXED: Fix bit-shift overflow in MLD partition step. [#5878](https://github.com/Project-OSRM/osrm-backend/pull/5878)
      - FIXED: Fix vector bool permutation in graph contraction step [#5882](https://github.com/Project-OSRM/osrm-backend/pull/5882)
    - API:
      - FIXED: Undo libosrm API break by adding old interface as method overload [#5861](https://github.com/Project-OSRM/osrm-backend/pull/5861)
      - FIXED: Fixed validation of sources/destinations when accessed via node bindings [#5595](https://github.com/Project-OSRM/osrm-backend/pull/5595)

# 5.23.0
  - Changes from 5.22.0
    - Build:
      - FIXED: pessimistic calls to std::move [#5560](https://github.com/Project-OSRM/osrm-backend/pull/5561)
    - Features:
      - ADDED: new API parameter - `snapping=any|default` to allow snapping to previously unsnappable edges [#5361](https://github.com/Project-OSRM/osrm-backend/pull/5361)
      - ADDED: keepalive support to the osrm-routed HTTP server [#5518](https://github.com/Project-OSRM/osrm-backend/pull/5518)
      - ADDED: flatbuffers output format support [#5513](https://github.com/Project-OSRM/osrm-backend/pull/5513)
      - ADDED: Global 'skip_waypoints' option [#5556](https://github.com/Project-OSRM/osrm-backend/pull/5556)
      - FIXED: Install the libosrm_guidance library correctly [#5604](https://github.com/Project-OSRM/osrm-backend/pull/5604)
      - FIXED: Http Handler can now deal witch optional whitespace between header-key and -value [#5606](https://github.com/Project-OSRM/osrm-backend/issues/5606)
    - Routing:
      - CHANGED: allow routing past `barrier=arch` [#5352](https://github.com/Project-OSRM/osrm-backend/pull/5352)
      - CHANGED: default car weight was reduced to 2000 kg. [#5371](https://github.com/Project-OSRM/osrm-backend/pull/5371)
      - CHANGED: default car height was reduced to 2 meters. [#5389](https://github.com/Project-OSRM/osrm-backend/pull/5389)
      - FIXED: treat `bicycle=use_sidepath` as no access on the tagged way. [#5622](https://github.com/Project-OSRM/osrm-backend/pull/5622)
      - FIXED: fix table result when source and destination on same one-way segment. [#5828](https://github.com/Project-OSRM/osrm-backend/pull/5828)
      - FIXED: fix occasional segfault when swapping data with osrm-datastore and using `exclude=` [#5844](https://github.com/Project-OSRM/osrm-backend/pull/5844)
      - FIXED: fix crash in MLD alternative search if source or target are invalid [#5851](https://github.com/Project-OSRM/osrm-backend/pull/5851)
    - Misc:
      - CHANGED: Reduce memory usage for raster source handling. [#5572](https://github.com/Project-OSRM/osrm-backend/pull/5572)
      - CHANGED: Add cmake option `ENABLE_DEBUG_LOGGING` to control whether output debug logging. [#3427](https://github.com/Project-OSRM/osrm-backend/issues/3427)
      - CHANGED: updated extent of Hong Kong as left hand drive country. [#5535](https://github.com/Project-OSRM/osrm-backend/issues/5535)
      - FIXED: corrected error message when failing to snap input coordinates [#5846](https://github.com/Project-OSRM/osrm-backend/pull/5846)
    - Infrastructure
      - REMOVED: STXXL support removed as STXXL became abandonware. [#5760](https://github.com/Project-OSRM/osrm-backend/pull/5760)

# 5.22.0
  - Changes from 5.21.0
    - Build:
      - ADDED: optionally build Node `lts` and `latest` bindings [#5347](https://github.com/Project-OSRM/osrm-backend/pull/5347)
    - Features:
      - ADDED: new waypoints parameter to the `route` plugin, enabling silent waypoints [#5345](https://github.com/Project-OSRM/osrm-backend/pull/5345)
      - ADDED: data timestamp information in the response (saved in new file `.osrm.timestamp`). [#5115](https://github.com/Project-OSRM/osrm-backend/issues/5115)

# 5.21.0
  - Changes from 5.20.0
    - Features:
      - ADDED: all waypoints in responses now contain a distance property between the original coordinate and the snapped location. [#5255](https://github.com/Project-OSRM/osrm-backend/pull/5255)
      - ADDED: if `fallback_speed` is used, a new structure `fallback_speed_cells` will describe which cells contain estimated values [#5259](https://github.com/Project-OSRM/osrm-backend/pull/5259)
      - REMOVED: we no longer publish Node 4 or 6 binary modules (they are still buildable from source) [#5314](https://github.com/Project-OSRM/osrm-backend/pull/5314)
    - Table:
      - ADDED: new parameter `scale_factor` which will scale the cell `duration` values by this factor. [#5298](https://github.com/Project-OSRM/osrm-backend/pull/5298)
      - FIXED: only trigger `scale_factor` code to scan matrix when necessary. [#5303](https://github.com/Project-OSRM/osrm-backend/pull/5303)
      - FIXED: fix bug in reverse offset calculation that sometimes lead to negative (and other incorrect) values in distance table results [#5315](https://github.com/Project-OSRM/osrm-backend/pull/5315)
    - Docker:
      - FIXED: use consistent boost version between build and runtime [#5311](https://github.com/Project-OSRM/osrm-backend/pull/5311)
      - FIXED: don't override default permissions on /opt [#5311](https://github.com/Project-OSRM/osrm-backend/pull/5311)
    - Matching:
      - CHANGED: matching will now consider edges marked with is_startpoint=false, allowing matching over ferries and other previously non-matchable edge types. [#5297](https://github.com/Project-OSRM/osrm-backend/pull/5297)
    - Profile:
      - ADDED: Parse `source:maxspeed` and `maxspeed:type` tags to apply maxspeeds and add belgian flanders rural speed limit. [#5217](https://github.com/Project-OSRM/osrm-backend/pull/5217)
      - CHANGED: Refactor maxspeed parsing to use common library. [#5144](https://github.com/Project-OSRM/osrm-backend/pull/5144)

# 5.20.0
  - Changes from 5.19.0:
    - Table:
      - CHANGED: switch to pre-calculated distances for table responses for large speedup and 10% memory increase. [#5251](https://github.com/Project-OSRM/osrm-backend/pull/5251)
      - ADDED: new parameter `fallback_speed` which will fill `null` cells with estimated value [#5257](https://github.com/Project-OSRM/osrm-backend/pull/5257)
      - CHANGED: Remove API check for matrix sources/destination length to be less than or equal to coordinates length. [#5298](https://github.com/Project-OSRM/osrm-backend/pull/5289)
      - FIXED: Fix crashing bug when using fallback_speed parameter with more sources than destinations. [#5291](https://github.com/Project-OSRM/osrm-backend/pull/5291)
    - Features:
      - ADDED: direct mmapping of datafiles is now supported via the `--mmap` switch. [#5242](https://github.com/Project-OSRM/osrm-backend/pull/5242)
      - REMOVED: the previous `--memory_file` switch is now deprecated and will fallback to `--mmap` [#5242](https://github.com/Project-OSRM/osrm-backend/pull/5242)
      - ADDED: Now publishing Node 10.x LTS binary modules [#5246](https://github.com/Project-OSRM/osrm-backend/pull/5246)
    - Windows:
      - FIXED: Windows builds again. [#5249](https://github.com/Project-OSRM/osrm-backend/pull/5249)
    - Docker:
      - CHANGED: switch from Alpine Linux to Debian Buster base images [#5281](https://github.com/Project-OSRM/osrm-backend/pull/5281)

# 5.19.0
  - Changes from 5.18.0:
    - Optimizations:
      - CHANGED: Use Grisu2 for serializing floating point numbers. [#5188](https://github.com/Project-OSRM/osrm-backend/pull/5188)
      - ADDED: Node bindings can return pre-rendered JSON buffer. [#5189](https://github.com/Project-OSRM/osrm-backend/pull/5189)
    - Profiles:
      - CHANGED: Bicycle profile now blacklists barriers instead of whitelisting them [#5076
](https://github.com/Project-OSRM/osrm-backend/pull/5076/)
      - CHANGED: Foot profile now blacklists barriers instead of whitelisting them [#5077
](https://github.com/Project-OSRM/osrm-backend/pull/5077/)
      - CHANGED: Support maxlength and maxweight in car profile [#5101](https://github.com/Project-OSRM/osrm-backend/pull/5101)
    - Bugfixes:
      - FIXED: collapsing of ExitRoundabout instructions [#5114](https://github.com/Project-OSRM/osrm-backend/issues/5114)
    - Misc:
      - CHANGED: Support up to 512 named shared memory regions [#5185](https://github.com/Project-OSRM/osrm-backend/pull/5185)

# 5.18.0
  - Changes from 5.17.0:
    - Features:
      - ADDED: `table` plugin now optionally returns `distance` matrix as part of response [#4990](https://github.com/Project-OSRM/osrm-backend/pull/4990)
      - ADDED: New optional parameter `annotations` for `table` that accepts `distance`, `duration`, or both `distance,duration` as values [#4990](https://github.com/Project-OSRM/osrm-backend/pull/4990)
    - Infrastructure:
      - ADDED: Updated libosmium and added protozero and vtzero libraries [#5037](https://github.com/Project-OSRM/osrm-backend/pull/5037)
      - CHANGED: Use vtzero library in tile plugin [#4686](https://github.com/Project-OSRM/osrm-backend/pull/4686)
    - Profile:
      - ADDED: Bicycle profile now returns classes for ferry and tunnel routes. [#5054](https://github.com/Project-OSRM/osrm-backend/pull/5054)
      - ADDED: Bicycle profile allows to exclude ferry routes (default to not enabled) [#5054](https://github.com/Project-OSRM/osrm-backend/pull/5054)

# 5.17.1
  - Changes from 5.17.0:
    - Bugfixes:
      - FIXED: Do not combine a segregated edge with a roundabout [#5039](https://github.com/Project-OSRM/osrm-backend/issues/5039)

# 5.17.0
  - Changes from 5.16.0:
    - Bugfixes:
      - FIXED: deduplication of route steps when waypoints are used [#4909](https://github.com/Project-OSRM/osrm-backend/issues/4909)
      - FIXED: Use smaller range for U-turn angles in map-matching [#4920](https://github.com/Project-OSRM/osrm-backend/pull/4920)
      - FIXED: Remove the last short annotation segment in `trimShortSegments` [#4946](https://github.com/Project-OSRM/osrm-backend/pull/4946)
      - FIXED: Properly calculate annotations for speeds, durations and distances when waypoints are used with mapmatching [#4949](https://github.com/Project-OSRM/osrm-backend/pull/4949)
      - FIXED: Don't apply unimplemented SH and PH conditions in OpeningHours and add inversed date ranges [#4992](https://github.com/Project-OSRM/osrm-backend/issues/4992)
      - FIXED: integer overflow in `DynamicGraph::Renumber` [#5021](https://github.com/Project-OSRM/osrm-backend/pull/5021)
    - Profile:
      - CHANGED: Handle oneways in get_forward_backward_by_key [#4929](https://github.com/Project-OSRM/osrm-backend/pull/4929)
      - FIXED: Do not route against oneway road if there is a cycleway in the wrong direction; also review bike profile [#4943](https://github.com/Project-OSRM/osrm-backend/issues/4943)
      - CHANGED: Make cyclability weighting of the bike profile prefer safer routes more strongly [#5015](https://github.com/Project-OSRM/osrm-backend/issues/5015)
    - Guidance:
      - CHANGED: Don't use obviousness for links bifurcations [#4929](https://github.com/Project-OSRM/osrm-backend/pull/4929)
      - FIXED: Adjust Straight direction modifiers of side roads in driveway handler [#4929](https://github.com/Project-OSRM/osrm-backend/pull/4929)
      - CHANGED: Added post process logic to collapse segregated turn instructions [#4925](https://github.com/Project-OSRM/osrm-backend/pull/4925)
      - ADDED: Maneuver relation now supports `straight` as a direction [#4995](https://github.com/Project-OSRM/osrm-backend/pull/4995)
      - FIXED: Support spelling maneuver relation with British spelling [#4950](https://github.com/Project-OSRM/osrm-backend/issues/4950)
    - Tools:
      - ADDED: `osrm-routed` accepts a new property `--memory_file` to store memory in a file on disk. [#4881](https://github.com/Project-OSRM/osrm-backend/pull/4881)
      - ADDED: `osrm-datastore` accepts a new parameter `--dataset-name` to select the name of the dataset. [#4982](https://github.com/Project-OSRM/osrm-backend/pull/4982)
      - ADDED: `osrm-datastore` accepts a new parameter `--list` to list all datasets loaded into memory. [#4982](https://github.com/Project-OSRM/osrm-backend/pull/4982)
      - ADDED: `osrm-datastore` accepts a new parameter `--only-metric` to only reload the data that can be updated by a weight update (reduces memory for traffic updates). [#5002](https://github.com/Project-OSRM/osrm-backend/pull/5002)
      - ADDED: `osrm-routed` accepts a new parameter `--dataset-name` to select the shared-memory dataset to use. [#4982](https://github.com/Project-OSRM/osrm-backend/pull/4982)
    - NodeJS:
      - ADDED: `OSRM` object accepts a new option `memory_file` that stores the memory in a file on disk. [#4881](https://github.com/Project-OSRM/osrm-backend/pull/4881)
      - ADDED: `OSRM` object accepts a new option `dataset_name` to select the shared-memory dataset. [#4982](https://github.com/Project-OSRM/osrm-backend/pull/4982)
    - Internals
      - CHANGED: Updated segregated intersection identification [#4845](https://github.com/Project-OSRM/osrm-backend/pull/4845) [#4968](https://github.com/Project-OSRM/osrm-backend/pull/4968)
      - REMOVED: Remove `.timestamp` file since it was unused [#4960](https://github.com/Project-OSRM/osrm-backend/pull/4960)
    - Documentation:
      - ADDED: Add documentation about OSM node ids in nearest service response [#4436](https://github.com/Project-OSRM/osrm-backend/pull/4436)
    - Performance
      - FIXED: Speed up response time when lots of legs exist and geojson is used with `steps=true` [#4936](https://github.com/Project-OSRM/osrm-backend/pull/4936)
      - FIXED: Return iterators instead of vectors in datafacade_base functions [#4969](https://github.com/Project-OSRM/osrm-backend/issues/4969)
    - Misc:
      - ADDED: expose name for datasource annotations as metadata [#4973](https://github.com/Project-OSRM/osrm-backend/pull/4973)

# 5.16.0
  - Changes from 5.15.2:
    - Guidance
      - ADDED #4676: Support for maneuver override relation, allowing data-driven overrides for turn-by-turn instructions [#4676](https://github.com/Project-OSRM/osrm-backend/pull/4676)
      - CHANGED #4830: Announce reference change if names are empty
      - CHANGED #4835: MAXIMAL_ALLOWED_SEPARATION_WIDTH increased to 12 meters
      - CHANGED #4842: Lower priority links from a motorway now are used as motorway links [#4842](https://github.com/Project-OSRM/osrm-backend/pull/4842)
      - CHANGED #4895: Use ramp bifurcations as fork intersections [#4895](https://github.com/Project-OSRM/osrm-backend/issues/4895)
      - CHANGED #4893: Handle motorway forks with links as normal motorway intersections[#4893](https://github.com/Project-OSRM/osrm-backend/issues/4893)
      - FIXED #4905: Check required tags of `maneuver` relations [#4905](https://github.com/Project-OSRM/osrm-backend/pull/4905)
    - Profile:
      - FIXED: `highway=service` will now be used for restricted access, `access=private` is still disabled for snapping.
      - ADDED #4775: Exposes more information to the turn function, now being able to set turn weights with highway and access information of the turn as well as other roads at the intersection [#4775](https://github.com/Project-OSRM/osrm-backend/issues/4775)
      - FIXED #4763: Add support for non-numerical units in car profile for maxheight [#4763](https://github.com/Project-OSRM/osrm-backend/issues/4763)
      - ADDED #4872: Handling of `barrier=height_restrictor` nodes [#4872](https://github.com/Project-OSRM/osrm-backend/pull/4872)

# 5.15.2
  - Changes from 5.15.1:
    - Features:
        - ADDED: Exposed the waypoints parameter in the node bindings interface
    - Bugfixes:
        - FIXED: Segfault causing bug in leg collapsing map matching when traversing edges in reverse

# 5.15.1
  - Changes from 5.15.0:
    - Bugfixes:
      - FIXED: Segfault in map matching when RouteLeg collapsing code is run on a match with multiple submatches
    - Guidance:
      - Set type of trivial intersections where classes change to Suppressed instead of NoTurn

# 5.15.0
  - Changes from 5.14.3:
    - Bugfixes:
      - FIXED #4704: Fixed regression in bearings reordering introduced in 5.13 [#4704](https://github.com/Project-OSRM/osrm-backend/issues/4704)
      - FIXED #4781: Fixed overflow exceptions in percent-encoding parsing
      - FIXED #4770: Fixed exclude flags for single toll road scenario
      - FIXED #4283: Fix overflow on zero duration segments
      - FIXED #4804: Ignore no_*_on_red turn restrictions
    - Guidance:
      - CHANGED #4706: Guidance refactoring step to decouple intersection connectivity analysis and turn instructions generation [#4706](https://github.com/Project-OSRM/osrm-backend/pull/4706)
      - CHANGED #3491: Refactor `isThroughStreet`/Intersection options
    - Profile:
      - ADDED: `tunnel` as a new class in car profile so that sections of the route with tunnel tags will be marked as such

# 5.14.3
  - Changes from 5.14.2:
    - Features:
      - Added a `waypoints` parameter to the match service plugin that accepts indices to input coordinates and treats only those points as waypoints in the response format.
    - Bugfixes:
      - FIXED #4754: U-Turn penalties are applied to straight turns.
      - FIXED #4756: Removed too restrictive road name check in the sliproad handler
      - FIXED #4731: Use correct weights for edge-based graph duplicated via nodes.
    - Profile:
      - CHANGED: added Belarus speed limits
      - CHANGED: set default urban speed in Ukraine to 50kmh

# 5.14.2
  - Changes from 5.14.1:
    - Bugfixes:
      - FIXED #4727: Erroring when a old .core file is present.
      - FIXED #4642: Update checks for EMPTY_NAMEID to check for empty name strings
      - FIXED #4738: Fix potential segmentation fault
    - Node.js Bindings:
      - ADDED: Exposed new `max_radiuses_map_matching` option from `EngingConfig` options
    - Tools:
      - ADDED: New osrm-routed `max_radiuses_map_matching` command line flag to optionally set a maximum radius for map matching

# 5.14.1
  - Changes from 5.14.0
    - Bugfixes:
      - FIXED: don't use removed alternative candidates in `filterPackedPathsByCellSharing`

# 5.14.0
  - Changes from 5.13
    - API:
      - ADDED: new RouteStep property `driving_side` that has either "left" or "right" for that step
    - Misc:
      - ADDED: Bundles a rough (please improve!) driving-side GeoJSON file for use with `osrm-extract --location-dependent-data data/driving_side.geojson`
      - CHANGED: Conditional turn parsing is disabled by default now
      - ADDED: Adds a tool to analyze turn instruction generation in a dataset.  Useful for tracking turn-by-turn heuristic changes over time.
      - CHANGED: Internal refactoring of guidance code as a first step towards a re-runnable guidance pipeline
      - ADDED: Now publishing Node 8.x LTS binary modules
    - Profile:
      - CHANGED: Remove dependency on turn types and turn modifier in the process_turn function in the `car.lua` profile. Guidance instruction types are not used to influence turn penalty anymore so this will break backward compatibility between profile version 3 and 4.
    - Guidance:
      - ADDED: New internal flag on "segregated intersections" - in the future, will should allow collapsing of instructions across complex intersection geometry where humans only perceive a single maneuver
      - CHANGED: Decrease roundabout turn radius threshold from 25m to 15m - adds some "exit the roundabout" instructions for moderately sized roundabouts that were being missed previously
    - Docker:
      - CHANGED: switch to alpine 3.6, and use a multistage build to reduce image size
    - Build:
      - FIX: use LUA_LIBRARY_DIRS to propertly detect Lua on all platforms
    - Docs:
      - FIX: clarify description of roundabout exit instructions
    - Bugfixes:
      - FIXED: Fix bug where merge instructions got the wrong direction modifier ([PR #4670](https://github.com/Project-OSRM/osrm-backend/pull/4670))
      - FIXED: Properly use the `profile.properties.left_hand_driving` property, there was a typo that meant it had no effect
      - FIXED: undefined behaviour when alternative candidate via node is same as source node ([#4691](https://github.com/Project-OSRM/osrm-backend/issues/4691))
      - FIXED: ensure libosrm.pc is pushed to the correct location for pkgconfig to find it on all platforms
      - FIXED: don't consider empty names + empty refs as a valid name for u-turns

# 5.13.0
  - Changes from 5.12:
    - Profile:
      - Append cardinal directions from route relations to ref fields to improve instructions; off by default see `profile.cardinal_directions`
      - Support of `distance` weight in foot and bicycle profiles
      - Support of relations processing
      - Added `way:get_location_tag(key)` method to get location-dependent tags https://github.com/Project-OSRM/osrm-backend/wiki/Using-location-dependent-data-in-profiles
      - Added `forward_ref` and `backward_ref` support
      - Left-side driving mode is specified by a local Boolean flag `is_left_hand_driving` in `ExtractionWay` and `ExtractionTurn`
      - Support literal values for maxspeeds in NO, PL and ZA
    - Infrastructure:
      - Lua 5.1 support is removed due to lack of support in sol2 https://github.com/ThePhD/sol2/issues/302
      - Fixed pkg-config version of OSRM
      - Removed `.osrm.core` file since CoreCH is deprecated now.
    - Tools:
      - Because of boost/program_options#32 with boost 1.65+ we needed to change the behavior of the following flags to not accept `={true|false}` anymore:
        - `--use-locations-cache=false` becomes `--disable-location-cache`
        - `--parse-conditional-restrictions=true` becomes `--parse-conditional-restrictions`
        - The deprecated options `--use-level-cache` and `--generate-edge-lookup`
    - Bugfixes:
      - Fixed #4348: Some cases of sliproads pre-processing were broken
      - Fixed #4331: Correctly compute left/right modifiers of forks in case the fork is curved.
      - Fixed #4472: Correctly count the number of lanes using the delimter in `turn:lanes` tag.
      - Fixed #4214: Multiple runs of `osrm-partition` lead to crash.
      - Fixed #4348: Fix assorted problems around slip roads.
      - Fixed #4420: A bug that would result in unnecessary instructions, due to problems in suffix/prefix detection
    - Algorithm
      - Deprecate CoreCH functionality. Usage of CoreCH specific options will fall back to using CH with core_factor of 1.0
      - MLD uses a unidirectional Dijkstra for 1-to-N and N-to-1 matrices which yields speedup.

# 5.12.0
  - Changes from 5.11:
    - Guidance
      - now announcing turning onto oneways at the end of a road (e.g. onto dual carriageways)
      - Adds new instruction types at the exit of roundabouts and rotaries `exit roundabout` and `exit rotary`.
    - HTTP:
      - New query parameter for route/table/match/trip plugings:
        `exclude=` that can be used to exclude certain classes (e.g. exclude=motorway, exclude=toll).
        This is configurable in the profile.
    - NodeJS:
      - New query option `exclude` for the route/table/match/trip plugins. (e.g. `exclude: ["motorway", "toll"]`)
    - Profile:
      - New property for profile table: `excludable` that can be used to configure which classes are excludable at query time.
      - New optional property for profile table: `classes` that allows you to specify which classes you expect to be used.
        We recommend this for better error messages around classes, otherwise the possible class names are infered automatically.
    - Traffic:
      - If traffic data files contain an empty 4th column, they will update edge durations but not modify the edge weight.  This is useful for
        updating ETAs returned, without changing route selection (for example, in a distance-based profile with traffic data loaded).
    - Infrastructure:
      - New file `.osrm.cell_metrics` created by `osrm-customize`.
    - Debug tiles:
      - Added new properties `type` and `modifier` to `turns` layer, useful for viewing guidance calculated turn types on the map

# 5.11.0
  - Changes from 5.10:
    - Features
      - BREAKING: Added support for conditional via-way restrictions. This features changes the file format of osrm.restrictions and requires re-extraction
    - Internals
      - BREAKING: Traffic signals will no longer be represented as turns internally. This requires re-processing of data but enables via-way turn restrictions across highway=traffic_signals
      - Additional checks for empty segments when loading traffic data files
      - Tunes the constants for turns in sharp curves just a tiny bit to circumvent a mix-up in fork directions at a specific intersection (https://github.com/Project-OSRM/osrm-backend/issues/4331)
    - Infrastructure
      - Refactor datafacade to make implementing additional DataFacades simpler
    - Bugfixes
      - API docs are now buildable again
      - Suppress unnecessary extra turn instruction when exiting a motorway via a motorway_link onto a primary road (https://github.com/Project-OSRM/osrm-backend/issues/4348 scenario 4)
      - Suppress unnecessary extra turn instruction when taking a tertiary_link road from a teritary onto a residential road (https://github.com/Project-OSRM/osrm-backend/issues/4348 scenario 2)
      - Various MSVC++ build environment fixes
      - Avoid a bug that crashes GCC6
      - Re-include .npmignore to slim down published modules
      - Fix a pre-processing bug where incorrect directions could be issued when two turns would have similar instructions and we tried to give them distinct values (https://github.com/Project-OSRM/osrm-backend/pull/4375)
      - The entry bearing for correct the cardinality of a direction value (https://github.com/Project-OSRM/osrm-backend/pull/4353
      - Change timezones in West Africa to the WAT zone so they're recognized on the Windows platform

# 5.10.0
  - Changes from 5.9:
    - Profiles:
      - New version 2 profile API which cleans up a number of things and makes it easier to for profiles to include each other. Profiles using the old version 0 and 1 APIs are still supported.
      - New required `setup()` function that must return a configuration hash. Storing configuration in globals is deprecated.
      - Passes the config hash returned in `setup()` as an argument to `process_node/way/segment/turn`.
      - Properties are now set in `.properties` in the config hash returend by setup().
      - initialize raster sources in `setup()` instead of in a separate callback.
      - Renames the `sources` helper to `raster`.
      - Renames `way_functions` to `process_way` (same for node, segment and turn).
      - Removes `get_restrictions()`. Instead set `.restrictions` in the config hash in `setup()`.
      - Removes `get_name_suffix_list()`. Instead set `.suffix_list` in the config hash in `setup()`.
      - Renames `Handlers` to `WayHandlers`.
      - Pass functions instead of strings to `WayHandlers.run()`, so it's possible to mix in your own functions.
      - Reorders arguments to `WayHandlers` functions to match `process_way()`.
      - Profiles must return a hash of profile functions. This makes it easier for profiles to include each other.
      - Guidance: add support for throughabouts
    - Bugfixes
      - Properly save/retrieve datasource annotations for road segments ([#4346](https://github.com/Project-OSRM/osrm-backend/issues/4346)
      - Fix conditional restriction grammer parsing so it works for single-day-of-week restrictions ([#4357](https://github.com/Project-OSRM/osrm-backend/pull/4357))
    - Algorithm
      - BREAKING: the file format requires re-processing due to the changes on via-ways
      - Added support for via-way restrictions

# 5.9.2
    - API:
      - `annotations=durations,weights,speeds` values no longer include turn penalty values ([#4330](https://github.com/Project-OSRM/osrm-backend/issues/4330))

# 5.9.1
    - Infrastructure
      - STXXL is not required by default

# 5.9.0
  - Changes from 5.8:
    - Algorithm:
      - Multi-Level Dijkstra:
        - Plugins supported: `table`
        - Adds alternative routes support (see [#4047](https://github.com/Project-OSRM/osrm-backend/pull/4047) and [3905](https://github.com/Project-OSRM/osrm-backend/issues/3905)): provides reasonably looking alternative routes (many, if possible) with reasonable query times.
    - API:
      - Exposes `alternatives=Number` parameter overload in addition to the boolean flag.
      - Support for exits numbers and names. New member `exits` in `RouteStep`, based on `junction:ref` on ways
      - `Intersection` now has new parameter `classes` that can be set in the profile on each way.
    - Profiles:
      - `result.exits` allows you to set a way's exit numbers and names, see [`junction:ref`](http://wiki.openstreetmap.org/wiki/Proposed_features/junction_details)
      - `ExtractionWay` now as new property `forward_classes` and `backward_classes` that can set in the `way_function`.
         The maximum number of classes is 8.
      - We now respect the `construction` tag. If the `construction` tag value is not on our whitelist (`minor`, `widening`, `no`) we will exclude the road.
    - Node.js Bindings:
      - Exposes `alternatives=Number` parameter overload in addition to the boolean flag
      - Expose `EngineConfig` options in the node bindings
    - Tools:
      - Exposes engine limit on number of alternatives to generate `--max-alternatives` in `osrm-routed` (3 by default)
    - Infrastructure
      - STXXL is not required to build OSRM and is an optional dependency for back-compatibility (ENABLE_STXXL=On)
      - OpenMP is only required when the optional STXXL dependency is used
    - Bug fixes:
      - #4278: Remove superflous continious instruction on a motorway.

# 5.8.0
  - Changes from 5.7
    - API:
      - polyline6 support in request string
      - new parameter `approaches` for `route`, `table`, `trip` and `nearest` requests.  This parameter keep waypoints on the curb side.
        'approaches' accepts both 'curb' and 'unrestricted' values.
        Note : the curb side depend on the `ProfileProperties::left_hand_driving`, it's a global property set once by the profile. If you are working with a planet dataset, the api will be wrong in some countries, and right in others.
    - NodeJs Bindings
      - new parameter `approaches` for `route`, `table`, `trip` and `nearest` requests.
    - Tools
      - `osrm-partition` now ensures it is called before `osrm-contract` and removes inconsitent .hsgr files automatically.
    - Features
      - Added conditional restriction support with `parse-conditional-restrictions=true|false` to osrm-extract. This option saves conditional turn restrictions to the .restrictions file for parsing by contract later. Added `parse-conditionals-from-now=utc time stamp` and `--time-zone-file=/path/to/file`  to osrm-contract
      - Command-line tools (osrm-extract, osrm-contract, osrm-routed, etc) now return error codes and legible error messages for common problem scenarios, rather than ugly C++ crashes
      - Speed up pre-processing by only running the Lua `node_function` for nodes that have tags.  Cuts OSM file parsing time in half.
      - osrm-extract now performs generation of edge-expanded-edges using all available CPUs, which should make osrm-extract significantly faster on multi-CPU machines
    - Files
      - .osrm.nodes file was renamed to .nbg_nodes and .ebg_nodes was added
    - Guidance
      - #4075 Changed counting of exits on service roundabouts
    - Debug Tiles
      - added support for visualising turn penalties to the MLD plugin
      - added support for showing the rate (reciprocal of weight) on each edge when used
      - added support for turn weights in addition to turn durations in debug tiles
    - Bugfixes
      - Fixed a copy/paste issue assigning wrong directions in similar turns (left over right)
      - #4074: fixed a bug that would announce entering highway ramps as u-turns
      - #4122: osrm-routed/libosrm should throw exception when a dataset incompatible with the requested algorithm is loaded
      - Avoid collapsing u-turns into combined turn instructions

# 5.7.1
    - Bugfixes
      - #4030 Roundabout edge-case crashes post-processing

# 5.7.0
  - Changes from 5.6
    - Algorithm:
      - OSRM object has new option `algorithm` that allows the selection of a routing algorithm.
      - New experimental algorithm: Multi-Level Dijkstra with new toolchain:
        - Allows for fast metric updates in below a minute on continental sized networks (osrm-customize)
        - Plugins supported: `match` and `route`
        - Quickstart: `osrm-extract data.osm.pbf`, `osrm-partition data.osrm`, `osrm-customize data.osrm`, `osrm-routed --algorithm=MLD data.osrm`
    - NodeJs Bindings
      - Merged https://github.com/Project-OSRM/node-osrm into repository. Build via `cmake .. -DCMAKE_BUILD_TYPE=Release -DENABLE_NODE_BINDINGS=On -DENABLE_MASON=On`.
      - `OSRM` object has new option `algorihtm="CH","CoreCH","MLD"`
    - Internals
      - Shared memory notification via conditional variables on Linux or semaphore queue on OS X and Windows with a limit of 128 OSRM Engine instances
    - Files
      - .osrm.datasource_index file was removed. Data is now part of .osrm.geometries.
      - .osrm.edge_lookup was removed. The option `--generate-edge-lookup` does nothing now.
      - `osrm-contract` does not depend on the `.osrm.fileIndex` file anymore
      - `osrm-extract` creates new file `.osrm.cnbg` and `.cnbg_to_ebg`
      - `osrm-partition` creates new file `.osrm.partition` and `.osrm.cells`
      - `osrm-customize` creates new file `.osrm.mldgr`
    - Profiles
      - Added `force_split_edges` flag to global properties. True value guarantees that segment_function will be called for all segments, but also could double memory consumption
    - Map Matching:
      - new option `gaps=split|ignore` to enable/disbale track splitting
      - new option `tidy=true|false` to simplify traces automatically

# 5.6.3
  - Changes from 5.6.0
    - Bugfixes
      - #3790 Fix incorrect speed values in tile plugin

# 5.6.2
  - Changes from 5.6.0
    - Bugfixes
      - Fix incorrect forward datasources getter in facade

# 5.6.1
  - Changes from 5.6.0
    - Bugfixes
      - Fix #3754 add restricted penalty on NoTurn turns

# 5.6.0
  - Changes from 5.5
    - Bugfixes
      - Fix #3475 removed an invalid `exit` field from the `arrive` maneuver
      - Fix #3515 adjusted number of `nodes` in `annotation`
      - Fix #3605 Fixed a bug that could lead to turns at the end of the road to be suppressed
      - Fix #2844 handle up to 16777215 code units in OSM names
    - Infrastructure
      - Support building rpm packages.
    - Guidance
      - No longer emitting turns on ferries, if a ferry should use multiple docking locations
    - Profiles
      - Removed the `./profile.lua -> ./profiles/car.lua` symlink. Use specific profiles from the `profiles` directory.
      - `properties` object has a new `weight_name` field, default value is "duration"
      - `properties` object has a new `weight_precision` field that specifies a decimal precision of edge weights, default value 1
      - In `way_function` the filed `forward_rate` and `backward_rate` of `ExtractionWay` can now be set.
        They have the same interpretation for the way weight as `forward_speed` and `backward_speed` for the edge duration.
        The unit of rate is meters per weight unit, so higher values will be prefered during routing.
      - `turn_function` now does not return an integer but takes in a `ExtractionTurn` object and can modify the `weight` and `duration` fields
      - `segment_function` now takes in a `ExtractionSegment` object and can modify `weight` and `duration` fields
      - `properties.uturn_penalty` is deprecated. Set it in the `turn_function`. The turn type is exposed as `ExtractionTurn::direction_modifier`.
      - `properties.traffic_light_penalty` is deprecated. Traffic light penalties now need to be set over in the turn function.
         Each turn with a traffic light is marked with `ExtractionTurn::has_traffic_light = true`.
      - Renamed the helper file `profiles/lib/directional.lua` to `profiles/lib/tags.lua` since it now provides more general tags parsing utility functions.
      - The car and foot profiles now depend on the helper file `profiles/lib/handlers.lua`.
    - Infrastructure
      - Disabled link-time optimized (LTO) builds by default. Enable by passing `-DENABLE_LTO=ON` to `cmake` if you need the performance and know what you are doing.
      - Datafile versioning is now based on OSRM semver values, rather than source code checksums.
        Datafiles are compatible between patch levels, but incompatible between minor version or higher bumps.
      - libOSRM now creates an own watcher thread then used in shared memory mode to listen for data updates
    - Tools:
      - Added osrm-extract-conditionals tool for checking conditional values in OSM data
    - Trip Plugin
      - Added a new feature that finds the optimal route given a list of waypoints, a source and a destination. This does not return a roundtrip and instead returns a one way optimal route from the fixed source to the destination points.

# 5.5.1
  - Changes from 5.5.0
    - API:
      - Adds `generate_hints=true` (`true` by default) which lets user disable `Hint` generating in the response. Use if you don't need `Hint`s!
    - Bugfixes
      - Fix #3418 and ensure we only return bearings in the range 0-359 in API responses
      - Fixed a bug that could lead to emitting false instructions for staying on a roundabout

# 5.5.0
  - Changes from 5.4.0
    - API:
      - `osrm-datastore` now accepts the parameter `--max-wait` that specifies how long it waits before aquiring a shared memory lock by force
      - Shared memory now allows for multiple clients (multiple instances of libosrm on the same segment)
      - Polyline geometries can now be requested with precision 5 as well as with precision 6
    - Profiles
      - the car profile has been refactored into smaller functions
      - get_value_by_key() is now guaranteed never to return empty strings, nil is returned instead.
      - debug.lua was added to make it easier to test/develop profile code.
      - `car.lua` now depends on lib/set.lua and lib/sequence.lua
      - `restrictions` is now used for namespaced restrictions and restriction exceptions (e.g. `restriction:motorcar=` as well as `except=motorcar`)
      - replaced lhs/rhs profiles by using test defined profiles
      - Handle `oneway=alternating` (routed over with penalty) separately from `oneway=reversible` (not routed over due to time dependence)
      - Handle `destination:forward`, `destination:backward`, `destination:ref:forward`, `destination:ref:backward` tags
      - Properly handle destinations on `oneway=-1` roads
    - Guidance
      - Notifications are now exposed more prominently, announcing turns onto a ferry/pushing your bike more prominently
      - Improved turn angle calculation, detecting offsets due to lanes / minor variations due to inaccuracies
      - Corrected the bearings returned for intermediate steps - requires reprocessing
      - Improved turn locations for collapsed turns
      - Sliproad classification refinements: the situations we detect as Sliproads now resemble more closely the reality
    - Trip Plugin
      - changed internal behaviour to prefer the smallest lexicographic result over the largest one
    - Bugfixes
      - fixed a bug where polyline decoding on a defective polyline could end up in out-of-bound access on a vector
      - fixed compile errors in tile unit-test framework
      - fixed a bug that could result in inconsistent behaviour when collapsing instructions
      - fixed a bug that could result in crashes when leaving a ferry directly onto a motorway ramp
      - fixed a bug in the tile plugin that resulted in discovering invalid edges for connections
      - improved error messages when missing files during traffic updates (#3114)
      - For single coordinate geometries the GeoJSON `Point` encoding was broken. We now always emit `LineString`s even in the one-coordinate-case (backwards compatible) (#3425)
    - Debug Tiles
      - Added support for turn penalties
    - Internals
      - Internal/Shared memory datafacades now share common memory layout and data loading code
      - File reading now has much better error handling
    - Misc
      - Progress indicators now print newlines when stdout is not a TTY
      - Prettier API documentation now generated via `npm run build-api-docs` output `build/docs`

# 5.4.3
  - Changes from 5.4.2
    - Bugfixes
      - #3254 Fixed a bug that could end up hiding roundabout instructions
      - #3260 fixed a bug that provided the wrong location in the arrival instruction

# 5.4.2
  - Changes from 5.4.1
    - Bugfixes
      - #3032 Fixed a bug that could result in emitting `invalid` as an instruction type on sliproads with mode changes
      - #3085 Fixed an outdated assertion that could throw without a cause for concern
      - #3179 Fixed a bug that could trigger an assertion in TurnInstruciton generation

# 5.4.1
  - Changes from 5.4.0
    - Bugfixes
      - #3016: Fixes shared memory updates while queries are running

# 5.4.0
  - Changes from 5.3.0
    - Profiles
      - includes library guidance.lua that offers preliminary configuration on guidance.
      - added left_hand_driving flag in global profile properties
      - modified turn penalty function for car profile - better fit to real data
      - return `ref` and `name` as separate fields. Do no use ref or destination as fallback for name value
      - the default profile for car now ignores HOV only roads
    - Guidance
      - Handle Access tags for lanes, only considering valid lanes in lane-guidance (think car | car | bike | car)
      - Improved the detection of non-noticeable name-changes
      - Summaries have been improved to consider references as well
    - API:
      - `annotations=true` now returns the data source id for each segment as `datasources`
      - Reduced semantic of merge to refer only to merges from a lane onto a motorway-like road
      - new `ref` field in the `RouteStep` object. It contains the reference code or name of a way. Previously merged into the `name` property like `name (ref)` and are now separate fields.
    - Bugfixes
      - Fixed an issue that would result in segfaults for viaroutes with an invalid intermediate segment when u-turns were allowed at the via-location
      - Invalid only_* restrictions could result in loss of connectivity. As a fallback, we assume all turns allowed when the restriction is not valid
      - Fixed a bug that could result in an infinite loop when finding information about an upcoming intersection
      - Fixed a bug that led to not discovering if a road simply looses a considered prefix
      - BREAKING: Fixed a bug that could crash postprocessing of instructions on invalid roundabout taggings. This change requires reprocessing datasets with osrm-extract and osrm-contract
      - Fixed an issue that could emit `invalid` as instruction when ending on a sliproad after a traffic-light
      - Fixed an issue that would detect turning circles as sliproads
      - Fixed a bug where post-processing instructions (e.g. left + left -> uturn) could result in false pronunciations
      - Fixes a bug where a bearing range of zero would cause exhaustive graph traversals
      - Fixes a bug where certain looped geometries could cause an infinite loop during extraction
      - Fixed a bug where some roads could be falsly identified as sliproads
      - Fixed a bug where roundabout intersections could result in breaking assertions when immediately exited
    - Infrastructure:
      - Adds a feature to limit results in nearest service with a default of 100 in `osrm-routed`

# 5.3.0
  - Changes from 5.3.0-rc.3
    - Guidance
      - Only announce `use lane` on required turns (not using all lanes to go straight)
      - Moved `lanes` to the intersection objects. This is BREAKING in relation to other Release Candidates but not with respect to other releases.
    - Bugfixes
      - Fix BREAKING: bug that could result in failure to load 'osrm.icd' files. This breaks the dataformat
      - Fix: bug that results in segfaults when `use lane` instructions are suppressed

  - Changes form 5.2.7
    - API
      - Introduces new `TurnType` in the form of `use lane`. The type indicates that you have to stick to a lane without turning
      - Introduces `lanes` to the `Intersection` object. The lane data contains both the markings at the intersection and a flag indicating if they can be chosen for the next turn
      - Removed unused `-s` from `osrm-datastore`
    - Guidance
      - Only announce `use lane` on required turns (not using all lanes to go straight)
      - Improved detection of obvious turns
      - Improved turn lane detection
      - Reduce the number of end-of-road instructions in obvious cases
    - Profile:
      - bicycle.lua: Surface speeds never increase the actual speed
    - Infrastructure
      - Add 32bit support
      - Add ARM NEON/VFP support
      - Fix Windows builds
      - Optimize speed file updates using mmap
      - Add option to disable LTO for older compilers
      - BREAKING: The new turn type changes the turn-type order. This breaks the **data format**.
      - BREAKING: Turn lane data introduces two new files (osrm.tld,osrm.tls). This breaks the fileformat for older versions.
    - Bugfixes:
      - Fix devide by zero on updating speed data using osrm-contract

# 5.3.0 RC3
  - Changes from 5.3.0-rc.2
    - Guidance
      - Improved detection of obvious turns
      - Improved turn lane detection
    - Bugfixes
      - Fix bug that didn't chose minimal weights on overlapping edges

# 5.3.0 RC2
  - Changes from 5.3.0-rc.1
    - Bugfixes
      - Fixes invalid checks in the lane-extraction part of the car profile

# 5.3.0 RC1
    - API
     - Introduces new `TurnType` in the form of `use lane`. The type indicates that you have to stick to a lane without turning
     - Introduces lanes to the route response. The lane data contains both the markings at the intersection and a flag indicating their involvement in the turn

    - Infrastructure
     - BREAKING: The new turn type changes the turn-type order. This breaks the **data format**.
     - BREAKING: Turn lane data introduces two new files (osrm.tld,osrm.tls). This breaks the fileformat for older versions.

# 5.2.5
  - Bugfixes
    - Fixes a segfault caused by incorrect trimming logic for very short steps.

# 5.2.4
  - Bugfixes:
    - Fixed in issue that arised on roundabouts in combination with intermediate intersections and sliproads

# 5.2.3
  - Bugfixes:
    - Fixed an issue with name changes in roundabouts that could result in crashes

# 5.2.2
  Changes from 5.2.1
  - Bugfixes:
    - Buffer overrun in tile plugin response handling

# 5.2.1
  Changes from 5.2.0
  - Bugfixes:
    - Removed debug statement that was spamming the console

# 5.2.0
  Changes from 5.2.0 RC2
   - Bugfixes:
     - Fixed crash when loading shared memory caused by invalid OSM IDs segment size.
     - Various small instructions handling fixes

   Changes from 5.1.0
   - API:
     - new parameter `annotations` for `route`, `trip` and `match` requests.  Returns additional data about each
       coordinate along the selected/matched route line per `RouteLeg`:
         - duration of each segment
         - distance of each segment
         - OSM node ids of all segment endpoints
     - Introducing Intersections for Route Steps. This changes the API format in multiple ways.
         - `bearing_before`/`bearing_after` of `StepManeuver` are now deprecated and will be removed in the next major release
         - `location` of `StepManeuvers` is now deprecated and will be removed in the next major release
         - every `RouteStep` now has property `intersections` containing a list of `Intersection` objects.
     - Support for destination signs. New member `destinations` in `RouteStep`, based on `destination` and `destination:ref`
     - Support for name pronunciations. New member `pronunciation` in `RouteStep`, based on `name:pronunciation`

   - Profile changes:
     - duration parser now accepts P[n]DT[n]H[n]M[n]S, P[n]W, PTHHMMSS and PTHH:MM:SS ISO8601 formats.
     - `result.destinations` allows you to set a way's destinations
     - `result.pronunciation` allows you to set way name pronunciations
     - `highway=motorway_link` no longer implies `oneway` as per the OSM Wiki

   - Infrastructure:
     - BREAKING: Changed the on-disk encoding of the StaticRTree to reduce ramIndex file size. This breaks the **data format**
     - BREAKING: Intersection Classification adds a new file to the mix (osrm.icd). This breaks the fileformat for older versions.
     - Better support for osrm-routed binary upgrade on the fly [UNIX specific]:
       - Open sockets with SO_REUSEPORT to allow multiple osrm-routed processes serving requests from the same port.
       - Add SIGNAL_PARENT_WHEN_READY environment variable to enable osrm-routed signal its parent with USR1 when it's running and waiting for requests.
     - Disable http access logging via DISABLE_ACCESS_LOGGING environment variable.

   - Guidance:
     - BREAKING: modifies the file format with new internal identifiers
     - improved detection of turning streets, not reporting new-name in wrong situations
     - improved handling of sliproads (emit turns instead of 'take the ramp')
     - improved collapsing of instructions. Some 'new name' instructions will be suppressed if they are without alternative and the segment is short

   - Bugfixes
     - fixed broken summaries for very short routes

# 5.2.0 RC2
   Changes from 5.2.0 RC1

   - Guidance:
     - improved handling of sliproads (emit turns instead of 'take the ramp')
     - improved collapsing of instructions. Some 'new name' instructions will be suppressed if they are without alternative and the segment is short
     - BREAKING: modifies the file format with new internal identifiers

   - API:
     - paramater `annotate` was renamed to `annotations`.
     - `annotation` as accidentally placed in `Route` instead of `RouteLeg`
     - Support for destination signs. New member `destinations` in `RouteStep`, based on `destination` and `destination:ref`
     - Support for name pronunciations. New member `pronunciation` in `RouteStep`, based on `name:pronunciation`
     - Add `nodes` property to `annotation` in `RouteLeg` containing the ids of nodes covered by the route

   - Profile changes:
     - `result.destinations` allows you to set a way's destinations
     - `result.pronunciation` allows you to set way name pronunciations
     - `highway=motorway_link` no longer implies `oneway` as per the OSM Wiki

   - Infrastructure
     - BREAKING: Changed the on-disk encoding of the StaticRTree to reduce ramIndex file size. This breaks the **data format**

   - Bugfixes
     - fixed broken summaries for very short routes

# 5.2.0 RC1
   Changes from 5.1.0

   - API:
     - new parameter `annotate` for `route` and `match` requests.  Returns additional data about each
       coordinate along the selected/matched route line.
     - Introducing Intersections for Route Steps. This changes the API format in multiple ways.
         - `bearing_before`/`bearing_after` of `StepManeuver` are now deprecated and will be removed in the next major release
         - `location` of `StepManeuvers` is now deprecated and will be removed in the next major release
         - every `RouteStep` now has property `intersections` containing a list of `Intersection` objects.

   - Profile changes:
     - duration parser now accepts P[n]DT[n]H[n]M[n]S, P[n]W, PTHHMMSS and PTHH:MM:SS ISO8601 formats.

   - Infrastructure:
     - Better support for osrm-routed binary upgrade on the fly [UNIX specific]:
       - Open sockets with SO_REUSEPORT to allow multiple osrm-routed processes serving requests from the same port.
       - Add SIGNAL_PARENT_WHEN_READY environment variable to enable osrm-routed signal its parent with USR1 when it's running and waiting for requests.
     - BREAKING: Intersection Classification adds a new file to the mix (osrm.icd). This breaks the fileformat for older versions.
     - Disable http access logging via DISABLE_ACCESS_LOGGING environment
       variable.

   - Guidance:
     - improved detection of turning streets, not reporting new-name in wrong situations

# 5.1.0
   Changes with regard to 5.0.0

   - API:
     - added StepManeuver type `roundabout turn`. The type indicates a small roundabout that is treated as an intersection
        (turn right at the roundabout for first exit, go straight at the roundabout...)
     - added StepManeuver type `on ramp` and `off ramp` to distinguish between ramps that enter and exit a highway.
     - reduced new name instructions for trivial changes
     - combined multiple turns into a single instruction at segregated roads`

   - Profile Changes:
    - introduced a suffix_list / get_name_suffix_list to specify name suffices to be suppressed in name change announcements
    - street names are now consistently assembled for the car, bike and walk profile as: "Name (Ref)" as in "Berlin (A5)"
    - new `car.lua` dependency `lib/destination.lua`
    - register a way's .nodes() function for use in the profile's way_function.

   - Infrastructure
    - BREAKING: reordered internal instruction types. This breaks the **data format**
    - BREAKING: Changed the on-disk encoding of the StaticRTree for better performance. This breaks the **data format**

   - Fixes:
    - Issue #2310: post-processing for local paths, fixes #2310
    - Issue #2309: local path looping, fixes #2309
    - Issue #2356: Make hint values optional
    - Issue #2349: Segmentation fault in some requests
    - Issue #2335: map matching was using shortest path with uturns disabled
    - Issue #2193: Fix syntax error position indicators in parameters queries
    - Fix search with u-turn
    - PhantomNode packing in MSVC now the same on other platforms
    - Summary is now not malformed when including unnamed roads
    - Emit new-name on when changing fron unanmed road to named road

# 5.0.0
   Changes with regard 5.0.0 RC2:
   - API:
     - if `geometry=geojson` is passed the resulting geometry can be a LineString or Point
       depending on how many coordinates are present.
     - the removal of the summary field was revered. for `steps=flase` the field will always be an empty string.

   Changes with regard to 4.9.1:
   - API:
     - BREAKING: Complete rewrite of the HTTP and library API. See detailed documentation in the wiki.
     - BREAKING: The default coordinate order is now `longitude, latidue`. Exception: Polyline geometry
         which follow the original Google specification of `latitdue, longitude`.
     - BREAKING: Polyline geometries now use precision 5, instead of previously 6
     - BREAKING: Removed GPX support
     - New service `tile` which serves debug vector tiles of the road network
     - Completely new engine for guidance generation:
        - Support for highway ramps
        - Support for different intersection types (end of street, forks, merges)
        - Instruction post-processing to merge unimportant instructions
        - Improved handling of roundabouts

   - Tools:
     - BREAKING: Renamed osrm-prepare to osrm-contract
     - BREAKING: Removes profiles from osrm-contract, only needed in osrm-extract.
     - Abort processing in osrm-extract if there are no snappable edges remaining.
     - Added .properties file to osrm-extract ouput.
     - Enables the use of multiple segment-speed-files on the osrm-contract command line

   - Profile changes:
     - Remove movable bridge mode
     - Add `maxspeed=none` tag to car profile.
     - A `side_road` tag support for the OSRM car profile.

   - Fixes:
     - Issue #2150: Prevents routing over delivery ways and nodes
     - Issue #1972: Provide uninstall target
     - Issue #2072: Disable alternatives by default and if core factor < 1.0
     - Issue #1999: Fix unpacking for self-loop nodes not in core.

   - Infrastructure:
     - Cucumber test suit is now based on cucumber-js, removes Ruby as dependency
     - Updated to mapbox/variant v1.1
     - Updated to libosmium v2.6.1
     - Remove GeoJSON based debugging output, replaced by debug tiles


# 5.0.0 RC2
   - Profiles:
      - `properties.allow_uturns_at_via` -> `properties.continue_straight_at_waypoint` (value is inverted!)
   - API:
      - Removed summary from legs property
      - Disable steps and alternatives by default
      - Fix `code` field: 'ok' -> 'Ok'
      - Allow 4.json and 4.3.json format
      - Conform to v5 spec and support "unlimited" as radiuses value.
      - `uturns` parameter was replaced by `continue_straight` (value is inverted!)
   - Features:
      - Report progress for gennerating edge expanded edges in the edge based graph factory
      - Add maxspeed=none tag to car profile.
      - Optimize StaticRTree code: speedup 2x (to RC1)
      - Optimize DouglasPeucker code: speedup 10x (to RC1)
      - Optimize WebMercator projection: speedup 2x (to RC1)
   - Bugs:
      - #2195: Resolves issues with multiple includedirs in pkg-config file
      - #2219: Internal server error when using the match plugin
      - #2027: basename -> filename
      - #2168: Report correct position where parsing failed
      - #2036: Add license to storage and storage config exposed in public API
      - Fix uturn detection in match plugin
      - Add missing -lz to fix linking of server-tests

# 5.0.0 RC1
   - Renamed osrm-prepare into osrm-contract
   - osrm-contract does not need a profile parameter anymore
   - New public HTTP API, find documentation [here](https://github.com/Project-OSRM/osrm-backend/wiki/New-Server-api)
   - POST support is discontinued, please use library bindings for more complex requests
   - Removed timestamp plugin
   - Coordinate order is now Longitude,Latitude
   - Cucumber tests now based on Javascript (run with `npm test`)
   - Profile API changed:
      - `forward_mode` and `backward_mode` now need to be selected from a pre-defined list
      - Global profile properties are now stored in a global `properties` element. This includes:
        - `properties.traffic_signal_penalty`
        - `properties.use_turn_restrictions`
        - `properties.u_turn_penalty`
        - `properties.allow_u_turn_at_via`<|MERGE_RESOLUTION|>--- conflicted
+++ resolved
@@ -13,11 +13,8 @@
       - REMOVED: Drop support of Node 12 & 14. [#6431](https://github.com/Project-OSRM/osrm-backend/pull/6431)
       - ADDED: Add 'load directly' mode to default Cucumber test suite. [#6663](https://github.com/Project-OSRM/osrm-backend/pull/6663)
       - CHANGED: Drop support for Node 16 [#6855](https://github.com/Project-OSRM/osrm-backend/pull/6855)
-<<<<<<< HEAD
       - REMOVED: Remove unused AppVeyor files [#6860](https://github.com/Project-OSRM/osrm-backend/pull/6860)
-=======
       - CHANGED: Upgrade clang-format to version 15 [#6859](https://github.com/Project-OSRM/osrm-backend/pull/6859)
->>>>>>> 7f9d591a
     - NodeJS:
       - CHANGED: Use node-api instead of NAN. [#6452](https://github.com/Project-OSRM/osrm-backend/pull/6452)
     - Misc:
