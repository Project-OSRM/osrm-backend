# Unreleased
  - Changes from 5.27.1
    - Features
      - REMOVED: Remove all core-CH left-overs [#6920](https://github.com/Project-OSRM/osrm-backend/pull/6920)
      - ADDED: Add support for a keepalive_timeout flag. [#6674](https://github.com/Project-OSRM/osrm-backend/pull/6674)
      - ADDED: Add support for a default_radius flag. [#6575](https://github.com/Project-OSRM/osrm-backend/pull/6575)
      - ADDED: Add support for disabling feature datasets. [#6666](https://github.com/Project-OSRM/osrm-backend/pull/6666)
      - ADDED: Add support for opposite approach request parameter. [#6842](https://github.com/Project-OSRM/osrm-backend/pull/6842)
      - ADDED: Add support for accessing edge flags in `process_segment` [#6658](https://github.com/Project-OSRM/osrm-backend/pull/6658)
    - Build:
      - CHANGED: Upgrade clang-format to version 15. [#6919](https://github.com/Project-OSRM/osrm-backend/pull/6919)
      - CHANGED: Use Debian Bookworm as base Docker image [#6904](https://github.com/Project-OSRM/osrm-backend/pull/6904)
      - CHANGED: Upgrade CI actions to latest versions [#6893](https://github.com/Project-OSRM/osrm-backend/pull/6893)
      - CHANGED:  Remove outdated warnings #6894 [#6894](https://github.com/Project-OSRM/osrm-backend/pull/6894)
      - ADDED: Add CI job which builds OSRM with gcc 12. [#6455](https://github.com/Project-OSRM/osrm-backend/pull/6455)
      - CHANGED: Upgrade to clang-tidy 15. [#6439](https://github.com/Project-OSRM/osrm-backend/pull/6439)
      - CHANGED: Update actions/cache to v3. [#6420](https://github.com/Project-OSRM/osrm-backend/pull/6420)
      - REMOVED: Drop support of Node 12 & 14. [#6431](https://github.com/Project-OSRM/osrm-backend/pull/6431)
      - ADDED: Add 'load directly' mode to default Cucumber test suite. [#6663](https://github.com/Project-OSRM/osrm-backend/pull/6663)
      - CHANGED: Fix compilation for Boost 1.85.0 [#6856](https://github.com/Project-OSRM/osrm-backend/pull/6856)
      - CHANGED: Drop support for Node 16 [#6855](https://github.com/Project-OSRM/osrm-backend/pull/6855)
      - REMOVED: Remove unused AppVeyor files [#6860](https://github.com/Project-OSRM/osrm-backend/pull/6860)
      - CHANGED: Upgrade clang-format to version 15 [#6859](https://github.com/Project-OSRM/osrm-backend/pull/6859)
    - NodeJS:
      - CHANGED: Use node-api instead of NAN. [#6452](https://github.com/Project-OSRM/osrm-backend/pull/6452)
    - Misc:
<<<<<<< HEAD
      - CHANGED: Apply micro-optimisation for Match API. [#6945](https://github.com/Project-OSRM/osrm-backend/pull/6945)
=======
      - CHANGED: Apply micro-optimisation for Nearest API. [#6944](https://github.com/Project-OSRM/osrm-backend/pull/6944)
>>>>>>> aa4e6b1c
      - CHANGED: Avoid copy of intersection in totalTurnAngle. [#6938](https://github.com/Project-OSRM/osrm-backend/pull/6938)
      - CHANGED: Use std::unordered_map::emplace instead of operator[] when producing JSONs. [#6936](https://github.com/Project-OSRM/osrm-backend/pull/6936)
      - CHANGED: Avoid copy of vectors in MakeRoute function. [#6939](https://github.com/Project-OSRM/osrm-backend/pull/6939)
      - FIXED: Fix bugprone-unused-return-value clang-tidy warning. [#6934](https://github.com/Project-OSRM/osrm-backend/pull/6934)
      - FIXED: Fix performance-noexcept-move-constructor clang-tidy warning. [#6931](https://github.com/Project-OSRM/osrm-backend/pull/6933)
      - FIXED: Fix performance-noexcept-swap clang-tidy warning. [#6931](https://github.com/Project-OSRM/osrm-backend/pull/6931)
      - CHANGED: Use custom struct instead of std::pair in QueryHeap. [#6921](https://github.com/Project-OSRM/osrm-backend/pull/6921)
      - CHANGED: Use std::string_view::starts_with instead of boost::starts_with. [#6918](https://github.com/Project-OSRM/osrm-backend/pull/6918)
      - CHANGED: Get rid of boost::math::constants::* and M_PI in favor of std::numbers. [#6916](https://github.com/Project-OSRM/osrm-backend/pull/6916)
      - CHANGED: Make constants in PackedVector constexpr. [#6917](https://github.com/Project-OSRM/osrm-backend/pull/6917)
      - CHANGED: Use std::variant instead of mapbox::util::variant. [#6903](https://github.com/Project-OSRM/osrm-backend/pull/6903)
      - CHANGED: Bump rapidjson to version f9d53419e912910fd8fa57d5705fa41425428c35 [#6906](https://github.com/Project-OSRM/osrm-backend/pull/6906)
      - CHANGED: Bump mapbox/variant to version 1.2.0 [#6898](https://github.com/Project-OSRM/osrm-backend/pull/6898)
      - CHANGED: Avoid copy of std::function-based callback in path unpacking [#6895](https://github.com/Project-OSRM/osrm-backend/pull/6895)
      - CHANGED: Replace boost::hash by std::hash [#6892](https://github.com/Project-OSRM/osrm-backend/pull/6892)
      - CHANGED: Partial fix migration from boost::optional to std::optional [#6551](https://github.com/Project-OSRM/osrm-backend/issues/6551)
      - CHANGED: Update Conan Boost version to 1.85.0. [#6868](https://github.com/Project-OSRM/osrm-backend/pull/6868)
      - FIXED: Fix an error in a RouteParameters AnnotationsType operator overload. [#6646](https://github.com/Project-OSRM/osrm-backend/pull/6646)
      - ADDED: Add support for "unlimited" to be passed as a value for the default-radius and max-matching-radius flags. [#6599](https://github.com/Project-OSRM/osrm-backend/pull/6599)
      - CHANGED: Allow -1.0 as unlimited for default_radius value. [#6599](https://github.com/Project-OSRM/osrm-backend/pull/6599)
      - CHANGED: keep libosrm* in the docker image for downstream linking [#6602](https://github.com/Project-OSRM/osrm-backend/pull/6602)
      - CHANGED: Move vector in CSVFilesParser instead copying it. [#6470](https://github.com/Project-OSRM/osrm-backend/pull/6470)
      - REMOVED: Get rid of unused functions in util/json_util.hpp. [#6446](https://github.com/Project-OSRM/osrm-backend/pull/6446)
      - FIXED: Apply workaround for Conan installation issue on CI. [#6442](https://github.com/Project-OSRM/osrm-backend/pull/6442)
      - FIXED: Fix `npm audit` warnings in NPM package. [#6437](https://github.com/Project-OSRM/osrm-backend/pull/6437)
      - FIXED: Handle snapping parameter for all plugins in NodeJs bindings, but not for Route only. [#6417](https://github.com/Project-OSRM/osrm-backend/pull/6417)
      - FIXED: Fix annotations=true handling in NodeJS bindings & libosrm. [#6415](https://github.com/Project-OSRM/osrm-backend/pull/6415/)
      - FIXED: Fix bindings compilation issue on the latest Node. Update NAN to 2.17.0. [#6416](https://github.com/Project-OSRM/osrm-backend/pull/6416)
      - CHANGED: Make edge metrics strongly typed [#6420](https://github.com/Project-OSRM/osrm-backend/pull/6420)
      - FIXED: Typo in file name src/util/timed_historgram.cpp -> src/util/timed_histogram.cpp [#6428](https://github.com/Project-OSRM/osrm-backend/issues/6428)
      - CHANGED: Replace boost::string_ref with std::string_view [#6433](https://github.com/Project-OSRM/osrm-backend/pull/6433)
      - ADDED: Print tracebacks for Lua runtime errors [#6564](https://github.com/Project-OSRM/osrm-backend/pull/6564)
      - FIXED: Added a variable to preprocessor guard in file osrm-backend/include/util/range_table.hpp to solve build error. [#6596](https://github.com/Project-OSRM/osrm-backend/pull/6596)
      - FIXED: Ensure required file check in osrm-routed is correctly enforced. [#6655](https://github.com/Project-OSRM/osrm-backend/pull/6655)
      - FIXED: Correct HTTP docs to reflect summary output dependency on steps parameter. [#6655](https://github.com/Project-OSRM/osrm-backend/pull/6655)
      - ADDED: Extract prerelease/build information from package semver [#6839](https://github.com/Project-OSRM/osrm-backend/pull/6839)
    - Profiles:
      - FIXED: Bicycle and foot profiles now don't route on proposed ways [#6615](https://github.com/Project-OSRM/osrm-backend/pull/6615)
    - Routing:
      - FIXED: Fix adding traffic signal penalties during compression [#6419](https://github.com/Project-OSRM/osrm-backend/pull/6419)
      - FIXED: Correctly handle compressed traffic signals. [#6724](https://github.com/Project-OSRM/osrm-backend/pull/6724)
      - FIXED: Fix bug when searching for maneuver overrides [#6739](https://github.com/Project-OSRM/osrm-backend/pull/6739)
      - FIXED: Remove force-loop checks for routes with u-turns [#6858](https://github.com/Project-OSRM/osrm-backend/pull/6858)
      - FIXED: Correctly check runtime search conditions for forcing routing steps [#6866](https://github.com/Project-OSRM/osrm-backend/pull/6866)
    - Map Matching:
      - CHANGED: Optimise path distance calculation in MLD map matching even more. [#6884](https://github.com/Project-OSRM/osrm-backend/pull/6884)
      - CHANGED: Optimise path distance calculation in MLD map matching. [#6876](https://github.com/Project-OSRM/osrm-backend/pull/6876)
      - CHANGED: Optimise R-tree queries in the case of map matching. [#6881](https://github.com/Project-OSRM/osrm-backend/pull/6876)
    - Debug tiles:
      - FIXED: Ensure speed layer features have unique ids. [#6726](https://github.com/Project-OSRM/osrm-backend/pull/6726)

# 5.27.1
  - Changes from 5.27.0
    - Misc:
      - FIXED: Revert back to using custom HTTP parser instead of Boost.Beast. [#6407](https://github.com/Project-OSRM/osrm-backend/pull/6407)
      - FIXED: Fix bug with large HTTP requests leading to Bad Request in osrm-routed. [#6403](https://github.com/Project-OSRM/osrm-backend/pull/6403)
    - Routing:
      - CHANGED: Add support for surface=metal,grass_paver,woodchips in bicyle profile. [#6395](https://github.com/Project-OSRM/osrm-backend/pull/6395)

# 5.27.0
  - Changes from 5.26.0
    - API:
      - ADDED: Add Flatbuffers support to NodeJS bindings. [#6338](https://github.com/Project-OSRM/osrm-backend/pull/6338)
      - CHANGED: Add `data_version` field to responses of all services. [#5387](https://github.com/Project-OSRM/osrm-backend/pull/5387)
      - FIXED: Use Boost.Beast to parse HTTP request. [#6294](https://github.com/Project-OSRM/osrm-backend/pull/6294)
      - FIXED: Fix inefficient osrm-routed connection handling [#6113](https://github.com/Project-OSRM/osrm-backend/pull/6113)
      - FIXED: Fix HTTP compression precedence [#6113](https://github.com/Project-OSRM/osrm-backend/pull/6113)
    - NodeJS:
      - FIXED: Support `skip_waypoints` in Node bindings [#6060](https://github.com/Project-OSRM/osrm-backend/pull/6060)
    - Misc:
      - ADDED: conanbuildinfo.json for easy reading of dependencies [#6388](https://github.com/Project-OSRM/osrm-backend/pull/6388)
      - CHANGED: Improve performance of JSON rendering. Fix undefined behaviour in JSON numbers formatting. [#6380](https://github.com/Project-OSRM/osrm-backend/pull/6380)
      - ADDED: Add timestamps for logs. [#6375](https://github.com/Project-OSRM/osrm-backend/pull/6375)
      - CHANGED: Improve performance of map matching via getPathDistance optimization. [#6378](https://github.com/Project-OSRM/osrm-backend/pull/6378)
      - CHANGED: Optimize RestrictionParser performance. [#6344](https://github.com/Project-OSRM/osrm-backend/pull/6344)
      - ADDED: Support floats for speed value in traffic updates CSV. [#6327](https://github.com/Project-OSRM/osrm-backend/pull/6327)
      - CHANGED: Use Lua 5.4 in Docker image. [#6346](https://github.com/Project-OSRM/osrm-backend/pull/6346)
      - CHANGED: Remove redundant nullptr check. [#6326](https://github.com/Project-OSRM/osrm-backend/pull/6326)
      - CHANGED: missing files list is included in exception message. [#5360](https://github.com/Project-OSRM/osrm-backend/pull/5360)
      - CHANGED: Do not use deprecated Callback::Call overload in Node bindings. [#6318](https://github.com/Project-OSRM/osrm-backend/pull/6318)
      - FIXED: Fix distance calculation consistency. [#6315](https://github.com/Project-OSRM/osrm-backend/pull/6315)
      - FIXED: Fix performance issue after migration to sol2 3.3.0. [#6304](https://github.com/Project-OSRM/osrm-backend/pull/6304)
      - CHANGED: Pass osm_node_ids by reference in osrm::updater::Updater class. [#6298](https://github.com/Project-OSRM/osrm-backend/pull/6298)
      - FIXED: Fix bug with reading Set values from Lua scripts. [#6285](https://github.com/Project-OSRM/osrm-backend/pull/6285)
      - FIXED: Bug in bicycle profile that caused exceptions if there is a highway=bicycle in the data. [#6296](https://github.com/Project-OSRM/osrm-backend/pull/6296)
      - FIXED: Internal refactoring of identifier types used in data facade [#6044](https://github.com/Project-OSRM/osrm-backend/pull/6044)
      - CHANGED: Update docs to reflect recent build and dependency changes [#6383](https://github.com/Project-OSRM/osrm-backend/issues/6383)
    - Build:
      - REMOVED: Get rid of Mason. [#6387](https://github.com/Project-OSRM/osrm-backend/pull/6387)
      - CHANGED: Use clang-format from CI base image. [#6391](https://github.com/Project-OSRM/osrm-backend/pull/6391)
      - ADDED: Build Node bindings on Windows. [#6334](https://github.com/Project-OSRM/osrm-backend/pull/6334)
      - ADDED: Configure cross-compilation for Apple Silicon. [#6360](https://github.com/Project-OSRM/osrm-backend/pull/6360)
      - CHANGED: Use apt-get to install Clang on CI. [#6345](https://github.com/Project-OSRM/osrm-backend/pull/6345)
      - CHANGED: Fix TBB in case of Conan + NodeJS build. [#6333](https://github.com/Project-OSRM/osrm-backend/pull/6333)
      - CHANGED: Migrate to modern TBB version. [#6300](https://github.com/Project-OSRM/osrm-backend/pull/6300)
      - CHANGED: Enable performance-move-const-arg clang-tidy check. [#6319](https://github.com/Project-OSRM/osrm-backend/pull/6319)
      - CHANGED: Use the latest node on CI. [#6317](https://github.com/Project-OSRM/osrm-backend/pull/6317)
      - CHANGED: Migrate Windows CI to GitHub Actions. [#6312](https://github.com/Project-OSRM/osrm-backend/pull/6312)
      - ADDED: Add smoke test for Docker image. [#6313](https://github.com/Project-OSRM/osrm-backend/pull/6313)
      - CHANGED: Update libosmium to version 2.18.0. [#6303](https://github.com/Project-OSRM/osrm-backend/pull/6303)
      - CHANGED: Remove EXACT from find_package if using Conan. [#6299](https://github.com/Project-OSRM/osrm-backend/pull/6299)
      - CHANGED: Configure Undefined Behaviour Sanitizer. [#6290](https://github.com/Project-OSRM/osrm-backend/pull/6290)
      - CHANGED: Use Conan instead of Mason to install code dependencies. [#6284](https://github.com/Project-OSRM/osrm-backend/pull/6284)
      - CHANGED: Migrate to C++17. Update sol2 to 3.3.0. [#6279](https://github.com/Project-OSRM/osrm-backend/pull/6279)
      - CHANGED: Update macOS CI image to macos-11. [#6286](https://github.com/Project-OSRM/osrm-backend/pull/6286)
      - CHANGED: Enable even more clang-tidy checks. [#6273](https://github.com/Project-OSRM/osrm-backend/pull/6273)
      - CHANGED: Configure CMake to not build flatbuffers tests and samples. [#6274](https://github.com/Project-OSRM/osrm-backend/pull/6274)
      - CHANGED: Enable more clang-tidy checks. [#6270](https://github.com/Project-OSRM/osrm-backend/pull/6270)
      - CHANGED: Configure clang-tidy job on CI. [#6261](https://github.com/Project-OSRM/osrm-backend/pull/6261)
      - CHANGED: Use Github Actions for building container images [#6138](https://github.com/Project-OSRM/osrm-backend/pull/6138)
      - CHANGED: Upgrade Boost dependency to 1.70 [#6113](https://github.com/Project-OSRM/osrm-backend/pull/6113)
      - CHANGED: Upgrade Ubuntu CI builds to 20.04  [#6119](https://github.com/Project-OSRM/osrm-backend/pull/6119)
      - CHANGED: Make building osrm-routed optional [#6144](https://github.com/Project-OSRM/osrm-backend/pull/6144)
      - FIXED: Run all unit tests in CI [#5248](https://github.com/Project-OSRM/osrm-backend/pull/5248)
      - FIXED: Fix installation of Mason CMake and 32 bit CI build [#6170](https://github.com/Project-OSRM/osrm-backend/pull/6170)
      - FIXED: Fixed Node docs generation check in CI. [#6058](https://github.com/Project-OSRM/osrm-backend/pull/6058)
      - CHANGED: Docker build, enabled arm64 build layer [#6172](https://github.com/Project-OSRM/osrm-backend/pull/6172)
      - CHANGED: Docker build, enabled apt-get update/install caching in separate layer for build phase [#6175](https://github.com/Project-OSRM/osrm-backend/pull/6175)
      - FIXED: Bump CI complete meta job to ubuntu-20.04 [#6323](https://github.com/Project-OSRM/osrm-backend/pull/6323)
      - CHANGED: Node packages are now scoped by @project-osrm [#6386](https://github.com/Project-OSRM/osrm-backend/issues/6386)
    - Routing:
      - CHANGED: Lazily generate optional route path data [#6045](https://github.com/Project-OSRM/osrm-backend/pull/6045)
      - FIXED: Completed support for no_entry and no_exit turn restrictions. [#5988](https://github.com/Project-OSRM/osrm-backend/pull/5988)
      - ADDED: Add support for non-round-trips with a single fixed endpoint. [#6050](https://github.com/Project-OSRM/osrm-backend/pull/6050)
      - FIXED: Improvements to maneuver override processing [#6125](https://github.com/Project-OSRM/osrm-backend/pull/6125)
      - ADDED: Support snapping to multiple ways at an input location. [#5953](https://github.com/Project-OSRM/osrm-backend/pull/5953)
      - FIXED: Fix snapping target locations to ways used in turn restrictions. [#6339](https://github.com/Project-OSRM/osrm-backend/pull/6339)
      - ADDED: Support OSM traffic signal directions. [#6153](https://github.com/Project-OSRM/osrm-backend/pull/6153)
      - FIXED: Ensure u-turn exists in intersection view. [#6376](https://github.com/Project-OSRM/osrm-backend/pull/6376)
      - FIXED: Gracefully handle no-turn intersections in guidance processing. [#6382](https://github.com/Project-OSRM/osrm-backend/issues/6382)
    - Profile:
      - CHANGED: Bicycle surface speeds [#6212](https://github.com/Project-OSRM/osrm-backend/pull/6212)
    - Tools:
      - CHANGED: Do not generate intermediate .osrm file in osrm-extract. [#6354](https://github.com/Project-OSRM/osrm-backend/pull/6354)

# 5.26.0
  - Changes from 5.25.0
    - API:
      - FIXED: Allow for special characters in the profile/method as part of the HTTP URL. [#6090](https://github.com/Project-OSRM/osrm-backend/pull/6090)
      - FIXED: Set osrm-routed to immediately close bad connections [#6112](https://github.com/Project-OSRM/osrm-backend/pull/6112)
    - Build:
      - CHANGED: Replace Travis with Github Actions for CI builds [#6071](https://github.com/Project-OSRM/osrm-backend/pull/6071)
      - FIXED: Fixed Boost link flags in pkg-config file. [#6083](https://github.com/Project-OSRM/osrm-backend/pull/6083)
      - FIXED: Fixed test cache to consider MLD executable changes. [#6129](https://github.com/Project-OSRM/osrm-backend/pull/6129)
    - Routing:
      - FIXED: Fix generation of inefficient MLD partitions [#6084](https://github.com/Project-OSRM/osrm-backend/pull/6084)
      - FIXED: Fix MLD level mask generation to support 64-bit masks. [#6123](https://github.com/Project-OSRM/osrm-backend/pull/6123)
      - FIXED: Fix metric offset overflow for large MLD partitions. This breaks the **data format** [#6124](https://github.com/Project-OSRM/osrm-backend/pull/6124)

# 5.25.0
  - Changes from 5.24.0
    - Build:
      - CHANGED: Node binaries now use Github Releases for hosting [#6030](https://github.com/Project-OSRM/osrm-backend/pull/6030)
    - Misc:
      - FIXED: Upgrade to @mapbox/node-pre-gyp fix various bugs with Node 12/14 [#5991](https://github.com/Project-OSRM/osrm-backend/pull/5991)
      - FIXED: `valid` type in documentation examples [#5990](https://github.com/Project-OSRM/osrm-backend/issues/5990)
      - FIXED: Remove redundant loading of .osrm.cell_metrics [#6019](https://github.com/Project-OSRM/osrm-backend/issues/6019)
      - CHANGED: Increase PackedOSMIDs size to 34 bits. This breaks the **data format** [#6020](https://github.com/Project-OSRM/osrm-backend/issues/6020)
    - Profile:
      - FIXED: Add kerb barrier exception to default car profile. [#5999](https://github.com/Project-OSRM/osrm-backend/pull/5999)

# 5.24.0
  - Changes from 5.23.0
    - Features
      - ADDED: Added support for multiple via-way restrictions. [#5907](https://github.com/Project-OSRM/osrm-backend/pull/5907)
      - ADDED: Add node bindings support for Node 12, 14, and publish binaries [#5918](https://github.com/Project-OSRM/osrm-backend/pull/5918)
      - REMOVED: we no longer publish Node 8 binary modules (they are still buildable from source) [#5918](https://github.com/Project-OSRM/osrm-backend/pull/5918)
    - Routing:
      - FIXED: Avoid copying ManyToMany table results [#5923](https://github.com/Project-OSRM/osrm-backend/pull/5923)
      - FIXED: Reduce copying in API parameter constructors [#5925](https://github.com/Project-OSRM/osrm-backend/pull/5925)
    - Misc:
      - CHANGED: Cleanup NodeJS dependencies [#5945](https://github.com/Project-OSRM/osrm-backend/pull/5945)
      - CHANGED: Unify `.osrm.turn_penalites_index` dump processing same with `.osrm.turn_weight_penalties` and `.osrm.turn_duration_penalties` [#5868](https://github.com/Project-OSRM/osrm-backend/pull/5868)
      - FIXED: Properly validate source/destination validation in NodeJS table service [#5595](https://github.com/Project-OSRM/osrm-backend/pull/5595/files)
      - FIXED: turn.roads_on_the_left not containing incoming roads and turn.roads_on_the_right not containing outgoing roads on two-way roads [#5128](https://github.com/Project-OSRM/osrm-backend/issues/5128)
    - Profile:
      - ADDED: Profile debug script which fetches a way from OSM then outputs the result of the profile. [#5908](https://github.com/Project-OSRM/osrm-backend/pull/5908)
    - Infrastructure
      - CHANGED: Bundled protozero updated to v1.7.0. [#5858](https://github.com/Project-OSRM/osrm-backend/pull/5858)
    - Windows:
      - FIXED: Fix bit-shift overflow in MLD partition step. [#5878](https://github.com/Project-OSRM/osrm-backend/pull/5878)
      - FIXED: Fix vector bool permutation in graph contraction step [#5882](https://github.com/Project-OSRM/osrm-backend/pull/5882)
    - API:
      - FIXED: Undo libosrm API break by adding old interface as method overload [#5861](https://github.com/Project-OSRM/osrm-backend/pull/5861)
      - FIXED: Fixed validation of sources/destinations when accessed via node bindings [#5595](https://github.com/Project-OSRM/osrm-backend/pull/5595)

# 5.23.0
  - Changes from 5.22.0
    - Build:
      - FIXED: pessimistic calls to std::move [#5560](https://github.com/Project-OSRM/osrm-backend/pull/5561)
    - Features:
      - ADDED: new API parameter - `snapping=any|default` to allow snapping to previously unsnappable edges [#5361](https://github.com/Project-OSRM/osrm-backend/pull/5361)
      - ADDED: keepalive support to the osrm-routed HTTP server [#5518](https://github.com/Project-OSRM/osrm-backend/pull/5518)
      - ADDED: flatbuffers output format support [#5513](https://github.com/Project-OSRM/osrm-backend/pull/5513)
      - ADDED: Global 'skip_waypoints' option [#5556](https://github.com/Project-OSRM/osrm-backend/pull/5556)
      - FIXED: Install the libosrm_guidance library correctly [#5604](https://github.com/Project-OSRM/osrm-backend/pull/5604)
      - FIXED: Http Handler can now deal witch optional whitespace between header-key and -value [#5606](https://github.com/Project-OSRM/osrm-backend/issues/5606)
    - Routing:
      - CHANGED: allow routing past `barrier=arch` [#5352](https://github.com/Project-OSRM/osrm-backend/pull/5352)
      - CHANGED: default car weight was reduced to 2000 kg. [#5371](https://github.com/Project-OSRM/osrm-backend/pull/5371)
      - CHANGED: default car height was reduced to 2 meters. [#5389](https://github.com/Project-OSRM/osrm-backend/pull/5389)
      - FIXED: treat `bicycle=use_sidepath` as no access on the tagged way. [#5622](https://github.com/Project-OSRM/osrm-backend/pull/5622)
      - FIXED: fix table result when source and destination on same one-way segment. [#5828](https://github.com/Project-OSRM/osrm-backend/pull/5828)
      - FIXED: fix occasional segfault when swapping data with osrm-datastore and using `exclude=` [#5844](https://github.com/Project-OSRM/osrm-backend/pull/5844)
      - FIXED: fix crash in MLD alternative search if source or target are invalid [#5851](https://github.com/Project-OSRM/osrm-backend/pull/5851)
    - Misc:
      - CHANGED: Reduce memory usage for raster source handling. [#5572](https://github.com/Project-OSRM/osrm-backend/pull/5572)
      - CHANGED: Add cmake option `ENABLE_DEBUG_LOGGING` to control whether output debug logging. [#3427](https://github.com/Project-OSRM/osrm-backend/issues/3427)
      - CHANGED: updated extent of Hong Kong as left hand drive country. [#5535](https://github.com/Project-OSRM/osrm-backend/issues/5535)
      - FIXED: corrected error message when failing to snap input coordinates [#5846](https://github.com/Project-OSRM/osrm-backend/pull/5846)
    - Infrastructure
      - REMOVED: STXXL support removed as STXXL became abandonware. [#5760](https://github.com/Project-OSRM/osrm-backend/pull/5760)

# 5.22.0
  - Changes from 5.21.0
    - Build:
      - ADDED: optionally build Node `lts` and `latest` bindings [#5347](https://github.com/Project-OSRM/osrm-backend/pull/5347)
    - Features:
      - ADDED: new waypoints parameter to the `route` plugin, enabling silent waypoints [#5345](https://github.com/Project-OSRM/osrm-backend/pull/5345)
      - ADDED: data timestamp information in the response (saved in new file `.osrm.timestamp`). [#5115](https://github.com/Project-OSRM/osrm-backend/issues/5115)

# 5.21.0
  - Changes from 5.20.0
    - Features:
      - ADDED: all waypoints in responses now contain a distance property between the original coordinate and the snapped location. [#5255](https://github.com/Project-OSRM/osrm-backend/pull/5255)
      - ADDED: if `fallback_speed` is used, a new structure `fallback_speed_cells` will describe which cells contain estimated values [#5259](https://github.com/Project-OSRM/osrm-backend/pull/5259)
      - REMOVED: we no longer publish Node 4 or 6 binary modules (they are still buildable from source) [#5314](https://github.com/Project-OSRM/osrm-backend/pull/5314)
    - Table:
      - ADDED: new parameter `scale_factor` which will scale the cell `duration` values by this factor. [#5298](https://github.com/Project-OSRM/osrm-backend/pull/5298)
      - FIXED: only trigger `scale_factor` code to scan matrix when necessary. [#5303](https://github.com/Project-OSRM/osrm-backend/pull/5303)
      - FIXED: fix bug in reverse offset calculation that sometimes lead to negative (and other incorrect) values in distance table results [#5315](https://github.com/Project-OSRM/osrm-backend/pull/5315)
    - Docker:
      - FIXED: use consistent boost version between build and runtime [#5311](https://github.com/Project-OSRM/osrm-backend/pull/5311)
      - FIXED: don't override default permissions on /opt [#5311](https://github.com/Project-OSRM/osrm-backend/pull/5311)
    - Matching:
      - CHANGED: matching will now consider edges marked with is_startpoint=false, allowing matching over ferries and other previously non-matchable edge types. [#5297](https://github.com/Project-OSRM/osrm-backend/pull/5297)
    - Profile:
      - ADDED: Parse `source:maxspeed` and `maxspeed:type` tags to apply maxspeeds and add belgian flanders rural speed limit. [#5217](https://github.com/Project-OSRM/osrm-backend/pull/5217)
      - CHANGED: Refactor maxspeed parsing to use common library. [#5144](https://github.com/Project-OSRM/osrm-backend/pull/5144)

# 5.20.0
  - Changes from 5.19.0:
    - Table:
      - CHANGED: switch to pre-calculated distances for table responses for large speedup and 10% memory increase. [#5251](https://github.com/Project-OSRM/osrm-backend/pull/5251)
      - ADDED: new parameter `fallback_speed` which will fill `null` cells with estimated value [#5257](https://github.com/Project-OSRM/osrm-backend/pull/5257)
      - CHANGED: Remove API check for matrix sources/destination length to be less than or equal to coordinates length. [#5298](https://github.com/Project-OSRM/osrm-backend/pull/5289)
      - FIXED: Fix crashing bug when using fallback_speed parameter with more sources than destinations. [#5291](https://github.com/Project-OSRM/osrm-backend/pull/5291)
    - Features:
      - ADDED: direct mmapping of datafiles is now supported via the `--mmap` switch. [#5242](https://github.com/Project-OSRM/osrm-backend/pull/5242)
      - REMOVED: the previous `--memory_file` switch is now deprecated and will fallback to `--mmap` [#5242](https://github.com/Project-OSRM/osrm-backend/pull/5242)
      - ADDED: Now publishing Node 10.x LTS binary modules [#5246](https://github.com/Project-OSRM/osrm-backend/pull/5246)
    - Windows:
      - FIXED: Windows builds again. [#5249](https://github.com/Project-OSRM/osrm-backend/pull/5249)
    - Docker:
      - CHANGED: switch from Alpine Linux to Debian Buster base images [#5281](https://github.com/Project-OSRM/osrm-backend/pull/5281)

# 5.19.0
  - Changes from 5.18.0:
    - Optimizations:
      - CHANGED: Use Grisu2 for serializing floating point numbers. [#5188](https://github.com/Project-OSRM/osrm-backend/pull/5188)
      - ADDED: Node bindings can return pre-rendered JSON buffer. [#5189](https://github.com/Project-OSRM/osrm-backend/pull/5189)
    - Profiles:
      - CHANGED: Bicycle profile now blacklists barriers instead of whitelisting them [#5076
](https://github.com/Project-OSRM/osrm-backend/pull/5076/)
      - CHANGED: Foot profile now blacklists barriers instead of whitelisting them [#5077
](https://github.com/Project-OSRM/osrm-backend/pull/5077/)
      - CHANGED: Support maxlength and maxweight in car profile [#5101](https://github.com/Project-OSRM/osrm-backend/pull/5101)
    - Bugfixes:
      - FIXED: collapsing of ExitRoundabout instructions [#5114](https://github.com/Project-OSRM/osrm-backend/issues/5114)
    - Misc:
      - CHANGED: Support up to 512 named shared memory regions [#5185](https://github.com/Project-OSRM/osrm-backend/pull/5185)

# 5.18.0
  - Changes from 5.17.0:
    - Features:
      - ADDED: `table` plugin now optionally returns `distance` matrix as part of response [#4990](https://github.com/Project-OSRM/osrm-backend/pull/4990)
      - ADDED: New optional parameter `annotations` for `table` that accepts `distance`, `duration`, or both `distance,duration` as values [#4990](https://github.com/Project-OSRM/osrm-backend/pull/4990)
    - Infrastructure:
      - ADDED: Updated libosmium and added protozero and vtzero libraries [#5037](https://github.com/Project-OSRM/osrm-backend/pull/5037)
      - CHANGED: Use vtzero library in tile plugin [#4686](https://github.com/Project-OSRM/osrm-backend/pull/4686)
    - Profile:
      - ADDED: Bicycle profile now returns classes for ferry and tunnel routes. [#5054](https://github.com/Project-OSRM/osrm-backend/pull/5054)
      - ADDED: Bicycle profile allows to exclude ferry routes (default to not enabled) [#5054](https://github.com/Project-OSRM/osrm-backend/pull/5054)

# 5.17.1
  - Changes from 5.17.0:
    - Bugfixes:
      - FIXED: Do not combine a segregated edge with a roundabout [#5039](https://github.com/Project-OSRM/osrm-backend/issues/5039)

# 5.17.0
  - Changes from 5.16.0:
    - Bugfixes:
      - FIXED: deduplication of route steps when waypoints are used [#4909](https://github.com/Project-OSRM/osrm-backend/issues/4909)
      - FIXED: Use smaller range for U-turn angles in map-matching [#4920](https://github.com/Project-OSRM/osrm-backend/pull/4920)
      - FIXED: Remove the last short annotation segment in `trimShortSegments` [#4946](https://github.com/Project-OSRM/osrm-backend/pull/4946)
      - FIXED: Properly calculate annotations for speeds, durations and distances when waypoints are used with mapmatching [#4949](https://github.com/Project-OSRM/osrm-backend/pull/4949)
      - FIXED: Don't apply unimplemented SH and PH conditions in OpeningHours and add inversed date ranges [#4992](https://github.com/Project-OSRM/osrm-backend/issues/4992)
      - FIXED: integer overflow in `DynamicGraph::Renumber` [#5021](https://github.com/Project-OSRM/osrm-backend/pull/5021)
    - Profile:
      - CHANGED: Handle oneways in get_forward_backward_by_key [#4929](https://github.com/Project-OSRM/osrm-backend/pull/4929)
      - FIXED: Do not route against oneway road if there is a cycleway in the wrong direction; also review bike profile [#4943](https://github.com/Project-OSRM/osrm-backend/issues/4943)
      - CHANGED: Make cyclability weighting of the bike profile prefer safer routes more strongly [#5015](https://github.com/Project-OSRM/osrm-backend/issues/5015)
    - Guidance:
      - CHANGED: Don't use obviousness for links bifurcations [#4929](https://github.com/Project-OSRM/osrm-backend/pull/4929)
      - FIXED: Adjust Straight direction modifiers of side roads in driveway handler [#4929](https://github.com/Project-OSRM/osrm-backend/pull/4929)
      - CHANGED: Added post process logic to collapse segregated turn instructions [#4925](https://github.com/Project-OSRM/osrm-backend/pull/4925)
      - ADDED: Maneuver relation now supports `straight` as a direction [#4995](https://github.com/Project-OSRM/osrm-backend/pull/4995)
      - FIXED: Support spelling maneuver relation with British spelling [#4950](https://github.com/Project-OSRM/osrm-backend/issues/4950)
    - Tools:
      - ADDED: `osrm-routed` accepts a new property `--memory_file` to store memory in a file on disk. [#4881](https://github.com/Project-OSRM/osrm-backend/pull/4881)
      - ADDED: `osrm-datastore` accepts a new parameter `--dataset-name` to select the name of the dataset. [#4982](https://github.com/Project-OSRM/osrm-backend/pull/4982)
      - ADDED: `osrm-datastore` accepts a new parameter `--list` to list all datasets loaded into memory. [#4982](https://github.com/Project-OSRM/osrm-backend/pull/4982)
      - ADDED: `osrm-datastore` accepts a new parameter `--only-metric` to only reload the data that can be updated by a weight update (reduces memory for traffic updates). [#5002](https://github.com/Project-OSRM/osrm-backend/pull/5002)
      - ADDED: `osrm-routed` accepts a new parameter `--dataset-name` to select the shared-memory dataset to use. [#4982](https://github.com/Project-OSRM/osrm-backend/pull/4982)
    - NodeJS:
      - ADDED: `OSRM` object accepts a new option `memory_file` that stores the memory in a file on disk. [#4881](https://github.com/Project-OSRM/osrm-backend/pull/4881)
      - ADDED: `OSRM` object accepts a new option `dataset_name` to select the shared-memory dataset. [#4982](https://github.com/Project-OSRM/osrm-backend/pull/4982)
    - Internals
      - CHANGED: Updated segregated intersection identification [#4845](https://github.com/Project-OSRM/osrm-backend/pull/4845) [#4968](https://github.com/Project-OSRM/osrm-backend/pull/4968)
      - REMOVED: Remove `.timestamp` file since it was unused [#4960](https://github.com/Project-OSRM/osrm-backend/pull/4960)
    - Documentation:
      - ADDED: Add documentation about OSM node ids in nearest service response [#4436](https://github.com/Project-OSRM/osrm-backend/pull/4436)
    - Performance
      - FIXED: Speed up response time when lots of legs exist and geojson is used with `steps=true` [#4936](https://github.com/Project-OSRM/osrm-backend/pull/4936)
      - FIXED: Return iterators instead of vectors in datafacade_base functions [#4969](https://github.com/Project-OSRM/osrm-backend/issues/4969)
    - Misc:
      - ADDED: expose name for datasource annotations as metadata [#4973](https://github.com/Project-OSRM/osrm-backend/pull/4973)

# 5.16.0
  - Changes from 5.15.2:
    - Guidance
      - ADDED #4676: Support for maneuver override relation, allowing data-driven overrides for turn-by-turn instructions [#4676](https://github.com/Project-OSRM/osrm-backend/pull/4676)
      - CHANGED #4830: Announce reference change if names are empty
      - CHANGED #4835: MAXIMAL_ALLOWED_SEPARATION_WIDTH increased to 12 meters
      - CHANGED #4842: Lower priority links from a motorway now are used as motorway links [#4842](https://github.com/Project-OSRM/osrm-backend/pull/4842)
      - CHANGED #4895: Use ramp bifurcations as fork intersections [#4895](https://github.com/Project-OSRM/osrm-backend/issues/4895)
      - CHANGED #4893: Handle motorway forks with links as normal motorway intersections[#4893](https://github.com/Project-OSRM/osrm-backend/issues/4893)
      - FIXED #4905: Check required tags of `maneuver` relations [#4905](https://github.com/Project-OSRM/osrm-backend/pull/4905)
    - Profile:
      - FIXED: `highway=service` will now be used for restricted access, `access=private` is still disabled for snapping.
      - ADDED #4775: Exposes more information to the turn function, now being able to set turn weights with highway and access information of the turn as well as other roads at the intersection [#4775](https://github.com/Project-OSRM/osrm-backend/issues/4775)
      - FIXED #4763: Add support for non-numerical units in car profile for maxheight [#4763](https://github.com/Project-OSRM/osrm-backend/issues/4763)
      - ADDED #4872: Handling of `barrier=height_restrictor` nodes [#4872](https://github.com/Project-OSRM/osrm-backend/pull/4872)

# 5.15.2
  - Changes from 5.15.1:
    - Features:
        - ADDED: Exposed the waypoints parameter in the node bindings interface
    - Bugfixes:
        - FIXED: Segfault causing bug in leg collapsing map matching when traversing edges in reverse

# 5.15.1
  - Changes from 5.15.0:
    - Bugfixes:
      - FIXED: Segfault in map matching when RouteLeg collapsing code is run on a match with multiple submatches
    - Guidance:
      - Set type of trivial intersections where classes change to Suppressed instead of NoTurn

# 5.15.0
  - Changes from 5.14.3:
    - Bugfixes:
      - FIXED #4704: Fixed regression in bearings reordering introduced in 5.13 [#4704](https://github.com/Project-OSRM/osrm-backend/issues/4704)
      - FIXED #4781: Fixed overflow exceptions in percent-encoding parsing
      - FIXED #4770: Fixed exclude flags for single toll road scenario
      - FIXED #4283: Fix overflow on zero duration segments
      - FIXED #4804: Ignore no_*_on_red turn restrictions
    - Guidance:
      - CHANGED #4706: Guidance refactoring step to decouple intersection connectivity analysis and turn instructions generation [#4706](https://github.com/Project-OSRM/osrm-backend/pull/4706)
      - CHANGED #3491: Refactor `isThroughStreet`/Intersection options
    - Profile:
      - ADDED: `tunnel` as a new class in car profile so that sections of the route with tunnel tags will be marked as such

# 5.14.3
  - Changes from 5.14.2:
    - Features:
      - Added a `waypoints` parameter to the match service plugin that accepts indices to input coordinates and treats only those points as waypoints in the response format.
    - Bugfixes:
      - FIXED #4754: U-Turn penalties are applied to straight turns.
      - FIXED #4756: Removed too restrictive road name check in the sliproad handler
      - FIXED #4731: Use correct weights for edge-based graph duplicated via nodes.
    - Profile:
      - CHANGED: added Belarus speed limits
      - CHANGED: set default urban speed in Ukraine to 50kmh

# 5.14.2
  - Changes from 5.14.1:
    - Bugfixes:
      - FIXED #4727: Erroring when a old .core file is present.
      - FIXED #4642: Update checks for EMPTY_NAMEID to check for empty name strings
      - FIXED #4738: Fix potential segmentation fault
    - Node.js Bindings:
      - ADDED: Exposed new `max_radiuses_map_matching` option from `EngingConfig` options
    - Tools:
      - ADDED: New osrm-routed `max_radiuses_map_matching` command line flag to optionally set a maximum radius for map matching

# 5.14.1
  - Changes from 5.14.0
    - Bugfixes:
      - FIXED: don't use removed alternative candidates in `filterPackedPathsByCellSharing`

# 5.14.0
  - Changes from 5.13
    - API:
      - ADDED: new RouteStep property `driving_side` that has either "left" or "right" for that step
    - Misc:
      - ADDED: Bundles a rough (please improve!) driving-side GeoJSON file for use with `osrm-extract --location-dependent-data data/driving_side.geojson`
      - CHANGED: Conditional turn parsing is disabled by default now
      - ADDED: Adds a tool to analyze turn instruction generation in a dataset.  Useful for tracking turn-by-turn heuristic changes over time.
      - CHANGED: Internal refactoring of guidance code as a first step towards a re-runnable guidance pipeline
      - ADDED: Now publishing Node 8.x LTS binary modules
    - Profile:
      - CHANGED: Remove dependency on turn types and turn modifier in the process_turn function in the `car.lua` profile. Guidance instruction types are not used to influence turn penalty anymore so this will break backward compatibility between profile version 3 and 4.
    - Guidance:
      - ADDED: New internal flag on "segregated intersections" - in the future, will should allow collapsing of instructions across complex intersection geometry where humans only perceive a single maneuver
      - CHANGED: Decrease roundabout turn radius threshold from 25m to 15m - adds some "exit the roundabout" instructions for moderately sized roundabouts that were being missed previously
    - Docker:
      - CHANGED: switch to alpine 3.6, and use a multistage build to reduce image size
    - Build:
      - FIX: use LUA_LIBRARY_DIRS to propertly detect Lua on all platforms
    - Docs:
      - FIX: clarify description of roundabout exit instructions
    - Bugfixes:
      - FIXED: Fix bug where merge instructions got the wrong direction modifier ([PR #4670](https://github.com/Project-OSRM/osrm-backend/pull/4670))
      - FIXED: Properly use the `profile.properties.left_hand_driving` property, there was a typo that meant it had no effect
      - FIXED: undefined behaviour when alternative candidate via node is same as source node ([#4691](https://github.com/Project-OSRM/osrm-backend/issues/4691))
      - FIXED: ensure libosrm.pc is pushed to the correct location for pkgconfig to find it on all platforms
      - FIXED: don't consider empty names + empty refs as a valid name for u-turns

# 5.13.0
  - Changes from 5.12:
    - Profile:
      - Append cardinal directions from route relations to ref fields to improve instructions; off by default see `profile.cardinal_directions`
      - Support of `distance` weight in foot and bicycle profiles
      - Support of relations processing
      - Added `way:get_location_tag(key)` method to get location-dependent tags https://github.com/Project-OSRM/osrm-backend/wiki/Using-location-dependent-data-in-profiles
      - Added `forward_ref` and `backward_ref` support
      - Left-side driving mode is specified by a local Boolean flag `is_left_hand_driving` in `ExtractionWay` and `ExtractionTurn`
      - Support literal values for maxspeeds in NO, PL and ZA
    - Infrastructure:
      - Lua 5.1 support is removed due to lack of support in sol2 https://github.com/ThePhD/sol2/issues/302
      - Fixed pkg-config version of OSRM
      - Removed `.osrm.core` file since CoreCH is deprecated now.
    - Tools:
      - Because of boost/program_options#32 with boost 1.65+ we needed to change the behavior of the following flags to not accept `={true|false}` anymore:
        - `--use-locations-cache=false` becomes `--disable-location-cache`
        - `--parse-conditional-restrictions=true` becomes `--parse-conditional-restrictions`
        - The deprecated options `--use-level-cache` and `--generate-edge-lookup`
    - Bugfixes:
      - Fixed #4348: Some cases of sliproads pre-processing were broken
      - Fixed #4331: Correctly compute left/right modifiers of forks in case the fork is curved.
      - Fixed #4472: Correctly count the number of lanes using the delimter in `turn:lanes` tag.
      - Fixed #4214: Multiple runs of `osrm-partition` lead to crash.
      - Fixed #4348: Fix assorted problems around slip roads.
      - Fixed #4420: A bug that would result in unnecessary instructions, due to problems in suffix/prefix detection
    - Algorithm
      - Deprecate CoreCH functionality. Usage of CoreCH specific options will fall back to using CH with core_factor of 1.0
      - MLD uses a unidirectional Dijkstra for 1-to-N and N-to-1 matrices which yields speedup.

# 5.12.0
  - Changes from 5.11:
    - Guidance
      - now announcing turning onto oneways at the end of a road (e.g. onto dual carriageways)
      - Adds new instruction types at the exit of roundabouts and rotaries `exit roundabout` and `exit rotary`.
    - HTTP:
      - New query parameter for route/table/match/trip plugings:
        `exclude=` that can be used to exclude certain classes (e.g. exclude=motorway, exclude=toll).
        This is configurable in the profile.
    - NodeJS:
      - New query option `exclude` for the route/table/match/trip plugins. (e.g. `exclude: ["motorway", "toll"]`)
    - Profile:
      - New property for profile table: `excludable` that can be used to configure which classes are excludable at query time.
      - New optional property for profile table: `classes` that allows you to specify which classes you expect to be used.
        We recommend this for better error messages around classes, otherwise the possible class names are infered automatically.
    - Traffic:
      - If traffic data files contain an empty 4th column, they will update edge durations but not modify the edge weight.  This is useful for
        updating ETAs returned, without changing route selection (for example, in a distance-based profile with traffic data loaded).
    - Infrastructure:
      - New file `.osrm.cell_metrics` created by `osrm-customize`.
    - Debug tiles:
      - Added new properties `type` and `modifier` to `turns` layer, useful for viewing guidance calculated turn types on the map

# 5.11.0
  - Changes from 5.10:
    - Features
      - BREAKING: Added support for conditional via-way restrictions. This features changes the file format of osrm.restrictions and requires re-extraction
    - Internals
      - BREAKING: Traffic signals will no longer be represented as turns internally. This requires re-processing of data but enables via-way turn restrictions across highway=traffic_signals
      - Additional checks for empty segments when loading traffic data files
      - Tunes the constants for turns in sharp curves just a tiny bit to circumvent a mix-up in fork directions at a specific intersection (https://github.com/Project-OSRM/osrm-backend/issues/4331)
    - Infrastructure
      - Refactor datafacade to make implementing additional DataFacades simpler
    - Bugfixes
      - API docs are now buildable again
      - Suppress unnecessary extra turn instruction when exiting a motorway via a motorway_link onto a primary road (https://github.com/Project-OSRM/osrm-backend/issues/4348 scenario 4)
      - Suppress unnecessary extra turn instruction when taking a tertiary_link road from a teritary onto a residential road (https://github.com/Project-OSRM/osrm-backend/issues/4348 scenario 2)
      - Various MSVC++ build environment fixes
      - Avoid a bug that crashes GCC6
      - Re-include .npmignore to slim down published modules
      - Fix a pre-processing bug where incorrect directions could be issued when two turns would have similar instructions and we tried to give them distinct values (https://github.com/Project-OSRM/osrm-backend/pull/4375)
      - The entry bearing for correct the cardinality of a direction value (https://github.com/Project-OSRM/osrm-backend/pull/4353
      - Change timezones in West Africa to the WAT zone so they're recognized on the Windows platform

# 5.10.0
  - Changes from 5.9:
    - Profiles:
      - New version 2 profile API which cleans up a number of things and makes it easier to for profiles to include each other. Profiles using the old version 0 and 1 APIs are still supported.
      - New required `setup()` function that must return a configuration hash. Storing configuration in globals is deprecated.
      - Passes the config hash returned in `setup()` as an argument to `process_node/way/segment/turn`.
      - Properties are now set in `.properties` in the config hash returend by setup().
      - initialize raster sources in `setup()` instead of in a separate callback.
      - Renames the `sources` helper to `raster`.
      - Renames `way_functions` to `process_way` (same for node, segment and turn).
      - Removes `get_restrictions()`. Instead set `.restrictions` in the config hash in `setup()`.
      - Removes `get_name_suffix_list()`. Instead set `.suffix_list` in the config hash in `setup()`.
      - Renames `Handlers` to `WayHandlers`.
      - Pass functions instead of strings to `WayHandlers.run()`, so it's possible to mix in your own functions.
      - Reorders arguments to `WayHandlers` functions to match `process_way()`.
      - Profiles must return a hash of profile functions. This makes it easier for profiles to include each other.
      - Guidance: add support for throughabouts
    - Bugfixes
      - Properly save/retrieve datasource annotations for road segments ([#4346](https://github.com/Project-OSRM/osrm-backend/issues/4346)
      - Fix conditional restriction grammer parsing so it works for single-day-of-week restrictions ([#4357](https://github.com/Project-OSRM/osrm-backend/pull/4357))
    - Algorithm
      - BREAKING: the file format requires re-processing due to the changes on via-ways
      - Added support for via-way restrictions

# 5.9.2
    - API:
      - `annotations=durations,weights,speeds` values no longer include turn penalty values ([#4330](https://github.com/Project-OSRM/osrm-backend/issues/4330))

# 5.9.1
    - Infrastructure
      - STXXL is not required by default

# 5.9.0
  - Changes from 5.8:
    - Algorithm:
      - Multi-Level Dijkstra:
        - Plugins supported: `table`
        - Adds alternative routes support (see [#4047](https://github.com/Project-OSRM/osrm-backend/pull/4047) and [3905](https://github.com/Project-OSRM/osrm-backend/issues/3905)): provides reasonably looking alternative routes (many, if possible) with reasonable query times.
    - API:
      - Exposes `alternatives=Number` parameter overload in addition to the boolean flag.
      - Support for exits numbers and names. New member `exits` in `RouteStep`, based on `junction:ref` on ways
      - `Intersection` now has new parameter `classes` that can be set in the profile on each way.
    - Profiles:
      - `result.exits` allows you to set a way's exit numbers and names, see [`junction:ref`](http://wiki.openstreetmap.org/wiki/Proposed_features/junction_details)
      - `ExtractionWay` now as new property `forward_classes` and `backward_classes` that can set in the `way_function`.
         The maximum number of classes is 8.
      - We now respect the `construction` tag. If the `construction` tag value is not on our whitelist (`minor`, `widening`, `no`) we will exclude the road.
    - Node.js Bindings:
      - Exposes `alternatives=Number` parameter overload in addition to the boolean flag
      - Expose `EngineConfig` options in the node bindings
    - Tools:
      - Exposes engine limit on number of alternatives to generate `--max-alternatives` in `osrm-routed` (3 by default)
    - Infrastructure
      - STXXL is not required to build OSRM and is an optional dependency for back-compatibility (ENABLE_STXXL=On)
      - OpenMP is only required when the optional STXXL dependency is used
    - Bug fixes:
      - #4278: Remove superflous continious instruction on a motorway.

# 5.8.0
  - Changes from 5.7
    - API:
      - polyline6 support in request string
      - new parameter `approaches` for `route`, `table`, `trip` and `nearest` requests.  This parameter keep waypoints on the curb side.
        'approaches' accepts both 'curb' and 'unrestricted' values.
        Note : the curb side depend on the `ProfileProperties::left_hand_driving`, it's a global property set once by the profile. If you are working with a planet dataset, the api will be wrong in some countries, and right in others.
    - NodeJs Bindings
      - new parameter `approaches` for `route`, `table`, `trip` and `nearest` requests.
    - Tools
      - `osrm-partition` now ensures it is called before `osrm-contract` and removes inconsitent .hsgr files automatically.
    - Features
      - Added conditional restriction support with `parse-conditional-restrictions=true|false` to osrm-extract. This option saves conditional turn restrictions to the .restrictions file for parsing by contract later. Added `parse-conditionals-from-now=utc time stamp` and `--time-zone-file=/path/to/file`  to osrm-contract
      - Command-line tools (osrm-extract, osrm-contract, osrm-routed, etc) now return error codes and legible error messages for common problem scenarios, rather than ugly C++ crashes
      - Speed up pre-processing by only running the Lua `node_function` for nodes that have tags.  Cuts OSM file parsing time in half.
      - osrm-extract now performs generation of edge-expanded-edges using all available CPUs, which should make osrm-extract significantly faster on multi-CPU machines
    - Files
      - .osrm.nodes file was renamed to .nbg_nodes and .ebg_nodes was added
    - Guidance
      - #4075 Changed counting of exits on service roundabouts
    - Debug Tiles
      - added support for visualising turn penalties to the MLD plugin
      - added support for showing the rate (reciprocal of weight) on each edge when used
      - added support for turn weights in addition to turn durations in debug tiles
    - Bugfixes
      - Fixed a copy/paste issue assigning wrong directions in similar turns (left over right)
      - #4074: fixed a bug that would announce entering highway ramps as u-turns
      - #4122: osrm-routed/libosrm should throw exception when a dataset incompatible with the requested algorithm is loaded
      - Avoid collapsing u-turns into combined turn instructions

# 5.7.1
    - Bugfixes
      - #4030 Roundabout edge-case crashes post-processing

# 5.7.0
  - Changes from 5.6
    - Algorithm:
      - OSRM object has new option `algorithm` that allows the selection of a routing algorithm.
      - New experimental algorithm: Multi-Level Dijkstra with new toolchain:
        - Allows for fast metric updates in below a minute on continental sized networks (osrm-customize)
        - Plugins supported: `match` and `route`
        - Quickstart: `osrm-extract data.osm.pbf`, `osrm-partition data.osrm`, `osrm-customize data.osrm`, `osrm-routed --algorithm=MLD data.osrm`
    - NodeJs Bindings
      - Merged https://github.com/Project-OSRM/node-osrm into repository. Build via `cmake .. -DCMAKE_BUILD_TYPE=Release -DENABLE_NODE_BINDINGS=On -DENABLE_MASON=On`.
      - `OSRM` object has new option `algorihtm="CH","CoreCH","MLD"`
    - Internals
      - Shared memory notification via conditional variables on Linux or semaphore queue on OS X and Windows with a limit of 128 OSRM Engine instances
    - Files
      - .osrm.datasource_index file was removed. Data is now part of .osrm.geometries.
      - .osrm.edge_lookup was removed. The option `--generate-edge-lookup` does nothing now.
      - `osrm-contract` does not depend on the `.osrm.fileIndex` file anymore
      - `osrm-extract` creates new file `.osrm.cnbg` and `.cnbg_to_ebg`
      - `osrm-partition` creates new file `.osrm.partition` and `.osrm.cells`
      - `osrm-customize` creates new file `.osrm.mldgr`
    - Profiles
      - Added `force_split_edges` flag to global properties. True value guarantees that segment_function will be called for all segments, but also could double memory consumption
    - Map Matching:
      - new option `gaps=split|ignore` to enable/disbale track splitting
      - new option `tidy=true|false` to simplify traces automatically

# 5.6.3
  - Changes from 5.6.0
    - Bugfixes
      - #3790 Fix incorrect speed values in tile plugin

# 5.6.2
  - Changes from 5.6.0
    - Bugfixes
      - Fix incorrect forward datasources getter in facade

# 5.6.1
  - Changes from 5.6.0
    - Bugfixes
      - Fix #3754 add restricted penalty on NoTurn turns

# 5.6.0
  - Changes from 5.5
    - Bugfixes
      - Fix #3475 removed an invalid `exit` field from the `arrive` maneuver
      - Fix #3515 adjusted number of `nodes` in `annotation`
      - Fix #3605 Fixed a bug that could lead to turns at the end of the road to be suppressed
      - Fix #2844 handle up to 16777215 code units in OSM names
    - Infrastructure
      - Support building rpm packages.
    - Guidance
      - No longer emitting turns on ferries, if a ferry should use multiple docking locations
    - Profiles
      - Removed the `./profile.lua -> ./profiles/car.lua` symlink. Use specific profiles from the `profiles` directory.
      - `properties` object has a new `weight_name` field, default value is "duration"
      - `properties` object has a new `weight_precision` field that specifies a decimal precision of edge weights, default value 1
      - In `way_function` the filed `forward_rate` and `backward_rate` of `ExtractionWay` can now be set.
        They have the same interpretation for the way weight as `forward_speed` and `backward_speed` for the edge duration.
        The unit of rate is meters per weight unit, so higher values will be prefered during routing.
      - `turn_function` now does not return an integer but takes in a `ExtractionTurn` object and can modify the `weight` and `duration` fields
      - `segment_function` now takes in a `ExtractionSegment` object and can modify `weight` and `duration` fields
      - `properties.uturn_penalty` is deprecated. Set it in the `turn_function`. The turn type is exposed as `ExtractionTurn::direction_modifier`.
      - `properties.traffic_light_penalty` is deprecated. Traffic light penalties now need to be set over in the turn function.
         Each turn with a traffic light is marked with `ExtractionTurn::has_traffic_light = true`.
      - Renamed the helper file `profiles/lib/directional.lua` to `profiles/lib/tags.lua` since it now provides more general tags parsing utility functions.
      - The car and foot profiles now depend on the helper file `profiles/lib/handlers.lua`.
    - Infrastructure
      - Disabled link-time optimized (LTO) builds by default. Enable by passing `-DENABLE_LTO=ON` to `cmake` if you need the performance and know what you are doing.
      - Datafile versioning is now based on OSRM semver values, rather than source code checksums.
        Datafiles are compatible between patch levels, but incompatible between minor version or higher bumps.
      - libOSRM now creates an own watcher thread then used in shared memory mode to listen for data updates
    - Tools:
      - Added osrm-extract-conditionals tool for checking conditional values in OSM data
    - Trip Plugin
      - Added a new feature that finds the optimal route given a list of waypoints, a source and a destination. This does not return a roundtrip and instead returns a one way optimal route from the fixed source to the destination points.

# 5.5.1
  - Changes from 5.5.0
    - API:
      - Adds `generate_hints=true` (`true` by default) which lets user disable `Hint` generating in the response. Use if you don't need `Hint`s!
    - Bugfixes
      - Fix #3418 and ensure we only return bearings in the range 0-359 in API responses
      - Fixed a bug that could lead to emitting false instructions for staying on a roundabout

# 5.5.0
  - Changes from 5.4.0
    - API:
      - `osrm-datastore` now accepts the parameter `--max-wait` that specifies how long it waits before aquiring a shared memory lock by force
      - Shared memory now allows for multiple clients (multiple instances of libosrm on the same segment)
      - Polyline geometries can now be requested with precision 5 as well as with precision 6
    - Profiles
      - the car profile has been refactored into smaller functions
      - get_value_by_key() is now guaranteed never to return empty strings, nil is returned instead.
      - debug.lua was added to make it easier to test/develop profile code.
      - `car.lua` now depends on lib/set.lua and lib/sequence.lua
      - `restrictions` is now used for namespaced restrictions and restriction exceptions (e.g. `restriction:motorcar=` as well as `except=motorcar`)
      - replaced lhs/rhs profiles by using test defined profiles
      - Handle `oneway=alternating` (routed over with penalty) separately from `oneway=reversible` (not routed over due to time dependence)
      - Handle `destination:forward`, `destination:backward`, `destination:ref:forward`, `destination:ref:backward` tags
      - Properly handle destinations on `oneway=-1` roads
    - Guidance
      - Notifications are now exposed more prominently, announcing turns onto a ferry/pushing your bike more prominently
      - Improved turn angle calculation, detecting offsets due to lanes / minor variations due to inaccuracies
      - Corrected the bearings returned for intermediate steps - requires reprocessing
      - Improved turn locations for collapsed turns
      - Sliproad classification refinements: the situations we detect as Sliproads now resemble more closely the reality
    - Trip Plugin
      - changed internal behaviour to prefer the smallest lexicographic result over the largest one
    - Bugfixes
      - fixed a bug where polyline decoding on a defective polyline could end up in out-of-bound access on a vector
      - fixed compile errors in tile unit-test framework
      - fixed a bug that could result in inconsistent behaviour when collapsing instructions
      - fixed a bug that could result in crashes when leaving a ferry directly onto a motorway ramp
      - fixed a bug in the tile plugin that resulted in discovering invalid edges for connections
      - improved error messages when missing files during traffic updates (#3114)
      - For single coordinate geometries the GeoJSON `Point` encoding was broken. We now always emit `LineString`s even in the one-coordinate-case (backwards compatible) (#3425)
    - Debug Tiles
      - Added support for turn penalties
    - Internals
      - Internal/Shared memory datafacades now share common memory layout and data loading code
      - File reading now has much better error handling
    - Misc
      - Progress indicators now print newlines when stdout is not a TTY
      - Prettier API documentation now generated via `npm run build-api-docs` output `build/docs`

# 5.4.3
  - Changes from 5.4.2
    - Bugfixes
      - #3254 Fixed a bug that could end up hiding roundabout instructions
      - #3260 fixed a bug that provided the wrong location in the arrival instruction

# 5.4.2
  - Changes from 5.4.1
    - Bugfixes
      - #3032 Fixed a bug that could result in emitting `invalid` as an instruction type on sliproads with mode changes
      - #3085 Fixed an outdated assertion that could throw without a cause for concern
      - #3179 Fixed a bug that could trigger an assertion in TurnInstruciton generation

# 5.4.1
  - Changes from 5.4.0
    - Bugfixes
      - #3016: Fixes shared memory updates while queries are running

# 5.4.0
  - Changes from 5.3.0
    - Profiles
      - includes library guidance.lua that offers preliminary configuration on guidance.
      - added left_hand_driving flag in global profile properties
      - modified turn penalty function for car profile - better fit to real data
      - return `ref` and `name` as separate fields. Do no use ref or destination as fallback for name value
      - the default profile for car now ignores HOV only roads
    - Guidance
      - Handle Access tags for lanes, only considering valid lanes in lane-guidance (think car | car | bike | car)
      - Improved the detection of non-noticeable name-changes
      - Summaries have been improved to consider references as well
    - API:
      - `annotations=true` now returns the data source id for each segment as `datasources`
      - Reduced semantic of merge to refer only to merges from a lane onto a motorway-like road
      - new `ref` field in the `RouteStep` object. It contains the reference code or name of a way. Previously merged into the `name` property like `name (ref)` and are now separate fields.
    - Bugfixes
      - Fixed an issue that would result in segfaults for viaroutes with an invalid intermediate segment when u-turns were allowed at the via-location
      - Invalid only_* restrictions could result in loss of connectivity. As a fallback, we assume all turns allowed when the restriction is not valid
      - Fixed a bug that could result in an infinite loop when finding information about an upcoming intersection
      - Fixed a bug that led to not discovering if a road simply looses a considered prefix
      - BREAKING: Fixed a bug that could crash postprocessing of instructions on invalid roundabout taggings. This change requires reprocessing datasets with osrm-extract and osrm-contract
      - Fixed an issue that could emit `invalid` as instruction when ending on a sliproad after a traffic-light
      - Fixed an issue that would detect turning circles as sliproads
      - Fixed a bug where post-processing instructions (e.g. left + left -> uturn) could result in false pronunciations
      - Fixes a bug where a bearing range of zero would cause exhaustive graph traversals
      - Fixes a bug where certain looped geometries could cause an infinite loop during extraction
      - Fixed a bug where some roads could be falsly identified as sliproads
      - Fixed a bug where roundabout intersections could result in breaking assertions when immediately exited
    - Infrastructure:
      - Adds a feature to limit results in nearest service with a default of 100 in `osrm-routed`

# 5.3.0
  - Changes from 5.3.0-rc.3
    - Guidance
      - Only announce `use lane` on required turns (not using all lanes to go straight)
      - Moved `lanes` to the intersection objects. This is BREAKING in relation to other Release Candidates but not with respect to other releases.
    - Bugfixes
      - Fix BREAKING: bug that could result in failure to load 'osrm.icd' files. This breaks the dataformat
      - Fix: bug that results in segfaults when `use lane` instructions are suppressed

  - Changes form 5.2.7
    - API
      - Introduces new `TurnType` in the form of `use lane`. The type indicates that you have to stick to a lane without turning
      - Introduces `lanes` to the `Intersection` object. The lane data contains both the markings at the intersection and a flag indicating if they can be chosen for the next turn
      - Removed unused `-s` from `osrm-datastore`
    - Guidance
      - Only announce `use lane` on required turns (not using all lanes to go straight)
      - Improved detection of obvious turns
      - Improved turn lane detection
      - Reduce the number of end-of-road instructions in obvious cases
    - Profile:
      - bicycle.lua: Surface speeds never increase the actual speed
    - Infrastructure
      - Add 32bit support
      - Add ARM NEON/VFP support
      - Fix Windows builds
      - Optimize speed file updates using mmap
      - Add option to disable LTO for older compilers
      - BREAKING: The new turn type changes the turn-type order. This breaks the **data format**.
      - BREAKING: Turn lane data introduces two new files (osrm.tld,osrm.tls). This breaks the fileformat for older versions.
    - Bugfixes:
      - Fix devide by zero on updating speed data using osrm-contract

# 5.3.0 RC3
  - Changes from 5.3.0-rc.2
    - Guidance
      - Improved detection of obvious turns
      - Improved turn lane detection
    - Bugfixes
      - Fix bug that didn't chose minimal weights on overlapping edges

# 5.3.0 RC2
  - Changes from 5.3.0-rc.1
    - Bugfixes
      - Fixes invalid checks in the lane-extraction part of the car profile

# 5.3.0 RC1
    - API
     - Introduces new `TurnType` in the form of `use lane`. The type indicates that you have to stick to a lane without turning
     - Introduces lanes to the route response. The lane data contains both the markings at the intersection and a flag indicating their involvement in the turn

    - Infrastructure
     - BREAKING: The new turn type changes the turn-type order. This breaks the **data format**.
     - BREAKING: Turn lane data introduces two new files (osrm.tld,osrm.tls). This breaks the fileformat for older versions.

# 5.2.5
  - Bugfixes
    - Fixes a segfault caused by incorrect trimming logic for very short steps.

# 5.2.4
  - Bugfixes:
    - Fixed in issue that arised on roundabouts in combination with intermediate intersections and sliproads

# 5.2.3
  - Bugfixes:
    - Fixed an issue with name changes in roundabouts that could result in crashes

# 5.2.2
  Changes from 5.2.1
  - Bugfixes:
    - Buffer overrun in tile plugin response handling

# 5.2.1
  Changes from 5.2.0
  - Bugfixes:
    - Removed debug statement that was spamming the console

# 5.2.0
  Changes from 5.2.0 RC2
   - Bugfixes:
     - Fixed crash when loading shared memory caused by invalid OSM IDs segment size.
     - Various small instructions handling fixes

   Changes from 5.1.0
   - API:
     - new parameter `annotations` for `route`, `trip` and `match` requests.  Returns additional data about each
       coordinate along the selected/matched route line per `RouteLeg`:
         - duration of each segment
         - distance of each segment
         - OSM node ids of all segment endpoints
     - Introducing Intersections for Route Steps. This changes the API format in multiple ways.
         - `bearing_before`/`bearing_after` of `StepManeuver` are now deprecated and will be removed in the next major release
         - `location` of `StepManeuvers` is now deprecated and will be removed in the next major release
         - every `RouteStep` now has property `intersections` containing a list of `Intersection` objects.
     - Support for destination signs. New member `destinations` in `RouteStep`, based on `destination` and `destination:ref`
     - Support for name pronunciations. New member `pronunciation` in `RouteStep`, based on `name:pronunciation`

   - Profile changes:
     - duration parser now accepts P[n]DT[n]H[n]M[n]S, P[n]W, PTHHMMSS and PTHH:MM:SS ISO8601 formats.
     - `result.destinations` allows you to set a way's destinations
     - `result.pronunciation` allows you to set way name pronunciations
     - `highway=motorway_link` no longer implies `oneway` as per the OSM Wiki

   - Infrastructure:
     - BREAKING: Changed the on-disk encoding of the StaticRTree to reduce ramIndex file size. This breaks the **data format**
     - BREAKING: Intersection Classification adds a new file to the mix (osrm.icd). This breaks the fileformat for older versions.
     - Better support for osrm-routed binary upgrade on the fly [UNIX specific]:
       - Open sockets with SO_REUSEPORT to allow multiple osrm-routed processes serving requests from the same port.
       - Add SIGNAL_PARENT_WHEN_READY environment variable to enable osrm-routed signal its parent with USR1 when it's running and waiting for requests.
     - Disable http access logging via DISABLE_ACCESS_LOGGING environment variable.

   - Guidance:
     - BREAKING: modifies the file format with new internal identifiers
     - improved detection of turning streets, not reporting new-name in wrong situations
     - improved handling of sliproads (emit turns instead of 'take the ramp')
     - improved collapsing of instructions. Some 'new name' instructions will be suppressed if they are without alternative and the segment is short

   - Bugfixes
     - fixed broken summaries for very short routes

# 5.2.0 RC2
   Changes from 5.2.0 RC1

   - Guidance:
     - improved handling of sliproads (emit turns instead of 'take the ramp')
     - improved collapsing of instructions. Some 'new name' instructions will be suppressed if they are without alternative and the segment is short
     - BREAKING: modifies the file format with new internal identifiers

   - API:
     - paramater `annotate` was renamed to `annotations`.
     - `annotation` as accidentally placed in `Route` instead of `RouteLeg`
     - Support for destination signs. New member `destinations` in `RouteStep`, based on `destination` and `destination:ref`
     - Support for name pronunciations. New member `pronunciation` in `RouteStep`, based on `name:pronunciation`
     - Add `nodes` property to `annotation` in `RouteLeg` containing the ids of nodes covered by the route

   - Profile changes:
     - `result.destinations` allows you to set a way's destinations
     - `result.pronunciation` allows you to set way name pronunciations
     - `highway=motorway_link` no longer implies `oneway` as per the OSM Wiki

   - Infrastructure
     - BREAKING: Changed the on-disk encoding of the StaticRTree to reduce ramIndex file size. This breaks the **data format**

   - Bugfixes
     - fixed broken summaries for very short routes

# 5.2.0 RC1
   Changes from 5.1.0

   - API:
     - new parameter `annotate` for `route` and `match` requests.  Returns additional data about each
       coordinate along the selected/matched route line.
     - Introducing Intersections for Route Steps. This changes the API format in multiple ways.
         - `bearing_before`/`bearing_after` of `StepManeuver` are now deprecated and will be removed in the next major release
         - `location` of `StepManeuvers` is now deprecated and will be removed in the next major release
         - every `RouteStep` now has property `intersections` containing a list of `Intersection` objects.

   - Profile changes:
     - duration parser now accepts P[n]DT[n]H[n]M[n]S, P[n]W, PTHHMMSS and PTHH:MM:SS ISO8601 formats.

   - Infrastructure:
     - Better support for osrm-routed binary upgrade on the fly [UNIX specific]:
       - Open sockets with SO_REUSEPORT to allow multiple osrm-routed processes serving requests from the same port.
       - Add SIGNAL_PARENT_WHEN_READY environment variable to enable osrm-routed signal its parent with USR1 when it's running and waiting for requests.
     - BREAKING: Intersection Classification adds a new file to the mix (osrm.icd). This breaks the fileformat for older versions.
     - Disable http access logging via DISABLE_ACCESS_LOGGING environment
       variable.

   - Guidance:
     - improved detection of turning streets, not reporting new-name in wrong situations

# 5.1.0
   Changes with regard to 5.0.0

   - API:
     - added StepManeuver type `roundabout turn`. The type indicates a small roundabout that is treated as an intersection
        (turn right at the roundabout for first exit, go straight at the roundabout...)
     - added StepManeuver type `on ramp` and `off ramp` to distinguish between ramps that enter and exit a highway.
     - reduced new name instructions for trivial changes
     - combined multiple turns into a single instruction at segregated roads`

   - Profile Changes:
    - introduced a suffix_list / get_name_suffix_list to specify name suffices to be suppressed in name change announcements
    - street names are now consistently assembled for the car, bike and walk profile as: "Name (Ref)" as in "Berlin (A5)"
    - new `car.lua` dependency `lib/destination.lua`
    - register a way's .nodes() function for use in the profile's way_function.

   - Infrastructure
    - BREAKING: reordered internal instruction types. This breaks the **data format**
    - BREAKING: Changed the on-disk encoding of the StaticRTree for better performance. This breaks the **data format**

   - Fixes:
    - Issue #2310: post-processing for local paths, fixes #2310
    - Issue #2309: local path looping, fixes #2309
    - Issue #2356: Make hint values optional
    - Issue #2349: Segmentation fault in some requests
    - Issue #2335: map matching was using shortest path with uturns disabled
    - Issue #2193: Fix syntax error position indicators in parameters queries
    - Fix search with u-turn
    - PhantomNode packing in MSVC now the same on other platforms
    - Summary is now not malformed when including unnamed roads
    - Emit new-name on when changing fron unanmed road to named road

# 5.0.0
   Changes with regard 5.0.0 RC2:
   - API:
     - if `geometry=geojson` is passed the resulting geometry can be a LineString or Point
       depending on how many coordinates are present.
     - the removal of the summary field was revered. for `steps=flase` the field will always be an empty string.

   Changes with regard to 4.9.1:
   - API:
     - BREAKING: Complete rewrite of the HTTP and library API. See detailed documentation in the wiki.
     - BREAKING: The default coordinate order is now `longitude, latidue`. Exception: Polyline geometry
         which follow the original Google specification of `latitdue, longitude`.
     - BREAKING: Polyline geometries now use precision 5, instead of previously 6
     - BREAKING: Removed GPX support
     - New service `tile` which serves debug vector tiles of the road network
     - Completely new engine for guidance generation:
        - Support for highway ramps
        - Support for different intersection types (end of street, forks, merges)
        - Instruction post-processing to merge unimportant instructions
        - Improved handling of roundabouts

   - Tools:
     - BREAKING: Renamed osrm-prepare to osrm-contract
     - BREAKING: Removes profiles from osrm-contract, only needed in osrm-extract.
     - Abort processing in osrm-extract if there are no snappable edges remaining.
     - Added .properties file to osrm-extract ouput.
     - Enables the use of multiple segment-speed-files on the osrm-contract command line

   - Profile changes:
     - Remove movable bridge mode
     - Add `maxspeed=none` tag to car profile.
     - A `side_road` tag support for the OSRM car profile.

   - Fixes:
     - Issue #2150: Prevents routing over delivery ways and nodes
     - Issue #1972: Provide uninstall target
     - Issue #2072: Disable alternatives by default and if core factor < 1.0
     - Issue #1999: Fix unpacking for self-loop nodes not in core.

   - Infrastructure:
     - Cucumber test suit is now based on cucumber-js, removes Ruby as dependency
     - Updated to mapbox/variant v1.1
     - Updated to libosmium v2.6.1
     - Remove GeoJSON based debugging output, replaced by debug tiles


# 5.0.0 RC2
   - Profiles:
      - `properties.allow_uturns_at_via` -> `properties.continue_straight_at_waypoint` (value is inverted!)
   - API:
      - Removed summary from legs property
      - Disable steps and alternatives by default
      - Fix `code` field: 'ok' -> 'Ok'
      - Allow 4.json and 4.3.json format
      - Conform to v5 spec and support "unlimited" as radiuses value.
      - `uturns` parameter was replaced by `continue_straight` (value is inverted!)
   - Features:
      - Report progress for gennerating edge expanded edges in the edge based graph factory
      - Add maxspeed=none tag to car profile.
      - Optimize StaticRTree code: speedup 2x (to RC1)
      - Optimize DouglasPeucker code: speedup 10x (to RC1)
      - Optimize WebMercator projection: speedup 2x (to RC1)
   - Bugs:
      - #2195: Resolves issues with multiple includedirs in pkg-config file
      - #2219: Internal server error when using the match plugin
      - #2027: basename -> filename
      - #2168: Report correct position where parsing failed
      - #2036: Add license to storage and storage config exposed in public API
      - Fix uturn detection in match plugin
      - Add missing -lz to fix linking of server-tests

# 5.0.0 RC1
   - Renamed osrm-prepare into osrm-contract
   - osrm-contract does not need a profile parameter anymore
   - New public HTTP API, find documentation [here](https://github.com/Project-OSRM/osrm-backend/wiki/New-Server-api)
   - POST support is discontinued, please use library bindings for more complex requests
   - Removed timestamp plugin
   - Coordinate order is now Longitude,Latitude
   - Cucumber tests now based on Javascript (run with `npm test`)
   - Profile API changed:
      - `forward_mode` and `backward_mode` now need to be selected from a pre-defined list
      - Global profile properties are now stored in a global `properties` element. This includes:
        - `properties.traffic_signal_penalty`
        - `properties.use_turn_restrictions`
        - `properties.u_turn_penalty`
        - `properties.allow_u_turn_at_via`<|MERGE_RESOLUTION|>--- conflicted
+++ resolved
@@ -24,11 +24,8 @@
     - NodeJS:
       - CHANGED: Use node-api instead of NAN. [#6452](https://github.com/Project-OSRM/osrm-backend/pull/6452)
     - Misc:
-<<<<<<< HEAD
       - CHANGED: Apply micro-optimisation for Match API. [#6945](https://github.com/Project-OSRM/osrm-backend/pull/6945)
-=======
       - CHANGED: Apply micro-optimisation for Nearest API. [#6944](https://github.com/Project-OSRM/osrm-backend/pull/6944)
->>>>>>> aa4e6b1c
       - CHANGED: Avoid copy of intersection in totalTurnAngle. [#6938](https://github.com/Project-OSRM/osrm-backend/pull/6938)
       - CHANGED: Use std::unordered_map::emplace instead of operator[] when producing JSONs. [#6936](https://github.com/Project-OSRM/osrm-backend/pull/6936)
       - CHANGED: Avoid copy of vectors in MakeRoute function. [#6939](https://github.com/Project-OSRM/osrm-backend/pull/6939)
