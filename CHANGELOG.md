--- conflicted
+++ resolved
@@ -46,12 +46,9 @@
       - FIXED: Correctly handle compressed traffic signals. [#6724](https://github.com/Project-OSRM/osrm-backend/pull/6724)
       - FIXED: Fix bug when searching for maneuver overrides [#6739](https://github.com/Project-OSRM/osrm-backend/pull/6739)
       - FIXED: Remove force-loop checks for routes with u-turns [#6858](https://github.com/Project-OSRM/osrm-backend/pull/6858)
-<<<<<<< HEAD
+      - FIXED: Correctly check runtime search conditions for forcing routing steps [#6866](https://github.com/Project-OSRM/osrm-backend/pull/6866)
     - Map Matching:
       - CHANGED: Optimise path distance calculation in MLD map matching. [#6876](https://github.com/Project-OSRM/osrm-backend/pull/6876)
-=======
-      - FIXED: Correctly check runtime search conditions for forcing routing steps [#6866](https://github.com/Project-OSRM/osrm-backend/pull/6866)
->>>>>>> 1e2ffee9
     - Debug tiles:
       - FIXED: Ensure speed layer features have unique ids. [#6726](https://github.com/Project-OSRM/osrm-backend/pull/6726)
 
