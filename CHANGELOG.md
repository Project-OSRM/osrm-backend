--- conflicted
+++ resolved
@@ -6,14 +6,11 @@
     - Table:
       - ADDED: new parameter `scale_factor` which will scale the cell `duration` values by this factor. [#5298](https://github.com/Project-OSRM/osrm-backend/pull/5298)
       - FIXED: only trigger `scale_factor` code to scan matrix when necessary. [#5303](https://github.com/Project-OSRM/osrm-backend/pull/5303)
-<<<<<<< HEAD
     - Docker:
       - FIXED: use consistent boost version between build and runtime [#5311](https://github.com/Project-OSRM/osrm-backend/pull/5311)
       - FIXED: don't override default permissions on /opt [#5311](https://github.com/Project-OSRM/osrm-backend/pull/5311)
-=======
     - Matching:
       - CHANGED: matching will now consider edges marked with is_startpoint=false, allowing matching over ferries and other previously non-matchable edge types. [#5297](https://github.com/Project-OSRM/osrm-backend/pull/5297)
->>>>>>> 81bc2f41
 
 # 5.20.0
   - Changes from 5.19.0:
