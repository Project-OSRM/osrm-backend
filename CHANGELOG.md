--- conflicted
+++ resolved
@@ -59,15 +59,11 @@
       - ADDED: Support snapping to multiple ways at an input location. [#5953](https://github.com/Project-OSRM/osrm-backend/pull/5953)
       - FIXED: Fix snapping target locations to ways used in turn restrictions. [#6339](https://github.com/Project-OSRM/osrm-backend/pull/6339)
       - ADDED: Support OSM traffic signal directions. [#6153](https://github.com/Project-OSRM/osrm-backend/pull/6153)
-<<<<<<< HEAD
+      - FIXED: Ensure u-turn exists in intersection view. [#6376](https://github.com/Project-OSRM/osrm-backend/pull/6376)
+    - Profile:
+      - CHANGED: Bicycle surface speeds [#6212](https://github.com/Project-OSRM/osrm-backend/pull/6212)
     - Tools:
       - CHANGED: Do not generate intermediate .osrm file in osrm-extract. [#6354](https://github.com/Project-OSRM/osrm-backend/pull/6354)
-=======
-      - FIXED: Ensure u-turn exists in intersection view. [#6376](https://github.com/Project-OSRM/osrm-backend/pull/6376)
-    - Profile:
-      - CHANGED: Bicycle surface speeds [#6212](https://github.com/Project-OSRM/osrm-backend/pull/6212)
-
->>>>>>> ef8f3d75
 
 # 5.26.0
   - Changes from 5.25.0
