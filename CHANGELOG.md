--- conflicted
+++ resolved
@@ -12,13 +12,11 @@
       - FIXED: don't override default permissions on /opt [#5311](https://github.com/Project-OSRM/osrm-backend/pull/5311)
     - Matching:
       - CHANGED: matching will now consider edges marked with is_startpoint=false, allowing matching over ferries and other previously non-matchable edge types. [#5297](https://github.com/Project-OSRM/osrm-backend/pull/5297)
+    - Profile:
+      - ADDED: Parse `source:maxspeed` and `maxspeed:type` tags to apply maxspeeds and add belgian flanders rural speed limit. [#5217](https://github.com/Project-OSRM/osrm-backend/pull/5217)
 
 # 5.20.0
   - Changes from 5.19.0:
-<<<<<<< HEAD
-    - Profile:
-      - ADDED: Parse `source:maxspeed` and `maxspeed:type` tags to apply maxspeeds and add belgian flanders rural speed limit. [#5217](https://github.com/Project-OSRM/osrm-backend/pull/5217)
-=======
     - Table:
       - CHANGED: switch to pre-calculated distances for table responses for large speedup and 10% memory increase. [#5251](https://github.com/Project-OSRM/osrm-backend/pull/5251)
       - ADDED: new parameter `fallback_speed` which will fill `null` cells with estimated value [#5257](https://github.com/Project-OSRM/osrm-backend/pull/5257)
@@ -31,7 +29,6 @@
     - Windows:
       - FIXED: Windows builds again. [#5249](https://github.com/Project-OSRM/osrm-backend/pull/5249)
 
->>>>>>> 1ef85c57
 # 5.19.0
   - Changes from 5.18.0:
     - Optimizations:
