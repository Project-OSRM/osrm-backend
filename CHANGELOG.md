# Unreleased
  - Changes from 5.27.1
    - Features
      - ADDED: Route pedestrians over highway=platform [#6993](https://github.com/Project-OSRM/osrm-backend/pull/6993)
      - REMOVED: Remove all core-CH left-overs [#6920](https://github.com/Project-OSRM/osrm-backend/pull/6920)
      - ADDED: Add support for a keepalive_timeout flag. [#6674](https://github.com/Project-OSRM/osrm-backend/pull/6674)
      - ADDED: Add support for a default_radius flag. [#6575](https://github.com/Project-OSRM/osrm-backend/pull/6575)
      - ADDED: Add support for disabling feature datasets. [#6666](https://github.com/Project-OSRM/osrm-backend/pull/6666)
      - ADDED: Add support for opposite approach request parameter. [#6842](https://github.com/Project-OSRM/osrm-backend/pull/6842)
      - ADDED: Add support for accessing edge flags in `process_segment` [#6658](https://github.com/Project-OSRM/osrm-backend/pull/6658)
    - Build:
      - CHANGED: Fix compilation with upcoming Boost 1.87.0 [#7073](https://github.com/Project-OSRM/osrm-backend/pull/7073)
      - CHANGED: Upgrade clang-format to version 15. [#6919](https://github.com/Project-OSRM/osrm-backend/pull/6919)
      - CHANGED: Use Debian Bookworm as base Docker image [#6904](https://github.com/Project-OSRM/osrm-backend/pull/6904)
      - CHANGED: Upgrade CI actions to latest versions [#6893](https://github.com/Project-OSRM/osrm-backend/pull/6893)
      - CHANGED:  Remove outdated warnings #6894 [#6894](https://github.com/Project-OSRM/osrm-backend/pull/6894)
      - ADDED: Add CI job which builds OSRM with gcc 12. [#6455](https://github.com/Project-OSRM/osrm-backend/pull/6455)
      - CHANGED: Upgrade to clang-tidy 15. [#6439](https://github.com/Project-OSRM/osrm-backend/pull/6439)
      - CHANGED: Update actions/cache to v3. [#6420](https://github.com/Project-OSRM/osrm-backend/pull/6420)
      - REMOVED: Drop support of Node 12 & 14. [#6431](https://github.com/Project-OSRM/osrm-backend/pull/6431)
      - ADDED: Add 'load directly' mode to default Cucumber test suite. [#6663](https://github.com/Project-OSRM/osrm-backend/pull/6663)
      - CHANGED: Fix compilation for Boost 1.85.0 [#6856](https://github.com/Project-OSRM/osrm-backend/pull/6856)
      - CHANGED: Drop support for Node 16 [#6855](https://github.com/Project-OSRM/osrm-backend/pull/6855)
      - REMOVED: Remove unused AppVeyor files [#6860](https://github.com/Project-OSRM/osrm-backend/pull/6860)
      - CHANGED: Upgrade clang-format to version 15 [#6859](https://github.com/Project-OSRM/osrm-backend/pull/6859)
    - NodeJS:
      - CHANGED: Use node-api instead of NAN. [#6452](https://github.com/Project-OSRM/osrm-backend/pull/6452)
    - Misc:
      - CHANGED: Use std::string_view for key type in json::Object. [#7062](https://github.com/Project-OSRM/osrm-backend/pull/7062)
      - CHANGED: Use thread_local instead of boost::thread_specific_ptr. [#6991](https://github.com/Project-OSRM/osrm-backend/pull/6991)
      - CHANGED: Bump flatbuffers to v24.3.25 version. [#6988](https://github.com/Project-OSRM/osrm-backend/pull/6988)
      - CHANGED: Add .reserve(...) to assembleGeometry function. [#6983](https://github.com/Project-OSRM/osrm-backend/pull/6983)
      - CHANGED: Get rid of boost::optional leftovers. [#6977](https://github.com/Project-OSRM/osrm-backend/pull/6977)
      - CHANGED: Use Link Time Optimisation whenever possible. [#6967](https://github.com/Project-OSRM/osrm-backend/pull/6967)
      - CHANGED: Use struct instead of tuple to define UnpackedPath. [#6974](https://github.com/Project-OSRM/osrm-backend/pull/6974)
      - CHANGED: Micro performance optimisation in map matching. [#6976](https://github.com/Project-OSRM/osrm-backend/pull/6976)
      - CHANGED: Re-use priority queue in StaticRTree. [#6952](https://github.com/Project-OSRM/osrm-backend/pull/6952)
      - CHANGED: Optimise encodePolyline function. [#6940](https://github.com/Project-OSRM/osrm-backend/pull/6940)
      - CHANGED: Avoid reallocations in base64 encoding. [#6951](https://github.com/Project-OSRM/osrm-backend/pull/6951)
      - CHANGED: Get rid of unused Boost dependencies. [#6960](https://github.com/Project-OSRM/osrm-backend/pull/6960)
      - CHANGED: Apply micro-optimisation for Table & Trip APIs. [#6949](https://github.com/Project-OSRM/osrm-backend/pull/6949)
      - CHANGED: Apply micro-optimisation for Route API. [#6948](https://github.com/Project-OSRM/osrm-backend/pull/6948)
      - CHANGED: Apply micro-optimisation for Match API. [#6945](https://github.com/Project-OSRM/osrm-backend/pull/6945)
      - CHANGED: Apply micro-optimisation for Nearest API. [#6944](https://github.com/Project-OSRM/osrm-backend/pull/6944)
      - CHANGED: Avoid copy of intersection in totalTurnAngle. [#6938](https://github.com/Project-OSRM/osrm-backend/pull/6938)
      - CHANGED: Use std::unordered_map::emplace instead of operator[] when producing JSONs. [#6936](https://github.com/Project-OSRM/osrm-backend/pull/6936)
      - CHANGED: Avoid copy of vectors in MakeRoute function. [#6939](https://github.com/Project-OSRM/osrm-backend/pull/6939)
      - FIXED: Fix bugprone-unused-return-value clang-tidy warning. [#6934](https://github.com/Project-OSRM/osrm-backend/pull/6934)
      - FIXED: Fix performance-noexcept-move-constructor clang-tidy warning. [#6931](https://github.com/Project-OSRM/osrm-backend/pull/6933)
      - FIXED: Fix performance-noexcept-swap clang-tidy warning. [#6931](https://github.com/Project-OSRM/osrm-backend/pull/6931)
      - CHANGED: Use custom struct instead of std::pair in QueryHeap. [#6921](https://github.com/Project-OSRM/osrm-backend/pull/6921)
      - CHANGED: Use std::string_view::starts_with instead of boost::starts_with. [#6918](https://github.com/Project-OSRM/osrm-backend/pull/6918)
      - CHANGED: Get rid of boost::math::constants::* and M_PI in favor of std::numbers. [#6916](https://github.com/Project-OSRM/osrm-backend/pull/6916)
      - CHANGED: Make constants in PackedVector constexpr. [#6917](https://github.com/Project-OSRM/osrm-backend/pull/6917)
      - CHANGED: Use std::variant instead of mapbox::util::variant. [#6903](https://github.com/Project-OSRM/osrm-backend/pull/6903)
      - CHANGED: Bump rapidjson to version f9d53419e912910fd8fa57d5705fa41425428c35 [#6906](https://github.com/Project-OSRM/osrm-backend/pull/6906)
      - CHANGED: Bump mapbox/variant to version 1.2.0 [#6898](https://github.com/Project-OSRM/osrm-backend/pull/6898)
      - CHANGED: Avoid copy of std::function-based callback in path unpacking [#6895](https://github.com/Project-OSRM/osrm-backend/pull/6895)
      - CHANGED: Replace boost::hash by std::hash [#6892](https://github.com/Project-OSRM/osrm-backend/pull/6892)
      - CHANGED: Partial fix migration from boost::optional to std::optional [#6551](https://github.com/Project-OSRM/osrm-backend/issues/6551)
      - CHANGED: Replace boost::filesystem with std::filesystem [#6432](https://github.com/Project-OSRM/osrm-backend/pull/6432)
      - CHANGED: Update Conan Boost version to 1.85.0. [#6868](https://github.com/Project-OSRM/osrm-backend/pull/6868)
      - FIXED: Fix an error in a RouteParameters AnnotationsType operator overload. [#6646](https://github.com/Project-OSRM/osrm-backend/pull/6646)
      - ADDED: Add support for "unlimited" to be passed as a value for the default-radius and max-matching-radius flags. [#6599](https://github.com/Project-OSRM/osrm-backend/pull/6599)
      - CHANGED: Allow -1.0 as unlimited for default_radius value. [#6599](https://github.com/Project-OSRM/osrm-backend/pull/6599)
      - CHANGED: keep libosrm* in the docker image for downstream linking [#6602](https://github.com/Project-OSRM/osrm-backend/pull/6602)
      - CHANGED: Move vector in CSVFilesParser instead copying it. [#6470](https://github.com/Project-OSRM/osrm-backend/pull/6470)
      - REMOVED: Get rid of unused functions in util/json_util.hpp. [#6446](https://github.com/Project-OSRM/osrm-backend/pull/6446)
      - FIXED: Apply workaround for Conan installation issue on CI. [#6442](https://github.com/Project-OSRM/osrm-backend/pull/6442)
      - FIXED: Fix `npm audit` warnings in NPM package. [#6437](https://github.com/Project-OSRM/osrm-backend/pull/6437)
      - FIXED: Handle snapping parameter for all plugins in NodeJs bindings, but not for Route only. [#6417](https://github.com/Project-OSRM/osrm-backend/pull/6417)
      - FIXED: Fix annotations=true handling in NodeJS bindings & libosrm. [#6415](https://github.com/Project-OSRM/osrm-backend/pull/6415/)
      - FIXED: Fix bindings compilation issue on the latest Node. Update NAN to 2.17.0. [#6416](https://github.com/Project-OSRM/osrm-backend/pull/6416)
      - CHANGED: Make edge metrics strongly typed [#6420](https://github.com/Project-OSRM/osrm-backend/pull/6420)
      - FIXED: Typo in file name src/util/timed_historgram.cpp -> src/util/timed_histogram.cpp [#6428](https://github.com/Project-OSRM/osrm-backend/issues/6428)
      - CHANGED: Replace boost::string_ref with std::string_view [#6433](https://github.com/Project-OSRM/osrm-backend/pull/6433)
      - ADDED: Print tracebacks for Lua runtime errors [#6564](https://github.com/Project-OSRM/osrm-backend/pull/6564)
      - FIXED: Added a variable to preprocessor guard in file osrm-backend/include/util/range_table.hpp to solve build error. [#6596](https://github.com/Project-OSRM/osrm-backend/pull/6596)
      - FIXED: Ensure required file check in osrm-routed is correctly enforced. [#6655](https://github.com/Project-OSRM/osrm-backend/pull/6655)
      - FIXED: Correct HTTP docs to reflect summary output dependency on steps parameter. [#6655](https://github.com/Project-OSRM/osrm-backend/pull/6655)
      - ADDED: Extract prerelease/build information from package semver [#6839](https://github.com/Project-OSRM/osrm-backend/pull/6839)
<<<<<<< HEAD
      - FIXED: Segfault in `UnresolvedManeuverOverride::Turns()` on Australia extracts [#7112](https://github.com/Project-OSRM/osrm-backend/pull/7112)
=======
      - CHANGED: Replaced PL:trunk with PL:expressway to match the latest changes in Polish tagging [#7079](https://github.com/Project-OSRM/osrm-backend/pull/7079)
>>>>>>> d8680a03
    - Profiles:
      - FIXED: Bicycle and foot profiles now don't route on proposed ways [#6615](https://github.com/Project-OSRM/osrm-backend/pull/6615)
      - ADDED: Add optional support of cargo bike exclusion and width to bicyle profile [#7044](https://github.com/Project-OSRM/osrm-backend/pull/7044)
    - Routing:
      - FIXED: Fix adding traffic signal penalties during compression [#6419](https://github.com/Project-OSRM/osrm-backend/pull/6419)
      - FIXED: Correctly handle compressed traffic signals. [#6724](https://github.com/Project-OSRM/osrm-backend/pull/6724)
      - FIXED: Fix bug when searching for maneuver overrides [#6739](https://github.com/Project-OSRM/osrm-backend/pull/6739)
      - FIXED: Remove force-loop checks for routes with u-turns [#6858](https://github.com/Project-OSRM/osrm-backend/pull/6858)
      - FIXED: Correctly check runtime search conditions for forcing routing steps [#6866](https://github.com/Project-OSRM/osrm-backend/pull/6866)
    - Map Matching:
      - CHANGED: Optimise path distance calculation in MLD map matching even more. [#6884](https://github.com/Project-OSRM/osrm-backend/pull/6884)
      - CHANGED: Optimise path distance calculation in MLD map matching. [#6876](https://github.com/Project-OSRM/osrm-backend/pull/6876)
      - CHANGED: Optimise R-tree queries in the case of map matching. [#6881](https://github.com/Project-OSRM/osrm-backend/pull/6876)
    - Debug tiles:
      - FIXED: Ensure speed layer features have unique ids. [#6726](https://github.com/Project-OSRM/osrm-backend/pull/6726)

# 5.27.1
  - Changes from 5.27.0
    - Misc:
      - FIXED: Revert back to using custom HTTP parser instead of Boost.Beast. [#6407](https://github.com/Project-OSRM/osrm-backend/pull/6407)
      - FIXED: Fix bug with large HTTP requests leading to Bad Request in osrm-routed. [#6403](https://github.com/Project-OSRM/osrm-backend/pull/6403)
    - Routing:
      - CHANGED: Add support for surface=metal,grass_paver,woodchips in bicyle profile. [#6395](https://github.com/Project-OSRM/osrm-backend/pull/6395)

# 5.27.0
  - Changes from 5.26.0
    - API:
      - ADDED: Add Flatbuffers support to NodeJS bindings. [#6338](https://github.com/Project-OSRM/osrm-backend/pull/6338)
      - CHANGED: Add `data_version` field to responses of all services. [#5387](https://github.com/Project-OSRM/osrm-backend/pull/5387)
      - FIXED: Use Boost.Beast to parse HTTP request. [#6294](https://github.com/Project-OSRM/osrm-backend/pull/6294)
      - FIXED: Fix inefficient osrm-routed connection handling [#6113](https://github.com/Project-OSRM/osrm-backend/pull/6113)
      - FIXED: Fix HTTP compression precedence [#6113](https://github.com/Project-OSRM/osrm-backend/pull/6113)
    - NodeJS:
      - FIXED: Support `skip_waypoints` in Node bindings [#6060](https://github.com/Project-OSRM/osrm-backend/pull/6060)
    - Misc:
      - ADDED: conanbuildinfo.json for easy reading of dependencies [#6388](https://github.com/Project-OSRM/osrm-backend/pull/6388)
      - CHANGED: Improve performance of JSON rendering. Fix undefined behaviour in JSON numbers formatting. [#6380](https://github.com/Project-OSRM/osrm-backend/pull/6380)
      - ADDED: Add timestamps for logs. [#6375](https://github.com/Project-OSRM/osrm-backend/pull/6375)
      - CHANGED: Improve performance of map matching via getPathDistance optimization. [#6378](https://github.com/Project-OSRM/osrm-backend/pull/6378)
      - CHANGED: Optimize RestrictionParser performance. [#6344](https://github.com/Project-OSRM/osrm-backend/pull/6344)
      - ADDED: Support floats for speed value in traffic updates CSV. [#6327](https://github.com/Project-OSRM/osrm-backend/pull/6327)
      - CHANGED: Use Lua 5.4 in Docker image. [#6346](https://github.com/Project-OSRM/osrm-backend/pull/6346)
      - CHANGED: Remove redundant nullptr check. [#6326](https://github.com/Project-OSRM/osrm-backend/pull/6326)
      - CHANGED: missing files list is included in exception message. [#5360](https://github.com/Project-OSRM/osrm-backend/pull/5360)
      - CHANGED: Do not use deprecated Callback::Call overload in Node bindings. [#6318](https://github.com/Project-OSRM/osrm-backend/pull/6318)
      - FIXED: Fix distance calculation consistency. [#6315](https://github.com/Project-OSRM/osrm-backend/pull/6315)
      - FIXED: Fix performance issue after migration to sol2 3.3.0. [#6304](https://github.com/Project-OSRM/osrm-backend/pull/6304)
      - CHANGED: Pass osm_node_ids by reference in osrm::updater::Updater class. [#6298](https://github.com/Project-OSRM/osrm-backend/pull/6298)
      - FIXED: Fix bug with reading Set values from Lua scripts. [#6285](https://github.com/Project-OSRM/osrm-backend/pull/6285)
      - FIXED: Bug in bicycle profile that caused exceptions if there is a highway=bicycle in the data. [#6296](https://github.com/Project-OSRM/osrm-backend/pull/6296)
      - FIXED: Internal refactoring of identifier types used in data facade [#6044](https://github.com/Project-OSRM/osrm-backend/pull/6044)
      - CHANGED: Update docs to reflect recent build and dependency changes [#6383](https://github.com/Project-OSRM/osrm-backend/issues/6383)
    - Build:
      - REMOVED: Get rid of Mason. [#6387](https://github.com/Project-OSRM/osrm-backend/pull/6387)
      - CHANGED: Use clang-format from CI base image. [#6391](https://github.com/Project-OSRM/osrm-backend/pull/6391)
      - ADDED: Build Node bindings on Windows. [#6334](https://github.com/Project-OSRM/osrm-backend/pull/6334)
      - ADDED: Configure cross-compilation for Apple Silicon. [#6360](https://github.com/Project-OSRM/osrm-backend/pull/6360)
      - CHANGED: Use apt-get to install Clang on CI. [#6345](https://github.com/Project-OSRM/osrm-backend/pull/6345)
      - CHANGED: Fix TBB in case of Conan + NodeJS build. [#6333](https://github.com/Project-OSRM/osrm-backend/pull/6333)
      - CHANGED: Migrate to modern TBB version. [#6300](https://github.com/Project-OSRM/osrm-backend/pull/6300)
      - CHANGED: Enable performance-move-const-arg clang-tidy check. [#6319](https://github.com/Project-OSRM/osrm-backend/pull/6319)
      - CHANGED: Use the latest node on CI. [#6317](https://github.com/Project-OSRM/osrm-backend/pull/6317)
      - CHANGED: Migrate Windows CI to GitHub Actions. [#6312](https://github.com/Project-OSRM/osrm-backend/pull/6312)
      - ADDED: Add smoke test for Docker image. [#6313](https://github.com/Project-OSRM/osrm-backend/pull/6313)
      - CHANGED: Update libosmium to version 2.18.0. [#6303](https://github.com/Project-OSRM/osrm-backend/pull/6303)
      - CHANGED: Remove EXACT from find_package if using Conan. [#6299](https://github.com/Project-OSRM/osrm-backend/pull/6299)
      - CHANGED: Configure Undefined Behaviour Sanitizer. [#6290](https://github.com/Project-OSRM/osrm-backend/pull/6290)
      - CHANGED: Use Conan instead of Mason to install code dependencies. [#6284](https://github.com/Project-OSRM/osrm-backend/pull/6284)
      - CHANGED: Migrate to C++17. Update sol2 to 3.3.0. [#6279](https://github.com/Project-OSRM/osrm-backend/pull/6279)
      - CHANGED: Update macOS CI image to macos-11. [#6286](https://github.com/Project-OSRM/osrm-backend/pull/6286)
      - CHANGED: Enable even more clang-tidy checks. [#6273](https://github.com/Project-OSRM/osrm-backend/pull/6273)
      - CHANGED: Configure CMake to not build flatbuffers tests and samples. [#6274](https://github.com/Project-OSRM/osrm-backend/pull/6274)
      - CHANGED: Enable more clang-tidy checks. [#6270](https://github.com/Project-OSRM/osrm-backend/pull/6270)
      - CHANGED: Configure clang-tidy job on CI. [#6261](https://github.com/Project-OSRM/osrm-backend/pull/6261)
      - CHANGED: Use Github Actions for building container images [#6138](https://github.com/Project-OSRM/osrm-backend/pull/6138)
      - CHANGED: Upgrade Boost dependency to 1.70 [#6113](https://github.com/Project-OSRM/osrm-backend/pull/6113)
      - CHANGED: Upgrade Ubuntu CI builds to 20.04  [#6119](https://github.com/Project-OSRM/osrm-backend/pull/6119)
      - CHANGED: Make building osrm-routed optional [#6144](https://github.com/Project-OSRM/osrm-backend/pull/6144)
      - FIXED: Run all unit tests in CI [#5248](https://github.com/Project-OSRM/osrm-backend/pull/5248)
      - FIXED: Fix installation of Mason CMake and 32 bit CI build [#6170](https://github.com/Project-OSRM/osrm-backend/pull/6170)
      - FIXED: Fixed Node docs generation check in CI. [#6058](https://github.com/Project-OSRM/osrm-backend/pull/6058)
      - CHANGED: Docker build, enabled arm64 build layer [#6172](https://github.com/Project-OSRM/osrm-backend/pull/6172)
      - CHANGED: Docker build, enabled apt-get update/install caching in separate layer for build phase [#6175](https://github.com/Project-OSRM/osrm-backend/pull/6175)
      - FIXED: Bump CI complete meta job to ubuntu-20.04 [#6323](https://github.com/Project-OSRM/osrm-backend/pull/6323)
      - CHANGED: Node packages are now scoped by @project-osrm [#6386](https://github.com/Project-OSRM/osrm-backend/issues/6386)
    - Routing:
      - CHANGED: Lazily generate optional route path data [#6045](https://github.com/Project-OSRM/osrm-backend/pull/6045)
      - FIXED: Completed support for no_entry and no_exit turn restrictions. [#5988](https://github.com/Project-OSRM/osrm-backend/pull/5988)
      - ADDED: Add support for non-round-trips with a single fixed endpoint. [#6050](https://github.com/Project-OSRM/osrm-backend/pull/6050)
      - FIXED: Improvements to maneuver override processing [#6125](https://github.com/Project-OSRM/osrm-backend/pull/6125)
      - ADDED: Support snapping to multiple ways at an input location. [#5953](https://github.com/Project-OSRM/osrm-backend/pull/5953)
      - FIXED: Fix snapping target locations to ways used in turn restrictions. [#6339](https://github.com/Project-OSRM/osrm-backend/pull/6339)
      - ADDED: Support OSM traffic signal directions. [#6153](https://github.com/Project-OSRM/osrm-backend/pull/6153)
      - FIXED: Ensure u-turn exists in intersection view. [#6376](https://github.com/Project-OSRM/osrm-backend/pull/6376)
      - FIXED: Gracefully handle no-turn intersections in guidance processing. [#6382](https://github.com/Project-OSRM/osrm-backend/issues/6382)
    - Profile:
      - CHANGED: Bicycle surface speeds [#6212](https://github.com/Project-OSRM/osrm-backend/pull/6212)
    - Tools:
      - CHANGED: Do not generate intermediate .osrm file in osrm-extract. [#6354](https://github.com/Project-OSRM/osrm-backend/pull/6354)

# 5.26.0
  - Changes from 5.25.0
    - API:
      - FIXED: Allow for special characters in the profile/method as part of the HTTP URL. [#6090](https://github.com/Project-OSRM/osrm-backend/pull/6090)
      - FIXED: Set osrm-routed to immediately close bad connections [#6112](https://github.com/Project-OSRM/osrm-backend/pull/6112)
    - Build:
      - CHANGED: Replace Travis with Github Actions for CI builds [#6071](https://github.com/Project-OSRM/osrm-backend/pull/6071)
      - FIXED: Fixed Boost link flags in pkg-config file. [#6083](https://github.com/Project-OSRM/osrm-backend/pull/6083)
      - FIXED: Fixed test cache to consider MLD executable changes. [#6129](https://github.com/Project-OSRM/osrm-backend/pull/6129)
    - Routing:
      - FIXED: Fix generation of inefficient MLD partitions [#6084](https://github.com/Project-OSRM/osrm-backend/pull/6084)
      - FIXED: Fix MLD level mask generation to support 64-bit masks. [#6123](https://github.com/Project-OSRM/osrm-backend/pull/6123)
      - FIXED: Fix metric offset overflow for large MLD partitions. This breaks the **data format** [#6124](https://github.com/Project-OSRM/osrm-backend/pull/6124)

# 5.25.0
  - Changes from 5.24.0
    - Build:
      - CHANGED: Node binaries now use Github Releases for hosting [#6030](https://github.com/Project-OSRM/osrm-backend/pull/6030)
    - Misc:
      - FIXED: Upgrade to @mapbox/node-pre-gyp fix various bugs with Node 12/14 [#5991](https://github.com/Project-OSRM/osrm-backend/pull/5991)
      - FIXED: `valid` type in documentation examples [#5990](https://github.com/Project-OSRM/osrm-backend/issues/5990)
      - FIXED: Remove redundant loading of .osrm.cell_metrics [#6019](https://github.com/Project-OSRM/osrm-backend/issues/6019)
      - CHANGED: Increase PackedOSMIDs size to 34 bits. This breaks the **data format** [#6020](https://github.com/Project-OSRM/osrm-backend/issues/6020)
    - Profile:
      - FIXED: Add kerb barrier exception to default car profile. [#5999](https://github.com/Project-OSRM/osrm-backend/pull/5999)

# 5.24.0
  - Changes from 5.23.0
    - Features
      - ADDED: Added support for multiple via-way restrictions. [#5907](https://github.com/Project-OSRM/osrm-backend/pull/5907)
      - ADDED: Add node bindings support for Node 12, 14, and publish binaries [#5918](https://github.com/Project-OSRM/osrm-backend/pull/5918)
      - REMOVED: we no longer publish Node 8 binary modules (they are still buildable from source) [#5918](https://github.com/Project-OSRM/osrm-backend/pull/5918)
    - Routing:
      - FIXED: Avoid copying ManyToMany table results [#5923](https://github.com/Project-OSRM/osrm-backend/pull/5923)
      - FIXED: Reduce copying in API parameter constructors [#5925](https://github.com/Project-OSRM/osrm-backend/pull/5925)
    - Misc:
      - CHANGED: Cleanup NodeJS dependencies [#5945](https://github.com/Project-OSRM/osrm-backend/pull/5945)
      - CHANGED: Unify `.osrm.turn_penalites_index` dump processing same with `.osrm.turn_weight_penalties` and `.osrm.turn_duration_penalties` [#5868](https://github.com/Project-OSRM/osrm-backend/pull/5868)
      - FIXED: Properly validate source/destination validation in NodeJS table service [#5595](https://github.com/Project-OSRM/osrm-backend/pull/5595/files)
      - FIXED: turn.roads_on_the_left not containing incoming roads and turn.roads_on_the_right not containing outgoing roads on two-way roads [#5128](https://github.com/Project-OSRM/osrm-backend/issues/5128)
    - Profile:
      - ADDED: Profile debug script which fetches a way from OSM then outputs the result of the profile. [#5908](https://github.com/Project-OSRM/osrm-backend/pull/5908)
    - Infrastructure
      - CHANGED: Bundled protozero updated to v1.7.0. [#5858](https://github.com/Project-OSRM/osrm-backend/pull/5858)
    - Windows:
      - FIXED: Fix bit-shift overflow in MLD partition step. [#5878](https://github.com/Project-OSRM/osrm-backend/pull/5878)
      - FIXED: Fix vector bool permutation in graph contraction step [#5882](https://github.com/Project-OSRM/osrm-backend/pull/5882)
    - API:
      - FIXED: Undo libosrm API break by adding old interface as method overload [#5861](https://github.com/Project-OSRM/osrm-backend/pull/5861)
      - FIXED: Fixed validation of sources/destinations when accessed via node bindings [#5595](https://github.com/Project-OSRM/osrm-backend/pull/5595)

# 5.23.0
  - Changes from 5.22.0
    - Build:
      - FIXED: pessimistic calls to std::move [#5560](https://github.com/Project-OSRM/osrm-backend/pull/5561)
    - Features:
      - ADDED: new API parameter - `snapping=any|default` to allow snapping to previously unsnappable edges [#5361](https://github.com/Project-OSRM/osrm-backend/pull/5361)
      - ADDED: keepalive support to the osrm-routed HTTP server [#5518](https://github.com/Project-OSRM/osrm-backend/pull/5518)
      - ADDED: flatbuffers output format support [#5513](https://github.com/Project-OSRM/osrm-backend/pull/5513)
      - ADDED: Global 'skip_waypoints' option [#5556](https://github.com/Project-OSRM/osrm-backend/pull/5556)
      - FIXED: Install the libosrm_guidance library correctly [#5604](https://github.com/Project-OSRM/osrm-backend/pull/5604)
      - FIXED: Http Handler can now deal witch optional whitespace between header-key and -value [#5606](https://github.com/Project-OSRM/osrm-backend/issues/5606)
    - Routing:
      - CHANGED: allow routing past `barrier=arch` [#5352](https://github.com/Project-OSRM/osrm-backend/pull/5352)
      - CHANGED: default car weight was reduced to 2000 kg. [#5371](https://github.com/Project-OSRM/osrm-backend/pull/5371)
      - CHANGED: default car height was reduced to 2 meters. [#5389](https://github.com/Project-OSRM/osrm-backend/pull/5389)
      - FIXED: treat `bicycle=use_sidepath` as no access on the tagged way. [#5622](https://github.com/Project-OSRM/osrm-backend/pull/5622)
      - FIXED: fix table result when source and destination on same one-way segment. [#5828](https://github.com/Project-OSRM/osrm-backend/pull/5828)
      - FIXED: fix occasional segfault when swapping data with osrm-datastore and using `exclude=` [#5844](https://github.com/Project-OSRM/osrm-backend/pull/5844)
      - FIXED: fix crash in MLD alternative search if source or target are invalid [#5851](https://github.com/Project-OSRM/osrm-backend/pull/5851)
    - Misc:
      - CHANGED: Reduce memory usage for raster source handling. [#5572](https://github.com/Project-OSRM/osrm-backend/pull/5572)
      - CHANGED: Add cmake option `ENABLE_DEBUG_LOGGING` to control whether output debug logging. [#3427](https://github.com/Project-OSRM/osrm-backend/issues/3427)
      - CHANGED: updated extent of Hong Kong as left hand drive country. [#5535](https://github.com/Project-OSRM/osrm-backend/issues/5535)
      - FIXED: corrected error message when failing to snap input coordinates [#5846](https://github.com/Project-OSRM/osrm-backend/pull/5846)
    - Infrastructure
      - REMOVED: STXXL support removed as STXXL became abandonware. [#5760](https://github.com/Project-OSRM/osrm-backend/pull/5760)

# 5.22.0
  - Changes from 5.21.0
    - Build:
      - ADDED: optionally build Node `lts` and `latest` bindings [#5347](https://github.com/Project-OSRM/osrm-backend/pull/5347)
    - Features:
      - ADDED: new waypoints parameter to the `route` plugin, enabling silent waypoints [#5345](https://github.com/Project-OSRM/osrm-backend/pull/5345)
      - ADDED: data timestamp information in the response (saved in new file `.osrm.timestamp`). [#5115](https://github.com/Project-OSRM/osrm-backend/issues/5115)

# 5.21.0
  - Changes from 5.20.0
    - Features:
      - ADDED: all waypoints in responses now contain a distance property between the original coordinate and the snapped location. [#5255](https://github.com/Project-OSRM/osrm-backend/pull/5255)
      - ADDED: if `fallback_speed` is used, a new structure `fallback_speed_cells` will describe which cells contain estimated values [#5259](https://github.com/Project-OSRM/osrm-backend/pull/5259)
      - REMOVED: we no longer publish Node 4 or 6 binary modules (they are still buildable from source) [#5314](https://github.com/Project-OSRM/osrm-backend/pull/5314)
    - Table:
      - ADDED: new parameter `scale_factor` which will scale the cell `duration` values by this factor. [#5298](https://github.com/Project-OSRM/osrm-backend/pull/5298)
      - FIXED: only trigger `scale_factor` code to scan matrix when necessary. [#5303](https://github.com/Project-OSRM/osrm-backend/pull/5303)
      - FIXED: fix bug in reverse offset calculation that sometimes lead to negative (and other incorrect) values in distance table results [#5315](https://github.com/Project-OSRM/osrm-backend/pull/5315)
    - Docker:
      - FIXED: use consistent boost version between build and runtime [#5311](https://github.com/Project-OSRM/osrm-backend/pull/5311)
      - FIXED: don't override default permissions on /opt [#5311](https://github.com/Project-OSRM/osrm-backend/pull/5311)
    - Matching:
      - CHANGED: matching will now consider edges marked with is_startpoint=false, allowing matching over ferries and other previously non-matchable edge types. [#5297](https://github.com/Project-OSRM/osrm-backend/pull/5297)
    - Profile:
      - ADDED: Parse `source:maxspeed` and `maxspeed:type` tags to apply maxspeeds and add belgian flanders rural speed limit. [#5217](https://github.com/Project-OSRM/osrm-backend/pull/5217)
      - CHANGED: Refactor maxspeed parsing to use common library. [#5144](https://github.com/Project-OSRM/osrm-backend/pull/5144)

# 5.20.0
  - Changes from 5.19.0:
    - Table:
      - CHANGED: switch to pre-calculated distances for table responses for large speedup and 10% memory increase. [#5251](https://github.com/Project-OSRM/osrm-backend/pull/5251)
      - ADDED: new parameter `fallback_speed` which will fill `null` cells with estimated value [#5257](https://github.com/Project-OSRM/osrm-backend/pull/5257)
      - CHANGED: Remove API check for matrix sources/destination length to be less than or equal to coordinates length. [#5298](https://github.com/Project-OSRM/osrm-backend/pull/5289)
      - FIXED: Fix crashing bug when using fallback_speed parameter with more sources than destinations. [#5291](https://github.com/Project-OSRM/osrm-backend/pull/5291)
    - Features:
      - ADDED: direct mmapping of datafiles is now supported via the `--mmap` switch. [#5242](https://github.com/Project-OSRM/osrm-backend/pull/5242)
      - REMOVED: the previous `--memory_file` switch is now deprecated and will fallback to `--mmap` [#5242](https://github.com/Project-OSRM/osrm-backend/pull/5242)
      - ADDED: Now publishing Node 10.x LTS binary modules [#5246](https://github.com/Project-OSRM/osrm-backend/pull/5246)
    - Windows:
      - FIXED: Windows builds again. [#5249](https://github.com/Project-OSRM/osrm-backend/pull/5249)
    - Docker:
      - CHANGED: switch from Alpine Linux to Debian Buster base images [#5281](https://github.com/Project-OSRM/osrm-backend/pull/5281)

# 5.19.0
  - Changes from 5.18.0:
    - Optimizations:
      - CHANGED: Use Grisu2 for serializing floating point numbers. [#5188](https://github.com/Project-OSRM/osrm-backend/pull/5188)
      - ADDED: Node bindings can return pre-rendered JSON buffer. [#5189](https://github.com/Project-OSRM/osrm-backend/pull/5189)
    - Profiles:
      - CHANGED: Bicycle profile now blacklists barriers instead of whitelisting them [#5076
](https://github.com/Project-OSRM/osrm-backend/pull/5076/)
      - CHANGED: Foot profile now blacklists barriers instead of whitelisting them [#5077
](https://github.com/Project-OSRM/osrm-backend/pull/5077/)
      - CHANGED: Support maxlength and maxweight in car profile [#5101](https://github.com/Project-OSRM/osrm-backend/pull/5101)
    - Bugfixes:
      - FIXED: collapsing of ExitRoundabout instructions [#5114](https://github.com/Project-OSRM/osrm-backend/issues/5114)
    - Misc:
      - CHANGED: Support up to 512 named shared memory regions [#5185](https://github.com/Project-OSRM/osrm-backend/pull/5185)

# 5.18.0
  - Changes from 5.17.0:
    - Features:
      - ADDED: `table` plugin now optionally returns `distance` matrix as part of response [#4990](https://github.com/Project-OSRM/osrm-backend/pull/4990)
      - ADDED: New optional parameter `annotations` for `table` that accepts `distance`, `duration`, or both `distance,duration` as values [#4990](https://github.com/Project-OSRM/osrm-backend/pull/4990)
    - Infrastructure:
      - ADDED: Updated libosmium and added protozero and vtzero libraries [#5037](https://github.com/Project-OSRM/osrm-backend/pull/5037)
      - CHANGED: Use vtzero library in tile plugin [#4686](https://github.com/Project-OSRM/osrm-backend/pull/4686)
    - Profile:
      - ADDED: Bicycle profile now returns classes for ferry and tunnel routes. [#5054](https://github.com/Project-OSRM/osrm-backend/pull/5054)
      - ADDED: Bicycle profile allows to exclude ferry routes (default to not enabled) [#5054](https://github.com/Project-OSRM/osrm-backend/pull/5054)

# 5.17.1
  - Changes from 5.17.0:
    - Bugfixes:
      - FIXED: Do not combine a segregated edge with a roundabout [#5039](https://github.com/Project-OSRM/osrm-backend/issues/5039)

# 5.17.0
  - Changes from 5.16.0:
    - Bugfixes:
      - FIXED: deduplication of route steps when waypoints are used [#4909](https://github.com/Project-OSRM/osrm-backend/issues/4909)
      - FIXED: Use smaller range for U-turn angles in map-matching [#4920](https://github.com/Project-OSRM/osrm-backend/pull/4920)
      - FIXED: Remove the last short annotation segment in `trimShortSegments` [#4946](https://github.com/Project-OSRM/osrm-backend/pull/4946)
      - FIXED: Properly calculate annotations for speeds, durations and distances when waypoints are used with mapmatching [#4949](https://github.com/Project-OSRM/osrm-backend/pull/4949)
      - FIXED: Don't apply unimplemented SH and PH conditions in OpeningHours and add inversed date ranges [#4992](https://github.com/Project-OSRM/osrm-backend/issues/4992)
      - FIXED: integer overflow in `DynamicGraph::Renumber` [#5021](https://github.com/Project-OSRM/osrm-backend/pull/5021)
    - Profile:
      - CHANGED: Handle oneways in get_forward_backward_by_key [#4929](https://github.com/Project-OSRM/osrm-backend/pull/4929)
      - FIXED: Do not route against oneway road if there is a cycleway in the wrong direction; also review bike profile [#4943](https://github.com/Project-OSRM/osrm-backend/issues/4943)
      - CHANGED: Make cyclability weighting of the bike profile prefer safer routes more strongly [#5015](https://github.com/Project-OSRM/osrm-backend/issues/5015)
    - Guidance:
      - CHANGED: Don't use obviousness for links bifurcations [#4929](https://github.com/Project-OSRM/osrm-backend/pull/4929)
      - FIXED: Adjust Straight direction modifiers of side roads in driveway handler [#4929](https://github.com/Project-OSRM/osrm-backend/pull/4929)
      - CHANGED: Added post process logic to collapse segregated turn instructions [#4925](https://github.com/Project-OSRM/osrm-backend/pull/4925)
      - ADDED: Maneuver relation now supports `straight` as a direction [#4995](https://github.com/Project-OSRM/osrm-backend/pull/4995)
      - FIXED: Support spelling maneuver relation with British spelling [#4950](https://github.com/Project-OSRM/osrm-backend/issues/4950)
    - Tools:
      - ADDED: `osrm-routed` accepts a new property `--memory_file` to store memory in a file on disk. [#4881](https://github.com/Project-OSRM/osrm-backend/pull/4881)
      - ADDED: `osrm-datastore` accepts a new parameter `--dataset-name` to select the name of the dataset. [#4982](https://github.com/Project-OSRM/osrm-backend/pull/4982)
      - ADDED: `osrm-datastore` accepts a new parameter `--list` to list all datasets loaded into memory. [#4982](https://github.com/Project-OSRM/osrm-backend/pull/4982)
      - ADDED: `osrm-datastore` accepts a new parameter `--only-metric` to only reload the data that can be updated by a weight update (reduces memory for traffic updates). [#5002](https://github.com/Project-OSRM/osrm-backend/pull/5002)
      - ADDED: `osrm-routed` accepts a new parameter `--dataset-name` to select the shared-memory dataset to use. [#4982](https://github.com/Project-OSRM/osrm-backend/pull/4982)
    - NodeJS:
      - ADDED: `OSRM` object accepts a new option `memory_file` that stores the memory in a file on disk. [#4881](https://github.com/Project-OSRM/osrm-backend/pull/4881)
      - ADDED: `OSRM` object accepts a new option `dataset_name` to select the shared-memory dataset. [#4982](https://github.com/Project-OSRM/osrm-backend/pull/4982)
    - Internals
      - CHANGED: Updated segregated intersection identification [#4845](https://github.com/Project-OSRM/osrm-backend/pull/4845) [#4968](https://github.com/Project-OSRM/osrm-backend/pull/4968)
      - REMOVED: Remove `.timestamp` file since it was unused [#4960](https://github.com/Project-OSRM/osrm-backend/pull/4960)
    - Documentation:
      - ADDED: Add documentation about OSM node ids in nearest service response [#4436](https://github.com/Project-OSRM/osrm-backend/pull/4436)
    - Performance
      - FIXED: Speed up response time when lots of legs exist and geojson is used with `steps=true` [#4936](https://github.com/Project-OSRM/osrm-backend/pull/4936)
      - FIXED: Return iterators instead of vectors in datafacade_base functions [#4969](https://github.com/Project-OSRM/osrm-backend/issues/4969)
    - Misc:
      - ADDED: expose name for datasource annotations as metadata [#4973](https://github.com/Project-OSRM/osrm-backend/pull/4973)

# 5.16.0
  - Changes from 5.15.2:
    - Guidance
      - ADDED #4676: Support for maneuver override relation, allowing data-driven overrides for turn-by-turn instructions [#4676](https://github.com/Project-OSRM/osrm-backend/pull/4676)
      - CHANGED #4830: Announce reference change if names are empty
      - CHANGED #4835: MAXIMAL_ALLOWED_SEPARATION_WIDTH increased to 12 meters
      - CHANGED #4842: Lower priority links from a motorway now are used as motorway links [#4842](https://github.com/Project-OSRM/osrm-backend/pull/4842)
      - CHANGED #4895: Use ramp bifurcations as fork intersections [#4895](https://github.com/Project-OSRM/osrm-backend/issues/4895)
      - CHANGED #4893: Handle motorway forks with links as normal motorway intersections[#4893](https://github.com/Project-OSRM/osrm-backend/issues/4893)
      - FIXED #4905: Check required tags of `maneuver` relations [#4905](https://github.com/Project-OSRM/osrm-backend/pull/4905)
    - Profile:
      - FIXED: `highway=service` will now be used for restricted access, `access=private` is still disabled for snapping.
      - ADDED #4775: Exposes more information to the turn function, now being able to set turn weights with highway and access information of the turn as well as other roads at the intersection [#4775](https://github.com/Project-OSRM/osrm-backend/issues/4775)
      - FIXED #4763: Add support for non-numerical units in car profile for maxheight [#4763](https://github.com/Project-OSRM/osrm-backend/issues/4763)
      - ADDED #4872: Handling of `barrier=height_restrictor` nodes [#4872](https://github.com/Project-OSRM/osrm-backend/pull/4872)

# 5.15.2
  - Changes from 5.15.1:
    - Features:
        - ADDED: Exposed the waypoints parameter in the node bindings interface
    - Bugfixes:
        - FIXED: Segfault causing bug in leg collapsing map matching when traversing edges in reverse

# 5.15.1
  - Changes from 5.15.0:
    - Bugfixes:
      - FIXED: Segfault in map matching when RouteLeg collapsing code is run on a match with multiple submatches
    - Guidance:
      - Set type of trivial intersections where classes change to Suppressed instead of NoTurn

# 5.15.0
  - Changes from 5.14.3:
    - Bugfixes:
      - FIXED #4704: Fixed regression in bearings reordering introduced in 5.13 [#4704](https://github.com/Project-OSRM/osrm-backend/issues/4704)
      - FIXED #4781: Fixed overflow exceptions in percent-encoding parsing
      - FIXED #4770: Fixed exclude flags for single toll road scenario
      - FIXED #4283: Fix overflow on zero duration segments
      - FIXED #4804: Ignore no_*_on_red turn restrictions
    - Guidance:
      - CHANGED #4706: Guidance refactoring step to decouple intersection connectivity analysis and turn instructions generation [#4706](https://github.com/Project-OSRM/osrm-backend/pull/4706)
      - CHANGED #3491: Refactor `isThroughStreet`/Intersection options
    - Profile:
      - ADDED: `tunnel` as a new class in car profile so that sections of the route with tunnel tags will be marked as such

# 5.14.3
  - Changes from 5.14.2:
    - Features:
      - Added a `waypoints` parameter to the match service plugin that accepts indices to input coordinates and treats only those points as waypoints in the response format.
    - Bugfixes:
      - FIXED #4754: U-Turn penalties are applied to straight turns.
      - FIXED #4756: Removed too restrictive road name check in the sliproad handler
      - FIXED #4731: Use correct weights for edge-based graph duplicated via nodes.
    - Profile:
      - CHANGED: added Belarus speed limits
      - CHANGED: set default urban speed in Ukraine to 50kmh

# 5.14.2
  - Changes from 5.14.1:
    - Bugfixes:
      - FIXED #4727: Erroring when a old .core file is present.
      - FIXED #4642: Update checks for EMPTY_NAMEID to check for empty name strings
      - FIXED #4738: Fix potential segmentation fault
    - Node.js Bindings:
      - ADDED: Exposed new `max_radiuses_map_matching` option from `EngingConfig` options
    - Tools:
      - ADDED: New osrm-routed `max_radiuses_map_matching` command line flag to optionally set a maximum radius for map matching

# 5.14.1
  - Changes from 5.14.0
    - Bugfixes:
      - FIXED: don't use removed alternative candidates in `filterPackedPathsByCellSharing`

# 5.14.0
  - Changes from 5.13
    - API:
      - ADDED: new RouteStep property `driving_side` that has either "left" or "right" for that step
    - Misc:
      - ADDED: Bundles a rough (please improve!) driving-side GeoJSON file for use with `osrm-extract --location-dependent-data data/driving_side.geojson`
      - CHANGED: Conditional turn parsing is disabled by default now
      - ADDED: Adds a tool to analyze turn instruction generation in a dataset.  Useful for tracking turn-by-turn heuristic changes over time.
      - CHANGED: Internal refactoring of guidance code as a first step towards a re-runnable guidance pipeline
      - ADDED: Now publishing Node 8.x LTS binary modules
    - Profile:
      - CHANGED: Remove dependency on turn types and turn modifier in the process_turn function in the `car.lua` profile. Guidance instruction types are not used to influence turn penalty anymore so this will break backward compatibility between profile version 3 and 4.
    - Guidance:
      - ADDED: New internal flag on "segregated intersections" - in the future, will should allow collapsing of instructions across complex intersection geometry where humans only perceive a single maneuver
      - CHANGED: Decrease roundabout turn radius threshold from 25m to 15m - adds some "exit the roundabout" instructions for moderately sized roundabouts that were being missed previously
    - Docker:
      - CHANGED: switch to alpine 3.6, and use a multistage build to reduce image size
    - Build:
      - FIX: use LUA_LIBRARY_DIRS to propertly detect Lua on all platforms
    - Docs:
      - FIX: clarify description of roundabout exit instructions
    - Bugfixes:
      - FIXED: Fix bug where merge instructions got the wrong direction modifier ([PR #4670](https://github.com/Project-OSRM/osrm-backend/pull/4670))
      - FIXED: Properly use the `profile.properties.left_hand_driving` property, there was a typo that meant it had no effect
      - FIXED: undefined behaviour when alternative candidate via node is same as source node ([#4691](https://github.com/Project-OSRM/osrm-backend/issues/4691))
      - FIXED: ensure libosrm.pc is pushed to the correct location for pkgconfig to find it on all platforms
      - FIXED: don't consider empty names + empty refs as a valid name for u-turns

# 5.13.0
  - Changes from 5.12:
    - Profile:
      - Append cardinal directions from route relations to ref fields to improve instructions; off by default see `profile.cardinal_directions`
      - Support of `distance` weight in foot and bicycle profiles
      - Support of relations processing
      - Added `way:get_location_tag(key)` method to get location-dependent tags https://github.com/Project-OSRM/osrm-backend/wiki/Using-location-dependent-data-in-profiles
      - Added `forward_ref` and `backward_ref` support
      - Left-side driving mode is specified by a local Boolean flag `is_left_hand_driving` in `ExtractionWay` and `ExtractionTurn`
      - Support literal values for maxspeeds in NO, PL and ZA
    - Infrastructure:
      - Lua 5.1 support is removed due to lack of support in sol2 https://github.com/ThePhD/sol2/issues/302
      - Fixed pkg-config version of OSRM
      - Removed `.osrm.core` file since CoreCH is deprecated now.
    - Tools:
      - Because of boost/program_options#32 with boost 1.65+ we needed to change the behavior of the following flags to not accept `={true|false}` anymore:
        - `--use-locations-cache=false` becomes `--disable-location-cache`
        - `--parse-conditional-restrictions=true` becomes `--parse-conditional-restrictions`
        - The deprecated options `--use-level-cache` and `--generate-edge-lookup`
    - Bugfixes:
      - Fixed #4348: Some cases of sliproads pre-processing were broken
      - Fixed #4331: Correctly compute left/right modifiers of forks in case the fork is curved.
      - Fixed #4472: Correctly count the number of lanes using the delimter in `turn:lanes` tag.
      - Fixed #4214: Multiple runs of `osrm-partition` lead to crash.
      - Fixed #4348: Fix assorted problems around slip roads.
      - Fixed #4420: A bug that would result in unnecessary instructions, due to problems in suffix/prefix detection
    - Algorithm
      - Deprecate CoreCH functionality. Usage of CoreCH specific options will fall back to using CH with core_factor of 1.0
      - MLD uses a unidirectional Dijkstra for 1-to-N and N-to-1 matrices which yields speedup.

# 5.12.0
  - Changes from 5.11:
    - Guidance
      - now announcing turning onto oneways at the end of a road (e.g. onto dual carriageways)
      - Adds new instruction types at the exit of roundabouts and rotaries `exit roundabout` and `exit rotary`.
    - HTTP:
      - New query parameter for route/table/match/trip plugings:
        `exclude=` that can be used to exclude certain classes (e.g. exclude=motorway, exclude=toll).
        This is configurable in the profile.
    - NodeJS:
      - New query option `exclude` for the route/table/match/trip plugins. (e.g. `exclude: ["motorway", "toll"]`)
    - Profile:
      - New property for profile table: `excludable` that can be used to configure which classes are excludable at query time.
      - New optional property for profile table: `classes` that allows you to specify which classes you expect to be used.
        We recommend this for better error messages around classes, otherwise the possible class names are infered automatically.
    - Traffic:
      - If traffic data files contain an empty 4th column, they will update edge durations but not modify the edge weight.  This is useful for
        updating ETAs returned, without changing route selection (for example, in a distance-based profile with traffic data loaded).
    - Infrastructure:
      - New file `.osrm.cell_metrics` created by `osrm-customize`.
    - Debug tiles:
      - Added new properties `type` and `modifier` to `turns` layer, useful for viewing guidance calculated turn types on the map

# 5.11.0
  - Changes from 5.10:
    - Features
      - BREAKING: Added support for conditional via-way restrictions. This features changes the file format of osrm.restrictions and requires re-extraction
    - Internals
      - BREAKING: Traffic signals will no longer be represented as turns internally. This requires re-processing of data but enables via-way turn restrictions across highway=traffic_signals
      - Additional checks for empty segments when loading traffic data files
      - Tunes the constants for turns in sharp curves just a tiny bit to circumvent a mix-up in fork directions at a specific intersection (https://github.com/Project-OSRM/osrm-backend/issues/4331)
    - Infrastructure
      - Refactor datafacade to make implementing additional DataFacades simpler
    - Bugfixes
      - API docs are now buildable again
      - Suppress unnecessary extra turn instruction when exiting a motorway via a motorway_link onto a primary road (https://github.com/Project-OSRM/osrm-backend/issues/4348 scenario 4)
      - Suppress unnecessary extra turn instruction when taking a tertiary_link road from a teritary onto a residential road (https://github.com/Project-OSRM/osrm-backend/issues/4348 scenario 2)
      - Various MSVC++ build environment fixes
      - Avoid a bug that crashes GCC6
      - Re-include .npmignore to slim down published modules
      - Fix a pre-processing bug where incorrect directions could be issued when two turns would have similar instructions and we tried to give them distinct values (https://github.com/Project-OSRM/osrm-backend/pull/4375)
      - The entry bearing for correct the cardinality of a direction value (https://github.com/Project-OSRM/osrm-backend/pull/4353
      - Change timezones in West Africa to the WAT zone so they're recognized on the Windows platform

# 5.10.0
  - Changes from 5.9:
    - Profiles:
      - New version 2 profile API which cleans up a number of things and makes it easier to for profiles to include each other. Profiles using the old version 0 and 1 APIs are still supported.
      - New required `setup()` function that must return a configuration hash. Storing configuration in globals is deprecated.
      - Passes the config hash returned in `setup()` as an argument to `process_node/way/segment/turn`.
      - Properties are now set in `.properties` in the config hash returend by setup().
      - initialize raster sources in `setup()` instead of in a separate callback.
      - Renames the `sources` helper to `raster`.
      - Renames `way_functions` to `process_way` (same for node, segment and turn).
      - Removes `get_restrictions()`. Instead set `.restrictions` in the config hash in `setup()`.
      - Removes `get_name_suffix_list()`. Instead set `.suffix_list` in the config hash in `setup()`.
      - Renames `Handlers` to `WayHandlers`.
      - Pass functions instead of strings to `WayHandlers.run()`, so it's possible to mix in your own functions.
      - Reorders arguments to `WayHandlers` functions to match `process_way()`.
      - Profiles must return a hash of profile functions. This makes it easier for profiles to include each other.
      - Guidance: add support for throughabouts
    - Bugfixes
      - Properly save/retrieve datasource annotations for road segments ([#4346](https://github.com/Project-OSRM/osrm-backend/issues/4346)
      - Fix conditional restriction grammer parsing so it works for single-day-of-week restrictions ([#4357](https://github.com/Project-OSRM/osrm-backend/pull/4357))
    - Algorithm
      - BREAKING: the file format requires re-processing due to the changes on via-ways
      - Added support for via-way restrictions

# 5.9.2
    - API:
      - `annotations=durations,weights,speeds` values no longer include turn penalty values ([#4330](https://github.com/Project-OSRM/osrm-backend/issues/4330))

# 5.9.1
    - Infrastructure
      - STXXL is not required by default

# 5.9.0
  - Changes from 5.8:
    - Algorithm:
      - Multi-Level Dijkstra:
        - Plugins supported: `table`
        - Adds alternative routes support (see [#4047](https://github.com/Project-OSRM/osrm-backend/pull/4047) and [3905](https://github.com/Project-OSRM/osrm-backend/issues/3905)): provides reasonably looking alternative routes (many, if possible) with reasonable query times.
    - API:
      - Exposes `alternatives=Number` parameter overload in addition to the boolean flag.
      - Support for exits numbers and names. New member `exits` in `RouteStep`, based on `junction:ref` on ways
      - `Intersection` now has new parameter `classes` that can be set in the profile on each way.
    - Profiles:
      - `result.exits` allows you to set a way's exit numbers and names, see [`junction:ref`](http://wiki.openstreetmap.org/wiki/Proposed_features/junction_details)
      - `ExtractionWay` now as new property `forward_classes` and `backward_classes` that can set in the `way_function`.
         The maximum number of classes is 8.
      - We now respect the `construction` tag. If the `construction` tag value is not on our whitelist (`minor`, `widening`, `no`) we will exclude the road.
    - Node.js Bindings:
      - Exposes `alternatives=Number` parameter overload in addition to the boolean flag
      - Expose `EngineConfig` options in the node bindings
    - Tools:
      - Exposes engine limit on number of alternatives to generate `--max-alternatives` in `osrm-routed` (3 by default)
    - Infrastructure
      - STXXL is not required to build OSRM and is an optional dependency for back-compatibility (ENABLE_STXXL=On)
      - OpenMP is only required when the optional STXXL dependency is used
    - Bug fixes:
      - #4278: Remove superflous continious instruction on a motorway.

# 5.8.0
  - Changes from 5.7
    - API:
      - polyline6 support in request string
      - new parameter `approaches` for `route`, `table`, `trip` and `nearest` requests.  This parameter keep waypoints on the curb side.
        'approaches' accepts both 'curb' and 'unrestricted' values.
        Note : the curb side depend on the `ProfileProperties::left_hand_driving`, it's a global property set once by the profile. If you are working with a planet dataset, the api will be wrong in some countries, and right in others.
    - NodeJs Bindings
      - new parameter `approaches` for `route`, `table`, `trip` and `nearest` requests.
    - Tools
      - `osrm-partition` now ensures it is called before `osrm-contract` and removes inconsitent .hsgr files automatically.
    - Features
      - Added conditional restriction support with `parse-conditional-restrictions=true|false` to osrm-extract. This option saves conditional turn restrictions to the .restrictions file for parsing by contract later. Added `parse-conditionals-from-now=utc time stamp` and `--time-zone-file=/path/to/file`  to osrm-contract
      - Command-line tools (osrm-extract, osrm-contract, osrm-routed, etc) now return error codes and legible error messages for common problem scenarios, rather than ugly C++ crashes
      - Speed up pre-processing by only running the Lua `node_function` for nodes that have tags.  Cuts OSM file parsing time in half.
      - osrm-extract now performs generation of edge-expanded-edges using all available CPUs, which should make osrm-extract significantly faster on multi-CPU machines
    - Files
      - .osrm.nodes file was renamed to .nbg_nodes and .ebg_nodes was added
    - Guidance
      - #4075 Changed counting of exits on service roundabouts
    - Debug Tiles
      - added support for visualising turn penalties to the MLD plugin
      - added support for showing the rate (reciprocal of weight) on each edge when used
      - added support for turn weights in addition to turn durations in debug tiles
    - Bugfixes
      - Fixed a copy/paste issue assigning wrong directions in similar turns (left over right)
      - #4074: fixed a bug that would announce entering highway ramps as u-turns
      - #4122: osrm-routed/libosrm should throw exception when a dataset incompatible with the requested algorithm is loaded
      - Avoid collapsing u-turns into combined turn instructions

# 5.7.1
    - Bugfixes
      - #4030 Roundabout edge-case crashes post-processing

# 5.7.0
  - Changes from 5.6
    - Algorithm:
      - OSRM object has new option `algorithm` that allows the selection of a routing algorithm.
      - New experimental algorithm: Multi-Level Dijkstra with new toolchain:
        - Allows for fast metric updates in below a minute on continental sized networks (osrm-customize)
        - Plugins supported: `match` and `route`
        - Quickstart: `osrm-extract data.osm.pbf`, `osrm-partition data.osrm`, `osrm-customize data.osrm`, `osrm-routed --algorithm=MLD data.osrm`
    - NodeJs Bindings
      - Merged https://github.com/Project-OSRM/node-osrm into repository. Build via `cmake .. -DCMAKE_BUILD_TYPE=Release -DENABLE_NODE_BINDINGS=On -DENABLE_MASON=On`.
      - `OSRM` object has new option `algorihtm="CH","CoreCH","MLD"`
    - Internals
      - Shared memory notification via conditional variables on Linux or semaphore queue on OS X and Windows with a limit of 128 OSRM Engine instances
    - Files
      - .osrm.datasource_index file was removed. Data is now part of .osrm.geometries.
      - .osrm.edge_lookup was removed. The option `--generate-edge-lookup` does nothing now.
      - `osrm-contract` does not depend on the `.osrm.fileIndex` file anymore
      - `osrm-extract` creates new file `.osrm.cnbg` and `.cnbg_to_ebg`
      - `osrm-partition` creates new file `.osrm.partition` and `.osrm.cells`
      - `osrm-customize` creates new file `.osrm.mldgr`
    - Profiles
      - Added `force_split_edges` flag to global properties. True value guarantees that segment_function will be called for all segments, but also could double memory consumption
    - Map Matching:
      - new option `gaps=split|ignore` to enable/disbale track splitting
      - new option `tidy=true|false` to simplify traces automatically

# 5.6.3
  - Changes from 5.6.0
    - Bugfixes
      - #3790 Fix incorrect speed values in tile plugin

# 5.6.2
  - Changes from 5.6.0
    - Bugfixes
      - Fix incorrect forward datasources getter in facade

# 5.6.1
  - Changes from 5.6.0
    - Bugfixes
      - Fix #3754 add restricted penalty on NoTurn turns

# 5.6.0
  - Changes from 5.5
    - Bugfixes
      - Fix #3475 removed an invalid `exit` field from the `arrive` maneuver
      - Fix #3515 adjusted number of `nodes` in `annotation`
      - Fix #3605 Fixed a bug that could lead to turns at the end of the road to be suppressed
      - Fix #2844 handle up to 16777215 code units in OSM names
    - Infrastructure
      - Support building rpm packages.
    - Guidance
      - No longer emitting turns on ferries, if a ferry should use multiple docking locations
    - Profiles
      - Removed the `./profile.lua -> ./profiles/car.lua` symlink. Use specific profiles from the `profiles` directory.
      - `properties` object has a new `weight_name` field, default value is "duration"
      - `properties` object has a new `weight_precision` field that specifies a decimal precision of edge weights, default value 1
      - In `way_function` the filed `forward_rate` and `backward_rate` of `ExtractionWay` can now be set.
        They have the same interpretation for the way weight as `forward_speed` and `backward_speed` for the edge duration.
        The unit of rate is meters per weight unit, so higher values will be prefered during routing.
      - `turn_function` now does not return an integer but takes in a `ExtractionTurn` object and can modify the `weight` and `duration` fields
      - `segment_function` now takes in a `ExtractionSegment` object and can modify `weight` and `duration` fields
      - `properties.uturn_penalty` is deprecated. Set it in the `turn_function`. The turn type is exposed as `ExtractionTurn::direction_modifier`.
      - `properties.traffic_light_penalty` is deprecated. Traffic light penalties now need to be set over in the turn function.
         Each turn with a traffic light is marked with `ExtractionTurn::has_traffic_light = true`.
      - Renamed the helper file `profiles/lib/directional.lua` to `profiles/lib/tags.lua` since it now provides more general tags parsing utility functions.
      - The car and foot profiles now depend on the helper file `profiles/lib/handlers.lua`.
    - Infrastructure
      - Disabled link-time optimized (LTO) builds by default. Enable by passing `-DENABLE_LTO=ON` to `cmake` if you need the performance and know what you are doing.
      - Datafile versioning is now based on OSRM semver values, rather than source code checksums.
        Datafiles are compatible between patch levels, but incompatible between minor version or higher bumps.
      - libOSRM now creates an own watcher thread then used in shared memory mode to listen for data updates
    - Tools:
      - Added osrm-extract-conditionals tool for checking conditional values in OSM data
    - Trip Plugin
      - Added a new feature that finds the optimal route given a list of waypoints, a source and a destination. This does not return a roundtrip and instead returns a one way optimal route from the fixed source to the destination points.

# 5.5.1
  - Changes from 5.5.0
    - API:
      - Adds `generate_hints=true` (`true` by default) which lets user disable `Hint` generating in the response. Use if you don't need `Hint`s!
    - Bugfixes
      - Fix #3418 and ensure we only return bearings in the range 0-359 in API responses
      - Fixed a bug that could lead to emitting false instructions for staying on a roundabout

# 5.5.0
  - Changes from 5.4.0
    - API:
      - `osrm-datastore` now accepts the parameter `--max-wait` that specifies how long it waits before aquiring a shared memory lock by force
      - Shared memory now allows for multiple clients (multiple instances of libosrm on the same segment)
      - Polyline geometries can now be requested with precision 5 as well as with precision 6
    - Profiles
      - the car profile has been refactored into smaller functions
      - get_value_by_key() is now guaranteed never to return empty strings, nil is returned instead.
      - debug.lua was added to make it easier to test/develop profile code.
      - `car.lua` now depends on lib/set.lua and lib/sequence.lua
      - `restrictions` is now used for namespaced restrictions and restriction exceptions (e.g. `restriction:motorcar=` as well as `except=motorcar`)
      - replaced lhs/rhs profiles by using test defined profiles
      - Handle `oneway=alternating` (routed over with penalty) separately from `oneway=reversible` (not routed over due to time dependence)
      - Handle `destination:forward`, `destination:backward`, `destination:ref:forward`, `destination:ref:backward` tags
      - Properly handle destinations on `oneway=-1` roads
    - Guidance
      - Notifications are now exposed more prominently, announcing turns onto a ferry/pushing your bike more prominently
      - Improved turn angle calculation, detecting offsets due to lanes / minor variations due to inaccuracies
      - Corrected the bearings returned for intermediate steps - requires reprocessing
      - Improved turn locations for collapsed turns
      - Sliproad classification refinements: the situations we detect as Sliproads now resemble more closely the reality
    - Trip Plugin
      - changed internal behaviour to prefer the smallest lexicographic result over the largest one
    - Bugfixes
      - fixed a bug where polyline decoding on a defective polyline could end up in out-of-bound access on a vector
      - fixed compile errors in tile unit-test framework
      - fixed a bug that could result in inconsistent behaviour when collapsing instructions
      - fixed a bug that could result in crashes when leaving a ferry directly onto a motorway ramp
      - fixed a bug in the tile plugin that resulted in discovering invalid edges for connections
      - improved error messages when missing files during traffic updates (#3114)
      - For single coordinate geometries the GeoJSON `Point` encoding was broken. We now always emit `LineString`s even in the one-coordinate-case (backwards compatible) (#3425)
    - Debug Tiles
      - Added support for turn penalties
    - Internals
      - Internal/Shared memory datafacades now share common memory layout and data loading code
      - File reading now has much better error handling
    - Misc
      - Progress indicators now print newlines when stdout is not a TTY
      - Prettier API documentation now generated via `npm run build-api-docs` output `build/docs`

# 5.4.3
  - Changes from 5.4.2
    - Bugfixes
      - #3254 Fixed a bug that could end up hiding roundabout instructions
      - #3260 fixed a bug that provided the wrong location in the arrival instruction

# 5.4.2
  - Changes from 5.4.1
    - Bugfixes
      - #3032 Fixed a bug that could result in emitting `invalid` as an instruction type on sliproads with mode changes
      - #3085 Fixed an outdated assertion that could throw without a cause for concern
      - #3179 Fixed a bug that could trigger an assertion in TurnInstruciton generation

# 5.4.1
  - Changes from 5.4.0
    - Bugfixes
      - #3016: Fixes shared memory updates while queries are running

# 5.4.0
  - Changes from 5.3.0
    - Profiles
      - includes library guidance.lua that offers preliminary configuration on guidance.
      - added left_hand_driving flag in global profile properties
      - modified turn penalty function for car profile - better fit to real data
      - return `ref` and `name` as separate fields. Do no use ref or destination as fallback for name value
      - the default profile for car now ignores HOV only roads
    - Guidance
      - Handle Access tags for lanes, only considering valid lanes in lane-guidance (think car | car | bike | car)
      - Improved the detection of non-noticeable name-changes
      - Summaries have been improved to consider references as well
    - API:
      - `annotations=true` now returns the data source id for each segment as `datasources`
      - Reduced semantic of merge to refer only to merges from a lane onto a motorway-like road
      - new `ref` field in the `RouteStep` object. It contains the reference code or name of a way. Previously merged into the `name` property like `name (ref)` and are now separate fields.
    - Bugfixes
      - Fixed an issue that would result in segfaults for viaroutes with an invalid intermediate segment when u-turns were allowed at the via-location
      - Invalid only_* restrictions could result in loss of connectivity. As a fallback, we assume all turns allowed when the restriction is not valid
      - Fixed a bug that could result in an infinite loop when finding information about an upcoming intersection
      - Fixed a bug that led to not discovering if a road simply looses a considered prefix
      - BREAKING: Fixed a bug that could crash postprocessing of instructions on invalid roundabout taggings. This change requires reprocessing datasets with osrm-extract and osrm-contract
      - Fixed an issue that could emit `invalid` as instruction when ending on a sliproad after a traffic-light
      - Fixed an issue that would detect turning circles as sliproads
      - Fixed a bug where post-processing instructions (e.g. left + left -> uturn) could result in false pronunciations
      - Fixes a bug where a bearing range of zero would cause exhaustive graph traversals
      - Fixes a bug where certain looped geometries could cause an infinite loop during extraction
      - Fixed a bug where some roads could be falsly identified as sliproads
      - Fixed a bug where roundabout intersections could result in breaking assertions when immediately exited
    - Infrastructure:
      - Adds a feature to limit results in nearest service with a default of 100 in `osrm-routed`

# 5.3.0
  - Changes from 5.3.0-rc.3
    - Guidance
      - Only announce `use lane` on required turns (not using all lanes to go straight)
      - Moved `lanes` to the intersection objects. This is BREAKING in relation to other Release Candidates but not with respect to other releases.
    - Bugfixes
      - Fix BREAKING: bug that could result in failure to load 'osrm.icd' files. This breaks the dataformat
      - Fix: bug that results in segfaults when `use lane` instructions are suppressed

  - Changes form 5.2.7
    - API
      - Introduces new `TurnType` in the form of `use lane`. The type indicates that you have to stick to a lane without turning
      - Introduces `lanes` to the `Intersection` object. The lane data contains both the markings at the intersection and a flag indicating if they can be chosen for the next turn
      - Removed unused `-s` from `osrm-datastore`
    - Guidance
      - Only announce `use lane` on required turns (not using all lanes to go straight)
      - Improved detection of obvious turns
      - Improved turn lane detection
      - Reduce the number of end-of-road instructions in obvious cases
    - Profile:
      - bicycle.lua: Surface speeds never increase the actual speed
    - Infrastructure
      - Add 32bit support
      - Add ARM NEON/VFP support
      - Fix Windows builds
      - Optimize speed file updates using mmap
      - Add option to disable LTO for older compilers
      - BREAKING: The new turn type changes the turn-type order. This breaks the **data format**.
      - BREAKING: Turn lane data introduces two new files (osrm.tld,osrm.tls). This breaks the fileformat for older versions.
    - Bugfixes:
      - Fix devide by zero on updating speed data using osrm-contract

# 5.3.0 RC3
  - Changes from 5.3.0-rc.2
    - Guidance
      - Improved detection of obvious turns
      - Improved turn lane detection
    - Bugfixes
      - Fix bug that didn't chose minimal weights on overlapping edges

# 5.3.0 RC2
  - Changes from 5.3.0-rc.1
    - Bugfixes
      - Fixes invalid checks in the lane-extraction part of the car profile

# 5.3.0 RC1
    - API
     - Introduces new `TurnType` in the form of `use lane`. The type indicates that you have to stick to a lane without turning
     - Introduces lanes to the route response. The lane data contains both the markings at the intersection and a flag indicating their involvement in the turn

    - Infrastructure
     - BREAKING: The new turn type changes the turn-type order. This breaks the **data format**.
     - BREAKING: Turn lane data introduces two new files (osrm.tld,osrm.tls). This breaks the fileformat for older versions.

# 5.2.5
  - Bugfixes
    - Fixes a segfault caused by incorrect trimming logic for very short steps.

# 5.2.4
  - Bugfixes:
    - Fixed in issue that arised on roundabouts in combination with intermediate intersections and sliproads

# 5.2.3
  - Bugfixes:
    - Fixed an issue with name changes in roundabouts that could result in crashes

# 5.2.2
  Changes from 5.2.1
  - Bugfixes:
    - Buffer overrun in tile plugin response handling

# 5.2.1
  Changes from 5.2.0
  - Bugfixes:
    - Removed debug statement that was spamming the console

# 5.2.0
  Changes from 5.2.0 RC2
   - Bugfixes:
     - Fixed crash when loading shared memory caused by invalid OSM IDs segment size.
     - Various small instructions handling fixes

   Changes from 5.1.0
   - API:
     - new parameter `annotations` for `route`, `trip` and `match` requests.  Returns additional data about each
       coordinate along the selected/matched route line per `RouteLeg`:
         - duration of each segment
         - distance of each segment
         - OSM node ids of all segment endpoints
     - Introducing Intersections for Route Steps. This changes the API format in multiple ways.
         - `bearing_before`/`bearing_after` of `StepManeuver` are now deprecated and will be removed in the next major release
         - `location` of `StepManeuvers` is now deprecated and will be removed in the next major release
         - every `RouteStep` now has property `intersections` containing a list of `Intersection` objects.
     - Support for destination signs. New member `destinations` in `RouteStep`, based on `destination` and `destination:ref`
     - Support for name pronunciations. New member `pronunciation` in `RouteStep`, based on `name:pronunciation`

   - Profile changes:
     - duration parser now accepts P[n]DT[n]H[n]M[n]S, P[n]W, PTHHMMSS and PTHH:MM:SS ISO8601 formats.
     - `result.destinations` allows you to set a way's destinations
     - `result.pronunciation` allows you to set way name pronunciations
     - `highway=motorway_link` no longer implies `oneway` as per the OSM Wiki

   - Infrastructure:
     - BREAKING: Changed the on-disk encoding of the StaticRTree to reduce ramIndex file size. This breaks the **data format**
     - BREAKING: Intersection Classification adds a new file to the mix (osrm.icd). This breaks the fileformat for older versions.
     - Better support for osrm-routed binary upgrade on the fly [UNIX specific]:
       - Open sockets with SO_REUSEPORT to allow multiple osrm-routed processes serving requests from the same port.
       - Add SIGNAL_PARENT_WHEN_READY environment variable to enable osrm-routed signal its parent with USR1 when it's running and waiting for requests.
     - Disable http access logging via DISABLE_ACCESS_LOGGING environment variable.

   - Guidance:
     - BREAKING: modifies the file format with new internal identifiers
     - improved detection of turning streets, not reporting new-name in wrong situations
     - improved handling of sliproads (emit turns instead of 'take the ramp')
     - improved collapsing of instructions. Some 'new name' instructions will be suppressed if they are without alternative and the segment is short

   - Bugfixes
     - fixed broken summaries for very short routes

# 5.2.0 RC2
   Changes from 5.2.0 RC1

   - Guidance:
     - improved handling of sliproads (emit turns instead of 'take the ramp')
     - improved collapsing of instructions. Some 'new name' instructions will be suppressed if they are without alternative and the segment is short
     - BREAKING: modifies the file format with new internal identifiers

   - API:
     - paramater `annotate` was renamed to `annotations`.
     - `annotation` as accidentally placed in `Route` instead of `RouteLeg`
     - Support for destination signs. New member `destinations` in `RouteStep`, based on `destination` and `destination:ref`
     - Support for name pronunciations. New member `pronunciation` in `RouteStep`, based on `name:pronunciation`
     - Add `nodes` property to `annotation` in `RouteLeg` containing the ids of nodes covered by the route

   - Profile changes:
     - `result.destinations` allows you to set a way's destinations
     - `result.pronunciation` allows you to set way name pronunciations
     - `highway=motorway_link` no longer implies `oneway` as per the OSM Wiki

   - Infrastructure
     - BREAKING: Changed the on-disk encoding of the StaticRTree to reduce ramIndex file size. This breaks the **data format**

   - Bugfixes
     - fixed broken summaries for very short routes

# 5.2.0 RC1
   Changes from 5.1.0

   - API:
     - new parameter `annotate` for `route` and `match` requests.  Returns additional data about each
       coordinate along the selected/matched route line.
     - Introducing Intersections for Route Steps. This changes the API format in multiple ways.
         - `bearing_before`/`bearing_after` of `StepManeuver` are now deprecated and will be removed in the next major release
         - `location` of `StepManeuvers` is now deprecated and will be removed in the next major release
         - every `RouteStep` now has property `intersections` containing a list of `Intersection` objects.

   - Profile changes:
     - duration parser now accepts P[n]DT[n]H[n]M[n]S, P[n]W, PTHHMMSS and PTHH:MM:SS ISO8601 formats.

   - Infrastructure:
     - Better support for osrm-routed binary upgrade on the fly [UNIX specific]:
       - Open sockets with SO_REUSEPORT to allow multiple osrm-routed processes serving requests from the same port.
       - Add SIGNAL_PARENT_WHEN_READY environment variable to enable osrm-routed signal its parent with USR1 when it's running and waiting for requests.
     - BREAKING: Intersection Classification adds a new file to the mix (osrm.icd). This breaks the fileformat for older versions.
     - Disable http access logging via DISABLE_ACCESS_LOGGING environment
       variable.

   - Guidance:
     - improved detection of turning streets, not reporting new-name in wrong situations

# 5.1.0
   Changes with regard to 5.0.0

   - API:
     - added StepManeuver type `roundabout turn`. The type indicates a small roundabout that is treated as an intersection
        (turn right at the roundabout for first exit, go straight at the roundabout...)
     - added StepManeuver type `on ramp` and `off ramp` to distinguish between ramps that enter and exit a highway.
     - reduced new name instructions for trivial changes
     - combined multiple turns into a single instruction at segregated roads`

   - Profile Changes:
    - introduced a suffix_list / get_name_suffix_list to specify name suffices to be suppressed in name change announcements
    - street names are now consistently assembled for the car, bike and walk profile as: "Name (Ref)" as in "Berlin (A5)"
    - new `car.lua` dependency `lib/destination.lua`
    - register a way's .nodes() function for use in the profile's way_function.

   - Infrastructure
    - BREAKING: reordered internal instruction types. This breaks the **data format**
    - BREAKING: Changed the on-disk encoding of the StaticRTree for better performance. This breaks the **data format**

   - Fixes:
    - Issue #2310: post-processing for local paths, fixes #2310
    - Issue #2309: local path looping, fixes #2309
    - Issue #2356: Make hint values optional
    - Issue #2349: Segmentation fault in some requests
    - Issue #2335: map matching was using shortest path with uturns disabled
    - Issue #2193: Fix syntax error position indicators in parameters queries
    - Fix search with u-turn
    - PhantomNode packing in MSVC now the same on other platforms
    - Summary is now not malformed when including unnamed roads
    - Emit new-name on when changing fron unanmed road to named road

# 5.0.0
   Changes with regard 5.0.0 RC2:
   - API:
     - if `geometry=geojson` is passed the resulting geometry can be a LineString or Point
       depending on how many coordinates are present.
     - the removal of the summary field was revered. for `steps=flase` the field will always be an empty string.

   Changes with regard to 4.9.1:
   - API:
     - BREAKING: Complete rewrite of the HTTP and library API. See detailed documentation in the wiki.
     - BREAKING: The default coordinate order is now `longitude, latidue`. Exception: Polyline geometry
         which follow the original Google specification of `latitdue, longitude`.
     - BREAKING: Polyline geometries now use precision 5, instead of previously 6
     - BREAKING: Removed GPX support
     - New service `tile` which serves debug vector tiles of the road network
     - Completely new engine for guidance generation:
        - Support for highway ramps
        - Support for different intersection types (end of street, forks, merges)
        - Instruction post-processing to merge unimportant instructions
        - Improved handling of roundabouts

   - Tools:
     - BREAKING: Renamed osrm-prepare to osrm-contract
     - BREAKING: Removes profiles from osrm-contract, only needed in osrm-extract.
     - Abort processing in osrm-extract if there are no snappable edges remaining.
     - Added .properties file to osrm-extract ouput.
     - Enables the use of multiple segment-speed-files on the osrm-contract command line

   - Profile changes:
     - Remove movable bridge mode
     - Add `maxspeed=none` tag to car profile.
     - A `side_road` tag support for the OSRM car profile.

   - Fixes:
     - Issue #2150: Prevents routing over delivery ways and nodes
     - Issue #1972: Provide uninstall target
     - Issue #2072: Disable alternatives by default and if core factor < 1.0
     - Issue #1999: Fix unpacking for self-loop nodes not in core.

   - Infrastructure:
     - Cucumber test suit is now based on cucumber-js, removes Ruby as dependency
     - Updated to mapbox/variant v1.1
     - Updated to libosmium v2.6.1
     - Remove GeoJSON based debugging output, replaced by debug tiles


# 5.0.0 RC2
   - Profiles:
      - `properties.allow_uturns_at_via` -> `properties.continue_straight_at_waypoint` (value is inverted!)
   - API:
      - Removed summary from legs property
      - Disable steps and alternatives by default
      - Fix `code` field: 'ok' -> 'Ok'
      - Allow 4.json and 4.3.json format
      - Conform to v5 spec and support "unlimited" as radiuses value.
      - `uturns` parameter was replaced by `continue_straight` (value is inverted!)
   - Features:
      - Report progress for gennerating edge expanded edges in the edge based graph factory
      - Add maxspeed=none tag to car profile.
      - Optimize StaticRTree code: speedup 2x (to RC1)
      - Optimize DouglasPeucker code: speedup 10x (to RC1)
      - Optimize WebMercator projection: speedup 2x (to RC1)
   - Bugs:
      - #2195: Resolves issues with multiple includedirs in pkg-config file
      - #2219: Internal server error when using the match plugin
      - #2027: basename -> filename
      - #2168: Report correct position where parsing failed
      - #2036: Add license to storage and storage config exposed in public API
      - Fix uturn detection in match plugin
      - Add missing -lz to fix linking of server-tests

# 5.0.0 RC1
   - Renamed osrm-prepare into osrm-contract
   - osrm-contract does not need a profile parameter anymore
   - New public HTTP API, find documentation [here](https://github.com/Project-OSRM/osrm-backend/wiki/New-Server-api)
   - POST support is discontinued, please use library bindings for more complex requests
   - Removed timestamp plugin
   - Coordinate order is now Longitude,Latitude
   - Cucumber tests now based on Javascript (run with `npm test`)
   - Profile API changed:
      - `forward_mode` and `backward_mode` now need to be selected from a pre-defined list
      - Global profile properties are now stored in a global `properties` element. This includes:
        - `properties.traffic_signal_penalty`
        - `properties.use_turn_restrictions`
        - `properties.u_turn_penalty`
        - `properties.allow_u_turn_at_via`<|MERGE_RESOLUTION|>--- conflicted
+++ resolved
@@ -79,11 +79,8 @@
       - FIXED: Ensure required file check in osrm-routed is correctly enforced. [#6655](https://github.com/Project-OSRM/osrm-backend/pull/6655)
       - FIXED: Correct HTTP docs to reflect summary output dependency on steps parameter. [#6655](https://github.com/Project-OSRM/osrm-backend/pull/6655)
       - ADDED: Extract prerelease/build information from package semver [#6839](https://github.com/Project-OSRM/osrm-backend/pull/6839)
-<<<<<<< HEAD
       - FIXED: Segfault in `UnresolvedManeuverOverride::Turns()` on Australia extracts [#7112](https://github.com/Project-OSRM/osrm-backend/pull/7112)
-=======
       - CHANGED: Replaced PL:trunk with PL:expressway to match the latest changes in Polish tagging [#7079](https://github.com/Project-OSRM/osrm-backend/pull/7079)
->>>>>>> d8680a03
     - Profiles:
       - FIXED: Bicycle and foot profiles now don't route on proposed ways [#6615](https://github.com/Project-OSRM/osrm-backend/pull/6615)
       - ADDED: Add optional support of cargo bike exclusion and width to bicyle profile [#7044](https://github.com/Project-OSRM/osrm-backend/pull/7044)
