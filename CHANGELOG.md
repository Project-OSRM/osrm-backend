--- conflicted
+++ resolved
@@ -10,11 +10,8 @@
       - FIXED: Run all unit tests in CI [#5248](https://github.com/Project-OSRM/osrm-backend/pull/5248)
       - FIXED: Fix installation of Mason CMake and 32 bit CI build [#6170](https://github.com/Project-OSRM/osrm-backend/pull/6170)
       - FIXED: Fixed Node docs generation check in CI. [#6058](https://github.com/Project-OSRM/osrm-backend/pull/6058)
-<<<<<<< HEAD
-      - CHANGED: Docker build, enabled arm64 build layer
-=======
+      - CHANGED: Docker build, enabled arm64 build layer [#6172](https://github.com/Project-OSRM/osrm-backend/pull/6172)
       - CHANGED: Docker build, enabled apt-get update/install caching in separate layer for build phase [#6175](https://github.com/Project-OSRM/osrm-backend/pull/6175)
->>>>>>> 662a8d0a
 
 # 5.26.0
   - Changes from 5.25.0
