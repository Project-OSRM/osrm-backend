--- conflicted
+++ resolved
@@ -1,11 +1,8 @@
 # Unreleased
   - Changes from 5.27.1
     - Misc:
-<<<<<<< HEAD
       - FIXED: Fix annotations=true handling in NodeJS bindings & libosrm. [#6415](https://github.com/Project-OSRM/osrm-backend/pull/6415/)
-=======
       - FIXED: Fix bindings compilation issue on the latest Node. Update NAN to 2.17.0. [#6416](https://github.com/Project-OSRM/osrm-backend/pull/6416)
->>>>>>> d65e8c7d
 # 5.27.1
   - Changes from 5.27.0
     - Misc:
