--- conflicted
+++ resolved
@@ -24,11 +24,8 @@
     - NodeJS:
       - CHANGED: Use node-api instead of NAN. [#6452](https://github.com/Project-OSRM/osrm-backend/pull/6452)
     - Misc:
-<<<<<<< HEAD
       - CHANGED: Use thread_local instead of boost::thread_specific_ptr. [#6991](https://github.com/Project-OSRM/osrm-backend/pull/6991)
-=======
       - CHANGED: Bump flatbuffers to v24.3.25 version. [#6988](https://github.com/Project-OSRM/osrm-backend/pull/6988)
->>>>>>> 825132ee
       - CHANGED: Add .reserve(...) to assembleGeometry function. [#6983](https://github.com/Project-OSRM/osrm-backend/pull/6983)
       - CHANGED: Get rid of boost::optional leftovers. [#6977](https://github.com/Project-OSRM/osrm-backend/pull/6977)
       - CHANGED: Use Link Time Optimisation whenever possible. [#6967](https://github.com/Project-OSRM/osrm-backend/pull/6967)
