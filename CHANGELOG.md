--- conflicted
+++ resolved
@@ -9,13 +9,10 @@
     - NodeJS:
       - FIXED: Support `skip_waypoints` in Node bindings [#6060](https://github.com/Project-OSRM/osrm-backend/pull/6060)
     - Misc:
-<<<<<<< HEAD
       - ADDED: conanbuildinfo.json for easy reading of dependencies [#6388](https://github.com/Project-OSRM/osrm-backend/pull/6388)
-=======
       - CHANGED: Improve performance of JSON rendering. Fix undefined behaviour in JSON numbers formatting. [#6380](https://github.com/Project-OSRM/osrm-backend/pull/6380)
       - ADDED: Add timestamps for logs. [#6375](https://github.com/Project-OSRM/osrm-backend/pull/6375)
       - CHANGED: Improve performance of map matching via getPathDistance optimization. [#6378](https://github.com/Project-OSRM/osrm-backend/pull/6378)
->>>>>>> 9a4b4648
       - CHANGED: Optimize RestrictionParser performance. [#6344](https://github.com/Project-OSRM/osrm-backend/pull/6344)
       - ADDED: Support floats for speed value in traffic updates CSV. [#6327](https://github.com/Project-OSRM/osrm-backend/pull/6327)
       - CHANGED: Use Lua 5.4 in Docker image. [#6346](https://github.com/Project-OSRM/osrm-backend/pull/6346)
