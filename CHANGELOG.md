--- conflicted
+++ resolved
@@ -1,8 +1,4 @@
 # Unreleased
-<<<<<<< HEAD
-    - API:
-      - FIXED: Undo libosrm API break by adding old interface as method overload [#5861](https://github.com/Project-OSRM/osrm-backend/pull/5861)
-=======
   - Changes from 5.23.0
     - Features
       - ADDED: Added support for multiple via-way restrictions. [#5907](https://github.com/Project-OSRM/osrm-backend/pull/5907)
@@ -20,8 +16,8 @@
     - Windows:
       - FIXED: Fix bit-shift overflow in MLD partition step. [#5878](https://github.com/Project-OSRM/osrm-backend/pull/5878)
       - FIXED: Fix vector bool permutation in graph contraction step [#5882](https://github.com/Project-OSRM/osrm-backend/pull/5882)
-
->>>>>>> b6557b8c
+    - API:
+      - FIXED: Undo libosrm API break by adding old interface as method overload [#5861](https://github.com/Project-OSRM/osrm-backend/pull/5861)
 
 # 5.23.0
   - Changes from 5.22.0
