# Unreleased
  - Changes from 5.27.1
    - Features
      - ADDED: Add support for a keepalive_timeout flag. [#6674](https://github.com/Project-OSRM/osrm-backend/pull/6674)
      - ADDED: Add support for a default_radius flag. [#6575](https://github.com/Project-OSRM/osrm-backend/pull/6575)
      - ADDED: Add support for disabling feature datasets. [#6666](https://github.com/Project-OSRM/osrm-backend/pull/6666)
      - ADDED: Add support for opposite approach request parameter. [#6842](https://github.com/Project-OSRM/osrm-backend/pull/6842)
      - ADDED: Add support for accessing edge flags in `process_segment` [#6658](https://github.com/Project-OSRM/osrm-backend/pull/6658)
    - Build:
<<<<<<< HEAD
      - CHANGED:  Remove outdated warnings #6894 [#6894](https://github.com/Project-OSRM/osrm-backend/pull/6894)
=======
      - CHANGED: Upgrade CI actions to latest versions [#6893](https://github.com/Project-OSRM/osrm-backend/pull/6893)
>>>>>>> ed5003b5
      - ADDED: Add CI job which builds OSRM with gcc 12. [#6455](https://github.com/Project-OSRM/osrm-backend/pull/6455)
      - CHANGED: Upgrade to clang-tidy 15. [#6439](https://github.com/Project-OSRM/osrm-backend/pull/6439)
      - CHANGED: Update actions/cache to v3. [#6420](https://github.com/Project-OSRM/osrm-backend/pull/6420)
      - REMOVED: Drop support of Node 12 & 14. [#6431](https://github.com/Project-OSRM/osrm-backend/pull/6431)
      - ADDED: Add 'load directly' mode to default Cucumber test suite. [#6663](https://github.com/Project-OSRM/osrm-backend/pull/6663)
      - CHANGED: Fix compilation for Boost 1.85.0 [#6856](https://github.com/Project-OSRM/osrm-backend/pull/6856)
      - CHANGED: Drop support for Node 16 [#6855](https://github.com/Project-OSRM/osrm-backend/pull/6855)
      - REMOVED: Remove unused AppVeyor files [#6860](https://github.com/Project-OSRM/osrm-backend/pull/6860)
      - CHANGED: Upgrade clang-format to version 15 [#6859](https://github.com/Project-OSRM/osrm-backend/pull/6859)
    - NodeJS:
      - CHANGED: Use node-api instead of NAN. [#6452](https://github.com/Project-OSRM/osrm-backend/pull/6452)
    - Misc:
      - CHANGED: Replace boost::hash by std::hash [#6892](https://github.com/Project-OSRM/osrm-backend/pull/6892)
      - CHANGED: Partial fix migration from boost::optional to std::optional [#6551](https://github.com/Project-OSRM/osrm-backend/issues/6551)
      - CHANGED: Update Conan Boost version to 1.85.0. [#6868](https://github.com/Project-OSRM/osrm-backend/pull/6868)
      - FIXED: Fix an error in a RouteParameters AnnotationsType operator overload. [#6646](https://github.com/Project-OSRM/osrm-backend/pull/6646)
      - ADDED: Add support for "unlimited" to be passed as a value for the default-radius and max-matching-radius flags. [#6599](https://github.com/Project-OSRM/osrm-backend/pull/6599)
      - CHANGED: Allow -1.0 as unlimited for default_radius value. [#6599](https://github.com/Project-OSRM/osrm-backend/pull/6599)
      - CHANGED: keep libosrm* in the docker image for downstream linking [#6602](https://github.com/Project-OSRM/osrm-backend/pull/6602)
      - CHANGED: Move vector in CSVFilesParser instead copying it. [#6470](https://github.com/Project-OSRM/osrm-backend/pull/6470)
      - REMOVED: Get rid of unused functions in util/json_util.hpp. [#6446](https://github.com/Project-OSRM/osrm-backend/pull/6446)
      - FIXED: Apply workaround for Conan installation issue on CI. [#6442](https://github.com/Project-OSRM/osrm-backend/pull/6442)
      - FIXED: Fix `npm audit` warnings in NPM package. [#6437](https://github.com/Project-OSRM/osrm-backend/pull/6437)
      - FIXED: Handle snapping parameter for all plugins in NodeJs bindings, but not for Route only. [#6417](https://github.com/Project-OSRM/osrm-backend/pull/6417)
      - FIXED: Fix annotations=true handling in NodeJS bindings & libosrm. [#6415](https://github.com/Project-OSRM/osrm-backend/pull/6415/)
      - FIXED: Fix bindings compilation issue on the latest Node. Update NAN to 2.17.0. [#6416](https://github.com/Project-OSRM/osrm-backend/pull/6416)
      - CHANGED: Make edge metrics strongly typed [#6420](https://github.com/Project-OSRM/osrm-backend/pull/6420)
      - FIXED: Typo in file name src/util/timed_historgram.cpp -> src/util/timed_histogram.cpp [#6428](https://github.com/Project-OSRM/osrm-backend/issues/6428)
      - CHANGED: Replace boost::string_ref with std::string_view [#6433](https://github.com/Project-OSRM/osrm-backend/pull/6433)
      - ADDED: Print tracebacks for Lua runtime errors [#6564](https://github.com/Project-OSRM/osrm-backend/pull/6564)
      - FIXED: Added a variable to preprocessor guard in file osrm-backend/include/util/range_table.hpp to solve build error. [#6596](https://github.com/Project-OSRM/osrm-backend/pull/6596)
      - FIXED: Ensure required file check in osrm-routed is correctly enforced. [#6655](https://github.com/Project-OSRM/osrm-backend/pull/6655)
      - FIXED: Correct HTTP docs to reflect summary output dependency on steps parameter. [#6655](https://github.com/Project-OSRM/osrm-backend/pull/6655)
      - ADDED: Extract prerelease/build information from package semver [#6839](https://github.com/Project-OSRM/osrm-backend/pull/6839)
    - Profiles:
      - FIXED: Bicycle and foot profiles now don't route on proposed ways [#6615](https://github.com/Project-OSRM/osrm-backend/pull/6615)
    - Routing:
      - FIXED: Fix adding traffic signal penalties during compression [#6419](https://github.com/Project-OSRM/osrm-backend/pull/6419)
      - FIXED: Correctly handle compressed traffic signals. [#6724](https://github.com/Project-OSRM/osrm-backend/pull/6724)
      - FIXED: Fix bug when searching for maneuver overrides [#6739](https://github.com/Project-OSRM/osrm-backend/pull/6739)
      - FIXED: Remove force-loop checks for routes with u-turns [#6858](https://github.com/Project-OSRM/osrm-backend/pull/6858)
      - FIXED: Correctly check runtime search conditions for forcing routing steps [#6866](https://github.com/Project-OSRM/osrm-backend/pull/6866)
    - Map Matching:
      - CHANGED: Optimise path distance calculation in MLD map matching. [#6876](https://github.com/Project-OSRM/osrm-backend/pull/6876)
      - CHANGED: Optimise R-tree queries in the case of map matching. [#6881](https://github.com/Project-OSRM/osrm-backend/pull/6876)
    - Debug tiles:
      - FIXED: Ensure speed layer features have unique ids. [#6726](https://github.com/Project-OSRM/osrm-backend/pull/6726)

# 5.27.1
  - Changes from 5.27.0
    - Misc:
      - FIXED: Revert back to using custom HTTP parser instead of Boost.Beast. [#6407](https://github.com/Project-OSRM/osrm-backend/pull/6407)
      - FIXED: Fix bug with large HTTP requests leading to Bad Request in osrm-routed. [#6403](https://github.com/Project-OSRM/osrm-backend/pull/6403)
    - Routing:
      - CHANGED: Add support for surface=metal,grass_paver,woodchips in bicyle profile. [#6395](https://github.com/Project-OSRM/osrm-backend/pull/6395)

# 5.27.0
  - Changes from 5.26.0
    - API:
      - ADDED: Add Flatbuffers support to NodeJS bindings. [#6338](https://github.com/Project-OSRM/osrm-backend/pull/6338)
      - CHANGED: Add `data_version` field to responses of all services. [#5387](https://github.com/Project-OSRM/osrm-backend/pull/5387)
      - FIXED: Use Boost.Beast to parse HTTP request. [#6294](https://github.com/Project-OSRM/osrm-backend/pull/6294)
      - FIXED: Fix inefficient osrm-routed connection handling [#6113](https://github.com/Project-OSRM/osrm-backend/pull/6113)
      - FIXED: Fix HTTP compression precedence [#6113](https://github.com/Project-OSRM/osrm-backend/pull/6113)
    - NodeJS:
      - FIXED: Support `skip_waypoints` in Node bindings [#6060](https://github.com/Project-OSRM/osrm-backend/pull/6060)
    - Misc:
      - ADDED: conanbuildinfo.json for easy reading of dependencies [#6388](https://github.com/Project-OSRM/osrm-backend/pull/6388)
      - CHANGED: Improve performance of JSON rendering. Fix undefined behaviour in JSON numbers formatting. [#6380](https://github.com/Project-OSRM/osrm-backend/pull/6380)
      - ADDED: Add timestamps for logs. [#6375](https://github.com/Project-OSRM/osrm-backend/pull/6375)
      - CHANGED: Improve performance of map matching via getPathDistance optimization. [#6378](https://github.com/Project-OSRM/osrm-backend/pull/6378)
      - CHANGED: Optimize RestrictionParser performance. [#6344](https://github.com/Project-OSRM/osrm-backend/pull/6344)
      - ADDED: Support floats for speed value in traffic updates CSV. [#6327](https://github.com/Project-OSRM/osrm-backend/pull/6327)
      - CHANGED: Use Lua 5.4 in Docker image. [#6346](https://github.com/Project-OSRM/osrm-backend/pull/6346)
      - CHANGED: Remove redundant nullptr check. [#6326](https://github.com/Project-OSRM/osrm-backend/pull/6326)
      - CHANGED: missing files list is included in exception message. [#5360](https://github.com/Project-OSRM/osrm-backend/pull/5360)
      - CHANGED: Do not use deprecated Callback::Call overload in Node bindings. [#6318](https://github.com/Project-OSRM/osrm-backend/pull/6318)
      - FIXED: Fix distance calculation consistency. [#6315](https://github.com/Project-OSRM/osrm-backend/pull/6315)
      - FIXED: Fix performance issue after migration to sol2 3.3.0. [#6304](https://github.com/Project-OSRM/osrm-backend/pull/6304)
      - CHANGED: Pass osm_node_ids by reference in osrm::updater::Updater class. [#6298](https://github.com/Project-OSRM/osrm-backend/pull/6298)
      - FIXED: Fix bug with reading Set values from Lua scripts. [#6285](https://github.com/Project-OSRM/osrm-backend/pull/6285)
      - FIXED: Bug in bicycle profile that caused exceptions if there is a highway=bicycle in the data. [#6296](https://github.com/Project-OSRM/osrm-backend/pull/6296)
      - FIXED: Internal refactoring of identifier types used in data facade [#6044](https://github.com/Project-OSRM/osrm-backend/pull/6044)
      - CHANGED: Update docs to reflect recent build and dependency changes [#6383](https://github.com/Project-OSRM/osrm-backend/issues/6383)
    - Build:
      - REMOVED: Get rid of Mason. [#6387](https://github.com/Project-OSRM/osrm-backend/pull/6387)
      - CHANGED: Use clang-format from CI base image. [#6391](https://github.com/Project-OSRM/osrm-backend/pull/6391)
      - ADDED: Build Node bindings on Windows. [#6334](https://github.com/Project-OSRM/osrm-backend/pull/6334)
      - ADDED: Configure cross-compilation for Apple Silicon. [#6360](https://github.com/Project-OSRM/osrm-backend/pull/6360)
      - CHANGED: Use apt-get to install Clang on CI. [#6345](https://github.com/Project-OSRM/osrm-backend/pull/6345)
      - CHANGED: Fix TBB in case of Conan + NodeJS build. [#6333](https://github.com/Project-OSRM/osrm-backend/pull/6333)
      - CHANGED: Migrate to modern TBB version. [#6300](https://github.com/Project-OSRM/osrm-backend/pull/6300)
      - CHANGED: Enable performance-move-const-arg clang-tidy check. [#6319](https://github.com/Project-OSRM/osrm-backend/pull/6319)
      - CHANGED: Use the latest node on CI. [#6317](https://github.com/Project-OSRM/osrm-backend/pull/6317)
      - CHANGED: Migrate Windows CI to GitHub Actions. [#6312](https://github.com/Project-OSRM/osrm-backend/pull/6312)
      - ADDED: Add smoke test for Docker image. [#6313](https://github.com/Project-OSRM/osrm-backend/pull/6313)
      - CHANGED: Update libosmium to version 2.18.0. [#6303](https://github.com/Project-OSRM/osrm-backend/pull/6303)
      - CHANGED: Remove EXACT from find_package if using Conan. [#6299](https://github.com/Project-OSRM/osrm-backend/pull/6299)
      - CHANGED: Configure Undefined Behaviour Sanitizer. [#6290](https://github.com/Project-OSRM/osrm-backend/pull/6290)
      - CHANGED: Use Conan instead of Mason to install code dependencies. [#6284](https://github.com/Project-OSRM/osrm-backend/pull/6284)
      - CHANGED: Migrate to C++17. Update sol2 to 3.3.0. [#6279](https://github.com/Project-OSRM/osrm-backend/pull/6279)
      - CHANGED: Update macOS CI image to macos-11. [#6286](https://github.com/Project-OSRM/osrm-backend/pull/6286)
      - CHANGED: Enable even more clang-tidy checks. [#6273](https://github.com/Project-OSRM/osrm-backend/pull/6273)
      - CHANGED: Configure CMake to not build flatbuffers tests and samples. [#6274](https://github.com/Project-OSRM/osrm-backend/pull/6274)
      - CHANGED: Enable more clang-tidy checks. [#6270](https://github.com/Project-OSRM/osrm-backend/pull/6270)
      - CHANGED: Configure clang-tidy job on CI. [#6261](https://github.com/Project-OSRM/osrm-backend/pull/6261)
      - CHANGED: Use Github Actions for building container images [#6138](https://github.com/Project-OSRM/osrm-backend/pull/6138)
      - CHANGED: Upgrade Boost dependency to 1.70 [#6113](https://github.com/Project-OSRM/osrm-backend/pull/6113)
      - CHANGED: Upgrade Ubuntu CI builds to 20.04  [#6119](https://github.com/Project-OSRM/osrm-backend/pull/6119)
      - CHANGED: Make building osrm-routed optional [#6144](https://github.com/Project-OSRM/osrm-backend/pull/6144)
      - FIXED: Run all unit tests in CI [#5248](https://github.com/Project-OSRM/osrm-backend/pull/5248)
      - FIXED: Fix installation of Mason CMake and 32 bit CI build [#6170](https://github.com/Project-OSRM/osrm-backend/pull/6170)
      - FIXED: Fixed Node docs generation check in CI. [#6058](https://github.com/Project-OSRM/osrm-backend/pull/6058)
      - CHANGED: Docker build, enabled arm64 build layer [#6172](https://github.com/Project-OSRM/osrm-backend/pull/6172)
      - CHANGED: Docker build, enabled apt-get update/install caching in separate layer for build phase [#6175](https://github.com/Project-OSRM/osrm-backend/pull/6175)
      - FIXED: Bump CI complete meta job to ubuntu-20.04 [#6323](https://github.com/Project-OSRM/osrm-backend/pull/6323)
      - CHANGED: Node packages are now scoped by @project-osrm [#6386](https://github.com/Project-OSRM/osrm-backend/issues/6386)
    - Routing:
      - CHANGED: Lazily generate optional route path data [#6045](https://github.com/Project-OSRM/osrm-backend/pull/6045)
      - FIXED: Completed support for no_entry and no_exit turn restrictions. [#5988](https://github.com/Project-OSRM/osrm-backend/pull/5988)
      - ADDED: Add support for non-round-trips with a single fixed endpoint. [#6050](https://github.com/Project-OSRM/osrm-backend/pull/6050)
      - FIXED: Improvements to maneuver override processing [#6125](https://github.com/Project-OSRM/osrm-backend/pull/6125)
      - ADDED: Support snapping to multiple ways at an input location. [#5953](https://github.com/Project-OSRM/osrm-backend/pull/5953)
      - FIXED: Fix snapping target locations to ways used in turn restrictions. [#6339](https://github.com/Project-OSRM/osrm-backend/pull/6339)
      - ADDED: Support OSM traffic signal directions. [#6153](https://github.com/Project-OSRM/osrm-backend/pull/6153)
      - FIXED: Ensure u-turn exists in intersection view. [#6376](https://github.com/Project-OSRM/osrm-backend/pull/6376)
      - FIXED: Gracefully handle no-turn intersections in guidance processing. [#6382](https://github.com/Project-OSRM/osrm-backend/issues/6382)
    - Profile:
      - CHANGED: Bicycle surface speeds [#6212](https://github.com/Project-OSRM/osrm-backend/pull/6212)
    - Tools:
      - CHANGED: Do not generate intermediate .osrm file in osrm-extract. [#6354](https://github.com/Project-OSRM/osrm-backend/pull/6354)

# 5.26.0
  - Changes from 5.25.0
    - API:
      - FIXED: Allow for special characters in the profile/method as part of the HTTP URL. [#6090](https://github.com/Project-OSRM/osrm-backend/pull/6090)
      - FIXED: Set osrm-routed to immediately close bad connections [#6112](https://github.com/Project-OSRM/osrm-backend/pull/6112)
    - Build:
      - CHANGED: Replace Travis with Github Actions for CI builds [#6071](https://github.com/Project-OSRM/osrm-backend/pull/6071)
      - FIXED: Fixed Boost link flags in pkg-config file. [#6083](https://github.com/Project-OSRM/osrm-backend/pull/6083)
      - FIXED: Fixed test cache to consider MLD executable changes. [#6129](https://github.com/Project-OSRM/osrm-backend/pull/6129)
    - Routing:
      - FIXED: Fix generation of inefficient MLD partitions [#6084](https://github.com/Project-OSRM/osrm-backend/pull/6084)
      - FIXED: Fix MLD level mask generation to support 64-bit masks. [#6123](https://github.com/Project-OSRM/osrm-backend/pull/6123)
      - FIXED: Fix metric offset overflow for large MLD partitions. This breaks the **data format** [#6124](https://github.com/Project-OSRM/osrm-backend/pull/6124)

# 5.25.0
  - Changes from 5.24.0
    - Build:
      - CHANGED: Node binaries now use Github Releases for hosting [#6030](https://github.com/Project-OSRM/osrm-backend/pull/6030)
    - Misc:
      - FIXED: Upgrade to @mapbox/node-pre-gyp fix various bugs with Node 12/14 [#5991](https://github.com/Project-OSRM/osrm-backend/pull/5991)
      - FIXED: `valid` type in documentation examples [#5990](https://github.com/Project-OSRM/osrm-backend/issues/5990)
      - FIXED: Remove redundant loading of .osrm.cell_metrics [#6019](https://github.com/Project-OSRM/osrm-backend/issues/6019)
      - CHANGED: Increase PackedOSMIDs size to 34 bits. This breaks the **data format** [#6020](https://github.com/Project-OSRM/osrm-backend/issues/6020)
    - Profile:
      - FIXED: Add kerb barrier exception to default car profile. [#5999](https://github.com/Project-OSRM/osrm-backend/pull/5999)

# 5.24.0
  - Changes from 5.23.0
    - Features
      - ADDED: Added support for multiple via-way restrictions. [#5907](https://github.com/Project-OSRM/osrm-backend/pull/5907)
      - ADDED: Add node bindings support for Node 12, 14, and publish binaries [#5918](https://github.com/Project-OSRM/osrm-backend/pull/5918)
      - REMOVED: we no longer publish Node 8 binary modules (they are still buildable from source) [#5918](https://github.com/Project-OSRM/osrm-backend/pull/5918)
    - Routing:
      - FIXED: Avoid copying ManyToMany table results [#5923](https://github.com/Project-OSRM/osrm-backend/pull/5923)
      - FIXED: Reduce copying in API parameter constructors [#5925](https://github.com/Project-OSRM/osrm-backend/pull/5925)
    - Misc:
      - CHANGED: Cleanup NodeJS dependencies [#5945](https://github.com/Project-OSRM/osrm-backend/pull/5945)
      - CHANGED: Unify `.osrm.turn_penalites_index` dump processing same with `.osrm.turn_weight_penalties` and `.osrm.turn_duration_penalties` [#5868](https://github.com/Project-OSRM/osrm-backend/pull/5868)
      - FIXED: Properly validate source/destination validation in NodeJS table service [#5595](https://github.com/Project-OSRM/osrm-backend/pull/5595/files)
      - FIXED: turn.roads_on_the_left not containing incoming roads and turn.roads_on_the_right not containing outgoing roads on two-way roads [#5128](https://github.com/Project-OSRM/osrm-backend/issues/5128)
    - Profile:
      - ADDED: Profile debug script which fetches a way from OSM then outputs the result of the profile. [#5908](https://github.com/Project-OSRM/osrm-backend/pull/5908)
    - Infrastructure
      - CHANGED: Bundled protozero updated to v1.7.0. [#5858](https://github.com/Project-OSRM/osrm-backend/pull/5858)
    - Windows:
      - FIXED: Fix bit-shift overflow in MLD partition step. [#5878](https://github.com/Project-OSRM/osrm-backend/pull/5878)
      - FIXED: Fix vector bool permutation in graph contraction step [#5882](https://github.com/Project-OSRM/osrm-backend/pull/5882)
    - API:
      - FIXED: Undo libosrm API break by adding old interface as method overload [#5861](https://github.com/Project-OSRM/osrm-backend/pull/5861)
      - FIXED: Fixed validation of sources/destinations when accessed via node bindings [#5595](https://github.com/Project-OSRM/osrm-backend/pull/5595)

# 5.23.0
  - Changes from 5.22.0
    - Build:
      - FIXED: pessimistic calls to std::move [#5560](https://github.com/Project-OSRM/osrm-backend/pull/5561)
    - Features:
      - ADDED: new API parameter - `snapping=any|default` to allow snapping to previously unsnappable edges [#5361](https://github.com/Project-OSRM/osrm-backend/pull/5361)
      - ADDED: keepalive support to the osrm-routed HTTP server [#5518](https://github.com/Project-OSRM/osrm-backend/pull/5518)
      - ADDED: flatbuffers output format support [#5513](https://github.com/Project-OSRM/osrm-backend/pull/5513)
      - ADDED: Global 'skip_waypoints' option [#5556](https://github.com/Project-OSRM/osrm-backend/pull/5556)
      - FIXED: Install the libosrm_guidance library correctly [#5604](https://github.com/Project-OSRM/osrm-backend/pull/5604)
      - FIXED: Http Handler can now deal witch optional whitespace between header-key and -value [#5606](https://github.com/Project-OSRM/osrm-backend/issues/5606)
    - Routing:
      - CHANGED: allow routing past `barrier=arch` [#5352](https://github.com/Project-OSRM/osrm-backend/pull/5352)
      - CHANGED: default car weight was reduced to 2000 kg. [#5371](https://github.com/Project-OSRM/osrm-backend/pull/5371)
      - CHANGED: default car height was reduced to 2 meters. [#5389](https://github.com/Project-OSRM/osrm-backend/pull/5389)
      - FIXED: treat `bicycle=use_sidepath` as no access on the tagged way. [#5622](https://github.com/Project-OSRM/osrm-backend/pull/5622)
      - FIXED: fix table result when source and destination on same one-way segment. [#5828](https://github.com/Project-OSRM/osrm-backend/pull/5828)
      - FIXED: fix occasional segfault when swapping data with osrm-datastore and using `exclude=` [#5844](https://github.com/Project-OSRM/osrm-backend/pull/5844)
      - FIXED: fix crash in MLD alternative search if source or target are invalid [#5851](https://github.com/Project-OSRM/osrm-backend/pull/5851)
    - Misc:
      - CHANGED: Reduce memory usage for raster source handling. [#5572](https://github.com/Project-OSRM/osrm-backend/pull/5572)
      - CHANGED: Add cmake option `ENABLE_DEBUG_LOGGING` to control whether output debug logging. [#3427](https://github.com/Project-OSRM/osrm-backend/issues/3427)
      - CHANGED: updated extent of Hong Kong as left hand drive country. [#5535](https://github.com/Project-OSRM/osrm-backend/issues/5535)
      - FIXED: corrected error message when failing to snap input coordinates [#5846](https://github.com/Project-OSRM/osrm-backend/pull/5846)
    - Infrastructure
      - REMOVED: STXXL support removed as STXXL became abandonware. [#5760](https://github.com/Project-OSRM/osrm-backend/pull/5760)

# 5.22.0
  - Changes from 5.21.0
    - Build:
      - ADDED: optionally build Node `lts` and `latest` bindings [#5347](https://github.com/Project-OSRM/osrm-backend/pull/5347)
    - Features:
      - ADDED: new waypoints parameter to the `route` plugin, enabling silent waypoints [#5345](https://github.com/Project-OSRM/osrm-backend/pull/5345)
      - ADDED: data timestamp information in the response (saved in new file `.osrm.timestamp`). [#5115](https://github.com/Project-OSRM/osrm-backend/issues/5115)

# 5.21.0
  - Changes from 5.20.0
    - Features:
      - ADDED: all waypoints in responses now contain a distance property between the original coordinate and the snapped location. [#5255](https://github.com/Project-OSRM/osrm-backend/pull/5255)
      - ADDED: if `fallback_speed` is used, a new structure `fallback_speed_cells` will describe which cells contain estimated values [#5259](https://github.com/Project-OSRM/osrm-backend/pull/5259)
      - REMOVED: we no longer publish Node 4 or 6 binary modules (they are still buildable from source) [#5314](https://github.com/Project-OSRM/osrm-backend/pull/5314)
    - Table:
      - ADDED: new parameter `scale_factor` which will scale the cell `duration` values by this factor. [#5298](https://github.com/Project-OSRM/osrm-backend/pull/5298)
      - FIXED: only trigger `scale_factor` code to scan matrix when necessary. [#5303](https://github.com/Project-OSRM/osrm-backend/pull/5303)
      - FIXED: fix bug in reverse offset calculation that sometimes lead to negative (and other incorrect) values in distance table results [#5315](https://github.com/Project-OSRM/osrm-backend/pull/5315)
    - Docker:
      - FIXED: use consistent boost version between build and runtime [#5311](https://github.com/Project-OSRM/osrm-backend/pull/5311)
      - FIXED: don't override default permissions on /opt [#5311](https://github.com/Project-OSRM/osrm-backend/pull/5311)
    - Matching:
      - CHANGED: matching will now consider edges marked with is_startpoint=false, allowing matching over ferries and other previously non-matchable edge types. [#5297](https://github.com/Project-OSRM/osrm-backend/pull/5297)
    - Profile:
      - ADDED: Parse `source:maxspeed` and `maxspeed:type` tags to apply maxspeeds and add belgian flanders rural speed limit. [#5217](https://github.com/Project-OSRM/osrm-backend/pull/5217)
      - CHANGED: Refactor maxspeed parsing to use common library. [#5144](https://github.com/Project-OSRM/osrm-backend/pull/5144)

# 5.20.0
  - Changes from 5.19.0:
    - Table:
      - CHANGED: switch to pre-calculated distances for table responses for large speedup and 10% memory increase. [#5251](https://github.com/Project-OSRM/osrm-backend/pull/5251)
      - ADDED: new parameter `fallback_speed` which will fill `null` cells with estimated value [#5257](https://github.com/Project-OSRM/osrm-backend/pull/5257)
      - CHANGED: Remove API check for matrix sources/destination length to be less than or equal to coordinates length. [#5298](https://github.com/Project-OSRM/osrm-backend/pull/5289)
      - FIXED: Fix crashing bug when using fallback_speed parameter with more sources than destinations. [#5291](https://github.com/Project-OSRM/osrm-backend/pull/5291)
    - Features:
      - ADDED: direct mmapping of datafiles is now supported via the `--mmap` switch. [#5242](https://github.com/Project-OSRM/osrm-backend/pull/5242)
      - REMOVED: the previous `--memory_file` switch is now deprecated and will fallback to `--mmap` [#5242](https://github.com/Project-OSRM/osrm-backend/pull/5242)
      - ADDED: Now publishing Node 10.x LTS binary modules [#5246](https://github.com/Project-OSRM/osrm-backend/pull/5246)
    - Windows:
      - FIXED: Windows builds again. [#5249](https://github.com/Project-OSRM/osrm-backend/pull/5249)
    - Docker:
      - CHANGED: switch from Alpine Linux to Debian Buster base images [#5281](https://github.com/Project-OSRM/osrm-backend/pull/5281)

# 5.19.0
  - Changes from 5.18.0:
    - Optimizations:
      - CHANGED: Use Grisu2 for serializing floating point numbers. [#5188](https://github.com/Project-OSRM/osrm-backend/pull/5188)
      - ADDED: Node bindings can return pre-rendered JSON buffer. [#5189](https://github.com/Project-OSRM/osrm-backend/pull/5189)
    - Profiles:
      - CHANGED: Bicycle profile now blacklists barriers instead of whitelisting them [#5076
](https://github.com/Project-OSRM/osrm-backend/pull/5076/)
      - CHANGED: Foot profile now blacklists barriers instead of whitelisting them [#5077
](https://github.com/Project-OSRM/osrm-backend/pull/5077/)
      - CHANGED: Support maxlength and maxweight in car profile [#5101](https://github.com/Project-OSRM/osrm-backend/pull/5101)
    - Bugfixes:
      - FIXED: collapsing of ExitRoundabout instructions [#5114](https://github.com/Project-OSRM/osrm-backend/issues/5114)
    - Misc:
      - CHANGED: Support up to 512 named shared memory regions [#5185](https://github.com/Project-OSRM/osrm-backend/pull/5185)

# 5.18.0
  - Changes from 5.17.0:
    - Features:
      - ADDED: `table` plugin now optionally returns `distance` matrix as part of response [#4990](https://github.com/Project-OSRM/osrm-backend/pull/4990)
      - ADDED: New optional parameter `annotations` for `table` that accepts `distance`, `duration`, or both `distance,duration` as values [#4990](https://github.com/Project-OSRM/osrm-backend/pull/4990)
    - Infrastructure:
      - ADDED: Updated libosmium and added protozero and vtzero libraries [#5037](https://github.com/Project-OSRM/osrm-backend/pull/5037)
      - CHANGED: Use vtzero library in tile plugin [#4686](https://github.com/Project-OSRM/osrm-backend/pull/4686)
    - Profile:
      - ADDED: Bicycle profile now returns classes for ferry and tunnel routes. [#5054](https://github.com/Project-OSRM/osrm-backend/pull/5054)
      - ADDED: Bicycle profile allows to exclude ferry routes (default to not enabled) [#5054](https://github.com/Project-OSRM/osrm-backend/pull/5054)

# 5.17.1
  - Changes from 5.17.0:
    - Bugfixes:
      - FIXED: Do not combine a segregated edge with a roundabout [#5039](https://github.com/Project-OSRM/osrm-backend/issues/5039)

# 5.17.0
  - Changes from 5.16.0:
    - Bugfixes:
      - FIXED: deduplication of route steps when waypoints are used [#4909](https://github.com/Project-OSRM/osrm-backend/issues/4909)
      - FIXED: Use smaller range for U-turn angles in map-matching [#4920](https://github.com/Project-OSRM/osrm-backend/pull/4920)
      - FIXED: Remove the last short annotation segment in `trimShortSegments` [#4946](https://github.com/Project-OSRM/osrm-backend/pull/4946)
      - FIXED: Properly calculate annotations for speeds, durations and distances when waypoints are used with mapmatching [#4949](https://github.com/Project-OSRM/osrm-backend/pull/4949)
      - FIXED: Don't apply unimplemented SH and PH conditions in OpeningHours and add inversed date ranges [#4992](https://github.com/Project-OSRM/osrm-backend/issues/4992)
      - FIXED: integer overflow in `DynamicGraph::Renumber` [#5021](https://github.com/Project-OSRM/osrm-backend/pull/5021)
    - Profile:
      - CHANGED: Handle oneways in get_forward_backward_by_key [#4929](https://github.com/Project-OSRM/osrm-backend/pull/4929)
      - FIXED: Do not route against oneway road if there is a cycleway in the wrong direction; also review bike profile [#4943](https://github.com/Project-OSRM/osrm-backend/issues/4943)
      - CHANGED: Make cyclability weighting of the bike profile prefer safer routes more strongly [#5015](https://github.com/Project-OSRM/osrm-backend/issues/5015)
    - Guidance:
      - CHANGED: Don't use obviousness for links bifurcations [#4929](https://github.com/Project-OSRM/osrm-backend/pull/4929)
      - FIXED: Adjust Straight direction modifiers of side roads in driveway handler [#4929](https://github.com/Project-OSRM/osrm-backend/pull/4929)
      - CHANGED: Added post process logic to collapse segregated turn instructions [#4925](https://github.com/Project-OSRM/osrm-backend/pull/4925)
      - ADDED: Maneuver relation now supports `straight` as a direction [#4995](https://github.com/Project-OSRM/osrm-backend/pull/4995)
      - FIXED: Support spelling maneuver relation with British spelling [#4950](https://github.com/Project-OSRM/osrm-backend/issues/4950)
    - Tools:
      - ADDED: `osrm-routed` accepts a new property `--memory_file` to store memory in a file on disk. [#4881](https://github.com/Project-OSRM/osrm-backend/pull/4881)
      - ADDED: `osrm-datastore` accepts a new parameter `--dataset-name` to select the name of the dataset. [#4982](https://github.com/Project-OSRM/osrm-backend/pull/4982)
      - ADDED: `osrm-datastore` accepts a new parameter `--list` to list all datasets loaded into memory. [#4982](https://github.com/Project-OSRM/osrm-backend/pull/4982)
      - ADDED: `osrm-datastore` accepts a new parameter `--only-metric` to only reload the data that can be updated by a weight update (reduces memory for traffic updates). [#5002](https://github.com/Project-OSRM/osrm-backend/pull/5002)
      - ADDED: `osrm-routed` accepts a new parameter `--dataset-name` to select the shared-memory dataset to use. [#4982](https://github.com/Project-OSRM/osrm-backend/pull/4982)
    - NodeJS:
      - ADDED: `OSRM` object accepts a new option `memory_file` that stores the memory in a file on disk. [#4881](https://github.com/Project-OSRM/osrm-backend/pull/4881)
      - ADDED: `OSRM` object accepts a new option `dataset_name` to select the shared-memory dataset. [#4982](https://github.com/Project-OSRM/osrm-backend/pull/4982)
    - Internals
      - CHANGED: Updated segregated intersection identification [#4845](https://github.com/Project-OSRM/osrm-backend/pull/4845) [#4968](https://github.com/Project-OSRM/osrm-backend/pull/4968)
      - REMOVED: Remove `.timestamp` file since it was unused [#4960](https://github.com/Project-OSRM/osrm-backend/pull/4960)
    - Documentation:
      - ADDED: Add documentation about OSM node ids in nearest service response [#4436](https://github.com/Project-OSRM/osrm-backend/pull/4436)
    - Performance
      - FIXED: Speed up response time when lots of legs exist and geojson is used with `steps=true` [#4936](https://github.com/Project-OSRM/osrm-backend/pull/4936)
      - FIXED: Return iterators instead of vectors in datafacade_base functions [#4969](https://github.com/Project-OSRM/osrm-backend/issues/4969)
    - Misc:
      - ADDED: expose name for datasource annotations as metadata [#4973](https://github.com/Project-OSRM/osrm-backend/pull/4973)

# 5.16.0
  - Changes from 5.15.2:
    - Guidance
      - ADDED #4676: Support for maneuver override relation, allowing data-driven overrides for turn-by-turn instructions [#4676](https://github.com/Project-OSRM/osrm-backend/pull/4676)
      - CHANGED #4830: Announce reference change if names are empty
      - CHANGED #4835: MAXIMAL_ALLOWED_SEPARATION_WIDTH increased to 12 meters
      - CHANGED #4842: Lower priority links from a motorway now are used as motorway links [#4842](https://github.com/Project-OSRM/osrm-backend/pull/4842)
      - CHANGED #4895: Use ramp bifurcations as fork intersections [#4895](https://github.com/Project-OSRM/osrm-backend/issues/4895)
      - CHANGED #4893: Handle motorway forks with links as normal motorway intersections[#4893](https://github.com/Project-OSRM/osrm-backend/issues/4893)
      - FIXED #4905: Check required tags of `maneuver` relations [#4905](https://github.com/Project-OSRM/osrm-backend/pull/4905)
    - Profile:
      - FIXED: `highway=service` will now be used for restricted access, `access=private` is still disabled for snapping.
      - ADDED #4775: Exposes more information to the turn function, now being able to set turn weights with highway and access information of the turn as well as other roads at the intersection [#4775](https://github.com/Project-OSRM/osrm-backend/issues/4775)
      - FIXED #4763: Add support for non-numerical units in car profile for maxheight [#4763](https://github.com/Project-OSRM/osrm-backend/issues/4763)
      - ADDED #4872: Handling of `barrier=height_restrictor` nodes [#4872](https://github.com/Project-OSRM/osrm-backend/pull/4872)

# 5.15.2
  - Changes from 5.15.1:
    - Features:
        - ADDED: Exposed the waypoints parameter in the node bindings interface
    - Bugfixes:
        - FIXED: Segfault causing bug in leg collapsing map matching when traversing edges in reverse

# 5.15.1
  - Changes from 5.15.0:
    - Bugfixes:
      - FIXED: Segfault in map matching when RouteLeg collapsing code is run on a match with multiple submatches
    - Guidance:
      - Set type of trivial intersections where classes change to Suppressed instead of NoTurn

# 5.15.0
  - Changes from 5.14.3:
    - Bugfixes:
      - FIXED #4704: Fixed regression in bearings reordering introduced in 5.13 [#4704](https://github.com/Project-OSRM/osrm-backend/issues/4704)
      - FIXED #4781: Fixed overflow exceptions in percent-encoding parsing
      - FIXED #4770: Fixed exclude flags for single toll road scenario
      - FIXED #4283: Fix overflow on zero duration segments
      - FIXED #4804: Ignore no_*_on_red turn restrictions
    - Guidance:
      - CHANGED #4706: Guidance refactoring step to decouple intersection connectivity analysis and turn instructions generation [#4706](https://github.com/Project-OSRM/osrm-backend/pull/4706)
      - CHANGED #3491: Refactor `isThroughStreet`/Intersection options
    - Profile:
      - ADDED: `tunnel` as a new class in car profile so that sections of the route with tunnel tags will be marked as such

# 5.14.3
  - Changes from 5.14.2:
    - Features:
      - Added a `waypoints` parameter to the match service plugin that accepts indices to input coordinates and treats only those points as waypoints in the response format.
    - Bugfixes:
      - FIXED #4754: U-Turn penalties are applied to straight turns.
      - FIXED #4756: Removed too restrictive road name check in the sliproad handler
      - FIXED #4731: Use correct weights for edge-based graph duplicated via nodes.
    - Profile:
      - CHANGED: added Belarus speed limits
      - CHANGED: set default urban speed in Ukraine to 50kmh

# 5.14.2
  - Changes from 5.14.1:
    - Bugfixes:
      - FIXED #4727: Erroring when a old .core file is present.
      - FIXED #4642: Update checks for EMPTY_NAMEID to check for empty name strings
      - FIXED #4738: Fix potential segmentation fault
    - Node.js Bindings:
      - ADDED: Exposed new `max_radiuses_map_matching` option from `EngingConfig` options
    - Tools:
      - ADDED: New osrm-routed `max_radiuses_map_matching` command line flag to optionally set a maximum radius for map matching

# 5.14.1
  - Changes from 5.14.0
    - Bugfixes:
      - FIXED: don't use removed alternative candidates in `filterPackedPathsByCellSharing`

# 5.14.0
  - Changes from 5.13
    - API:
      - ADDED: new RouteStep property `driving_side` that has either "left" or "right" for that step
    - Misc:
      - ADDED: Bundles a rough (please improve!) driving-side GeoJSON file for use with `osrm-extract --location-dependent-data data/driving_side.geojson`
      - CHANGED: Conditional turn parsing is disabled by default now
      - ADDED: Adds a tool to analyze turn instruction generation in a dataset.  Useful for tracking turn-by-turn heuristic changes over time.
      - CHANGED: Internal refactoring of guidance code as a first step towards a re-runnable guidance pipeline
      - ADDED: Now publishing Node 8.x LTS binary modules
    - Profile:
      - CHANGED: Remove dependency on turn types and turn modifier in the process_turn function in the `car.lua` profile. Guidance instruction types are not used to influence turn penalty anymore so this will break backward compatibility between profile version 3 and 4.
    - Guidance:
      - ADDED: New internal flag on "segregated intersections" - in the future, will should allow collapsing of instructions across complex intersection geometry where humans only perceive a single maneuver
      - CHANGED: Decrease roundabout turn radius threshold from 25m to 15m - adds some "exit the roundabout" instructions for moderately sized roundabouts that were being missed previously
    - Docker:
      - CHANGED: switch to alpine 3.6, and use a multistage build to reduce image size
    - Build:
      - FIX: use LUA_LIBRARY_DIRS to propertly detect Lua on all platforms
    - Docs:
      - FIX: clarify description of roundabout exit instructions
    - Bugfixes:
      - FIXED: Fix bug where merge instructions got the wrong direction modifier ([PR #4670](https://github.com/Project-OSRM/osrm-backend/pull/4670))
      - FIXED: Properly use the `profile.properties.left_hand_driving` property, there was a typo that meant it had no effect
      - FIXED: undefined behaviour when alternative candidate via node is same as source node ([#4691](https://github.com/Project-OSRM/osrm-backend/issues/4691))
      - FIXED: ensure libosrm.pc is pushed to the correct location for pkgconfig to find it on all platforms
      - FIXED: don't consider empty names + empty refs as a valid name for u-turns

# 5.13.0
  - Changes from 5.12:
    - Profile:
      - Append cardinal directions from route relations to ref fields to improve instructions; off by default see `profile.cardinal_directions`
      - Support of `distance` weight in foot and bicycle profiles
      - Support of relations processing
      - Added `way:get_location_tag(key)` method to get location-dependent tags https://github.com/Project-OSRM/osrm-backend/wiki/Using-location-dependent-data-in-profiles
      - Added `forward_ref` and `backward_ref` support
      - Left-side driving mode is specified by a local Boolean flag `is_left_hand_driving` in `ExtractionWay` and `ExtractionTurn`
      - Support literal values for maxspeeds in NO, PL and ZA
    - Infrastructure:
      - Lua 5.1 support is removed due to lack of support in sol2 https://github.com/ThePhD/sol2/issues/302
      - Fixed pkg-config version of OSRM
      - Removed `.osrm.core` file since CoreCH is deprecated now.
    - Tools:
      - Because of boost/program_options#32 with boost 1.65+ we needed to change the behavior of the following flags to not accept `={true|false}` anymore:
        - `--use-locations-cache=false` becomes `--disable-location-cache`
        - `--parse-conditional-restrictions=true` becomes `--parse-conditional-restrictions`
        - The deprecated options `--use-level-cache` and `--generate-edge-lookup`
    - Bugfixes:
      - Fixed #4348: Some cases of sliproads pre-processing were broken
      - Fixed #4331: Correctly compute left/right modifiers of forks in case the fork is curved.
      - Fixed #4472: Correctly count the number of lanes using the delimter in `turn:lanes` tag.
      - Fixed #4214: Multiple runs of `osrm-partition` lead to crash.
      - Fixed #4348: Fix assorted problems around slip roads.
      - Fixed #4420: A bug that would result in unnecessary instructions, due to problems in suffix/prefix detection
    - Algorithm
      - Deprecate CoreCH functionality. Usage of CoreCH specific options will fall back to using CH with core_factor of 1.0
      - MLD uses a unidirectional Dijkstra for 1-to-N and N-to-1 matrices which yields speedup.

# 5.12.0
  - Changes from 5.11:
    - Guidance
      - now announcing turning onto oneways at the end of a road (e.g. onto dual carriageways)
      - Adds new instruction types at the exit of roundabouts and rotaries `exit roundabout` and `exit rotary`.
    - HTTP:
      - New query parameter for route/table/match/trip plugings:
        `exclude=` that can be used to exclude certain classes (e.g. exclude=motorway, exclude=toll).
        This is configurable in the profile.
    - NodeJS:
      - New query option `exclude` for the route/table/match/trip plugins. (e.g. `exclude: ["motorway", "toll"]`)
    - Profile:
      - New property for profile table: `excludable` that can be used to configure which classes are excludable at query time.
      - New optional property for profile table: `classes` that allows you to specify which classes you expect to be used.
        We recommend this for better error messages around classes, otherwise the possible class names are infered automatically.
    - Traffic:
      - If traffic data files contain an empty 4th column, they will update edge durations but not modify the edge weight.  This is useful for
        updating ETAs returned, without changing route selection (for example, in a distance-based profile with traffic data loaded).
    - Infrastructure:
      - New file `.osrm.cell_metrics` created by `osrm-customize`.
    - Debug tiles:
      - Added new properties `type` and `modifier` to `turns` layer, useful for viewing guidance calculated turn types on the map

# 5.11.0
  - Changes from 5.10:
    - Features
      - BREAKING: Added support for conditional via-way restrictions. This features changes the file format of osrm.restrictions and requires re-extraction
    - Internals
      - BREAKING: Traffic signals will no longer be represented as turns internally. This requires re-processing of data but enables via-way turn restrictions across highway=traffic_signals
      - Additional checks for empty segments when loading traffic data files
      - Tunes the constants for turns in sharp curves just a tiny bit to circumvent a mix-up in fork directions at a specific intersection (https://github.com/Project-OSRM/osrm-backend/issues/4331)
    - Infrastructure
      - Refactor datafacade to make implementing additional DataFacades simpler
    - Bugfixes
      - API docs are now buildable again
      - Suppress unnecessary extra turn instruction when exiting a motorway via a motorway_link onto a primary road (https://github.com/Project-OSRM/osrm-backend/issues/4348 scenario 4)
      - Suppress unnecessary extra turn instruction when taking a tertiary_link road from a teritary onto a residential road (https://github.com/Project-OSRM/osrm-backend/issues/4348 scenario 2)
      - Various MSVC++ build environment fixes
      - Avoid a bug that crashes GCC6
      - Re-include .npmignore to slim down published modules
      - Fix a pre-processing bug where incorrect directions could be issued when two turns would have similar instructions and we tried to give them distinct values (https://github.com/Project-OSRM/osrm-backend/pull/4375)
      - The entry bearing for correct the cardinality of a direction value (https://github.com/Project-OSRM/osrm-backend/pull/4353
      - Change timezones in West Africa to the WAT zone so they're recognized on the Windows platform

# 5.10.0
  - Changes from 5.9:
    - Profiles:
      - New version 2 profile API which cleans up a number of things and makes it easier to for profiles to include each other. Profiles using the old version 0 and 1 APIs are still supported.
      - New required `setup()` function that must return a configuration hash. Storing configuration in globals is deprecated.
      - Passes the config hash returned in `setup()` as an argument to `process_node/way/segment/turn`.
      - Properties are now set in `.properties` in the config hash returend by setup().
      - initialize raster sources in `setup()` instead of in a separate callback.
      - Renames the `sources` helper to `raster`.
      - Renames `way_functions` to `process_way` (same for node, segment and turn).
      - Removes `get_restrictions()`. Instead set `.restrictions` in the config hash in `setup()`.
      - Removes `get_name_suffix_list()`. Instead set `.suffix_list` in the config hash in `setup()`.
      - Renames `Handlers` to `WayHandlers`.
      - Pass functions instead of strings to `WayHandlers.run()`, so it's possible to mix in your own functions.
      - Reorders arguments to `WayHandlers` functions to match `process_way()`.
      - Profiles must return a hash of profile functions. This makes it easier for profiles to include each other.
      - Guidance: add support for throughabouts
    - Bugfixes
      - Properly save/retrieve datasource annotations for road segments ([#4346](https://github.com/Project-OSRM/osrm-backend/issues/4346)
      - Fix conditional restriction grammer parsing so it works for single-day-of-week restrictions ([#4357](https://github.com/Project-OSRM/osrm-backend/pull/4357))
    - Algorithm
      - BREAKING: the file format requires re-processing due to the changes on via-ways
      - Added support for via-way restrictions

# 5.9.2
    - API:
      - `annotations=durations,weights,speeds` values no longer include turn penalty values ([#4330](https://github.com/Project-OSRM/osrm-backend/issues/4330))

# 5.9.1
    - Infrastructure
      - STXXL is not required by default

# 5.9.0
  - Changes from 5.8:
    - Algorithm:
      - Multi-Level Dijkstra:
        - Plugins supported: `table`
        - Adds alternative routes support (see [#4047](https://github.com/Project-OSRM/osrm-backend/pull/4047) and [3905](https://github.com/Project-OSRM/osrm-backend/issues/3905)): provides reasonably looking alternative routes (many, if possible) with reasonable query times.
    - API:
      - Exposes `alternatives=Number` parameter overload in addition to the boolean flag.
      - Support for exits numbers and names. New member `exits` in `RouteStep`, based on `junction:ref` on ways
      - `Intersection` now has new parameter `classes` that can be set in the profile on each way.
    - Profiles:
      - `result.exits` allows you to set a way's exit numbers and names, see [`junction:ref`](http://wiki.openstreetmap.org/wiki/Proposed_features/junction_details)
      - `ExtractionWay` now as new property `forward_classes` and `backward_classes` that can set in the `way_function`.
         The maximum number of classes is 8.
      - We now respect the `construction` tag. If the `construction` tag value is not on our whitelist (`minor`, `widening`, `no`) we will exclude the road.
    - Node.js Bindings:
      - Exposes `alternatives=Number` parameter overload in addition to the boolean flag
      - Expose `EngineConfig` options in the node bindings
    - Tools:
      - Exposes engine limit on number of alternatives to generate `--max-alternatives` in `osrm-routed` (3 by default)
    - Infrastructure
      - STXXL is not required to build OSRM and is an optional dependency for back-compatibility (ENABLE_STXXL=On)
      - OpenMP is only required when the optional STXXL dependency is used
    - Bug fixes:
      - #4278: Remove superflous continious instruction on a motorway.

# 5.8.0
  - Changes from 5.7
    - API:
      - polyline6 support in request string
      - new parameter `approaches` for `route`, `table`, `trip` and `nearest` requests.  This parameter keep waypoints on the curb side.
        'approaches' accepts both 'curb' and 'unrestricted' values.
        Note : the curb side depend on the `ProfileProperties::left_hand_driving`, it's a global property set once by the profile. If you are working with a planet dataset, the api will be wrong in some countries, and right in others.
    - NodeJs Bindings
      - new parameter `approaches` for `route`, `table`, `trip` and `nearest` requests.
    - Tools
      - `osrm-partition` now ensures it is called before `osrm-contract` and removes inconsitent .hsgr files automatically.
    - Features
      - Added conditional restriction support with `parse-conditional-restrictions=true|false` to osrm-extract. This option saves conditional turn restrictions to the .restrictions file for parsing by contract later. Added `parse-conditionals-from-now=utc time stamp` and `--time-zone-file=/path/to/file`  to osrm-contract
      - Command-line tools (osrm-extract, osrm-contract, osrm-routed, etc) now return error codes and legible error messages for common problem scenarios, rather than ugly C++ crashes
      - Speed up pre-processing by only running the Lua `node_function` for nodes that have tags.  Cuts OSM file parsing time in half.
      - osrm-extract now performs generation of edge-expanded-edges using all available CPUs, which should make osrm-extract significantly faster on multi-CPU machines
    - Files
      - .osrm.nodes file was renamed to .nbg_nodes and .ebg_nodes was added
    - Guidance
      - #4075 Changed counting of exits on service roundabouts
    - Debug Tiles
      - added support for visualising turn penalties to the MLD plugin
      - added support for showing the rate (reciprocal of weight) on each edge when used
      - added support for turn weights in addition to turn durations in debug tiles
    - Bugfixes
      - Fixed a copy/paste issue assigning wrong directions in similar turns (left over right)
      - #4074: fixed a bug that would announce entering highway ramps as u-turns
      - #4122: osrm-routed/libosrm should throw exception when a dataset incompatible with the requested algorithm is loaded
      - Avoid collapsing u-turns into combined turn instructions

# 5.7.1
    - Bugfixes
      - #4030 Roundabout edge-case crashes post-processing

# 5.7.0
  - Changes from 5.6
    - Algorithm:
      - OSRM object has new option `algorithm` that allows the selection of a routing algorithm.
      - New experimental algorithm: Multi-Level Dijkstra with new toolchain:
        - Allows for fast metric updates in below a minute on continental sized networks (osrm-customize)
        - Plugins supported: `match` and `route`
        - Quickstart: `osrm-extract data.osm.pbf`, `osrm-partition data.osrm`, `osrm-customize data.osrm`, `osrm-routed --algorithm=MLD data.osrm`
    - NodeJs Bindings
      - Merged https://github.com/Project-OSRM/node-osrm into repository. Build via `cmake .. -DCMAKE_BUILD_TYPE=Release -DENABLE_NODE_BINDINGS=On -DENABLE_MASON=On`.
      - `OSRM` object has new option `algorihtm="CH","CoreCH","MLD"`
    - Internals
      - Shared memory notification via conditional variables on Linux or semaphore queue on OS X and Windows with a limit of 128 OSRM Engine instances
    - Files
      - .osrm.datasource_index file was removed. Data is now part of .osrm.geometries.
      - .osrm.edge_lookup was removed. The option `--generate-edge-lookup` does nothing now.
      - `osrm-contract` does not depend on the `.osrm.fileIndex` file anymore
      - `osrm-extract` creates new file `.osrm.cnbg` and `.cnbg_to_ebg`
      - `osrm-partition` creates new file `.osrm.partition` and `.osrm.cells`
      - `osrm-customize` creates new file `.osrm.mldgr`
    - Profiles
      - Added `force_split_edges` flag to global properties. True value guarantees that segment_function will be called for all segments, but also could double memory consumption
    - Map Matching:
      - new option `gaps=split|ignore` to enable/disbale track splitting
      - new option `tidy=true|false` to simplify traces automatically

# 5.6.3
  - Changes from 5.6.0
    - Bugfixes
      - #3790 Fix incorrect speed values in tile plugin

# 5.6.2
  - Changes from 5.6.0
    - Bugfixes
      - Fix incorrect forward datasources getter in facade

# 5.6.1
  - Changes from 5.6.0
    - Bugfixes
      - Fix #3754 add restricted penalty on NoTurn turns

# 5.6.0
  - Changes from 5.5
    - Bugfixes
      - Fix #3475 removed an invalid `exit` field from the `arrive` maneuver
      - Fix #3515 adjusted number of `nodes` in `annotation`
      - Fix #3605 Fixed a bug that could lead to turns at the end of the road to be suppressed
      - Fix #2844 handle up to 16777215 code units in OSM names
    - Infrastructure
      - Support building rpm packages.
    - Guidance
      - No longer emitting turns on ferries, if a ferry should use multiple docking locations
    - Profiles
      - Removed the `./profile.lua -> ./profiles/car.lua` symlink. Use specific profiles from the `profiles` directory.
      - `properties` object has a new `weight_name` field, default value is "duration"
      - `properties` object has a new `weight_precision` field that specifies a decimal precision of edge weights, default value 1
      - In `way_function` the filed `forward_rate` and `backward_rate` of `ExtractionWay` can now be set.
        They have the same interpretation for the way weight as `forward_speed` and `backward_speed` for the edge duration.
        The unit of rate is meters per weight unit, so higher values will be prefered during routing.
      - `turn_function` now does not return an integer but takes in a `ExtractionTurn` object and can modify the `weight` and `duration` fields
      - `segment_function` now takes in a `ExtractionSegment` object and can modify `weight` and `duration` fields
      - `properties.uturn_penalty` is deprecated. Set it in the `turn_function`. The turn type is exposed as `ExtractionTurn::direction_modifier`.
      - `properties.traffic_light_penalty` is deprecated. Traffic light penalties now need to be set over in the turn function.
         Each turn with a traffic light is marked with `ExtractionTurn::has_traffic_light = true`.
      - Renamed the helper file `profiles/lib/directional.lua` to `profiles/lib/tags.lua` since it now provides more general tags parsing utility functions.
      - The car and foot profiles now depend on the helper file `profiles/lib/handlers.lua`.
    - Infrastructure
      - Disabled link-time optimized (LTO) builds by default. Enable by passing `-DENABLE_LTO=ON` to `cmake` if you need the performance and know what you are doing.
      - Datafile versioning is now based on OSRM semver values, rather than source code checksums.
        Datafiles are compatible between patch levels, but incompatible between minor version or higher bumps.
      - libOSRM now creates an own watcher thread then used in shared memory mode to listen for data updates
    - Tools:
      - Added osrm-extract-conditionals tool for checking conditional values in OSM data
    - Trip Plugin
      - Added a new feature that finds the optimal route given a list of waypoints, a source and a destination. This does not return a roundtrip and instead returns a one way optimal route from the fixed source to the destination points.

# 5.5.1
  - Changes from 5.5.0
    - API:
      - Adds `generate_hints=true` (`true` by default) which lets user disable `Hint` generating in the response. Use if you don't need `Hint`s!
    - Bugfixes
      - Fix #3418 and ensure we only return bearings in the range 0-359 in API responses
      - Fixed a bug that could lead to emitting false instructions for staying on a roundabout

# 5.5.0
  - Changes from 5.4.0
    - API:
      - `osrm-datastore` now accepts the parameter `--max-wait` that specifies how long it waits before aquiring a shared memory lock by force
      - Shared memory now allows for multiple clients (multiple instances of libosrm on the same segment)
      - Polyline geometries can now be requested with precision 5 as well as with precision 6
    - Profiles
      - the car profile has been refactored into smaller functions
      - get_value_by_key() is now guaranteed never to return empty strings, nil is returned instead.
      - debug.lua was added to make it easier to test/develop profile code.
      - `car.lua` now depends on lib/set.lua and lib/sequence.lua
      - `restrictions` is now used for namespaced restrictions and restriction exceptions (e.g. `restriction:motorcar=` as well as `except=motorcar`)
      - replaced lhs/rhs profiles by using test defined profiles
      - Handle `oneway=alternating` (routed over with penalty) separately from `oneway=reversible` (not routed over due to time dependence)
      - Handle `destination:forward`, `destination:backward`, `destination:ref:forward`, `destination:ref:backward` tags
      - Properly handle destinations on `oneway=-1` roads
    - Guidance
      - Notifications are now exposed more prominently, announcing turns onto a ferry/pushing your bike more prominently
      - Improved turn angle calculation, detecting offsets due to lanes / minor variations due to inaccuracies
      - Corrected the bearings returned for intermediate steps - requires reprocessing
      - Improved turn locations for collapsed turns
      - Sliproad classification refinements: the situations we detect as Sliproads now resemble more closely the reality
    - Trip Plugin
      - changed internal behaviour to prefer the smallest lexicographic result over the largest one
    - Bugfixes
      - fixed a bug where polyline decoding on a defective polyline could end up in out-of-bound access on a vector
      - fixed compile errors in tile unit-test framework
      - fixed a bug that could result in inconsistent behaviour when collapsing instructions
      - fixed a bug that could result in crashes when leaving a ferry directly onto a motorway ramp
      - fixed a bug in the tile plugin that resulted in discovering invalid edges for connections
      - improved error messages when missing files during traffic updates (#3114)
      - For single coordinate geometries the GeoJSON `Point` encoding was broken. We now always emit `LineString`s even in the one-coordinate-case (backwards compatible) (#3425)
    - Debug Tiles
      - Added support for turn penalties
    - Internals
      - Internal/Shared memory datafacades now share common memory layout and data loading code
      - File reading now has much better error handling
    - Misc
      - Progress indicators now print newlines when stdout is not a TTY
      - Prettier API documentation now generated via `npm run build-api-docs` output `build/docs`

# 5.4.3
  - Changes from 5.4.2
    - Bugfixes
      - #3254 Fixed a bug that could end up hiding roundabout instructions
      - #3260 fixed a bug that provided the wrong location in the arrival instruction

# 5.4.2
  - Changes from 5.4.1
    - Bugfixes
      - #3032 Fixed a bug that could result in emitting `invalid` as an instruction type on sliproads with mode changes
      - #3085 Fixed an outdated assertion that could throw without a cause for concern
      - #3179 Fixed a bug that could trigger an assertion in TurnInstruciton generation

# 5.4.1
  - Changes from 5.4.0
    - Bugfixes
      - #3016: Fixes shared memory updates while queries are running

# 5.4.0
  - Changes from 5.3.0
    - Profiles
      - includes library guidance.lua that offers preliminary configuration on guidance.
      - added left_hand_driving flag in global profile properties
      - modified turn penalty function for car profile - better fit to real data
      - return `ref` and `name` as separate fields. Do no use ref or destination as fallback for name value
      - the default profile for car now ignores HOV only roads
    - Guidance
      - Handle Access tags for lanes, only considering valid lanes in lane-guidance (think car | car | bike | car)
      - Improved the detection of non-noticeable name-changes
      - Summaries have been improved to consider references as well
    - API:
      - `annotations=true` now returns the data source id for each segment as `datasources`
      - Reduced semantic of merge to refer only to merges from a lane onto a motorway-like road
      - new `ref` field in the `RouteStep` object. It contains the reference code or name of a way. Previously merged into the `name` property like `name (ref)` and are now separate fields.
    - Bugfixes
      - Fixed an issue that would result in segfaults for viaroutes with an invalid intermediate segment when u-turns were allowed at the via-location
      - Invalid only_* restrictions could result in loss of connectivity. As a fallback, we assume all turns allowed when the restriction is not valid
      - Fixed a bug that could result in an infinite loop when finding information about an upcoming intersection
      - Fixed a bug that led to not discovering if a road simply looses a considered prefix
      - BREAKING: Fixed a bug that could crash postprocessing of instructions on invalid roundabout taggings. This change requires reprocessing datasets with osrm-extract and osrm-contract
      - Fixed an issue that could emit `invalid` as instruction when ending on a sliproad after a traffic-light
      - Fixed an issue that would detect turning circles as sliproads
      - Fixed a bug where post-processing instructions (e.g. left + left -> uturn) could result in false pronunciations
      - Fixes a bug where a bearing range of zero would cause exhaustive graph traversals
      - Fixes a bug where certain looped geometries could cause an infinite loop during extraction
      - Fixed a bug where some roads could be falsly identified as sliproads
      - Fixed a bug where roundabout intersections could result in breaking assertions when immediately exited
    - Infrastructure:
      - Adds a feature to limit results in nearest service with a default of 100 in `osrm-routed`

# 5.3.0
  - Changes from 5.3.0-rc.3
    - Guidance
      - Only announce `use lane` on required turns (not using all lanes to go straight)
      - Moved `lanes` to the intersection objects. This is BREAKING in relation to other Release Candidates but not with respect to other releases.
    - Bugfixes
      - Fix BREAKING: bug that could result in failure to load 'osrm.icd' files. This breaks the dataformat
      - Fix: bug that results in segfaults when `use lane` instructions are suppressed

  - Changes form 5.2.7
    - API
      - Introduces new `TurnType` in the form of `use lane`. The type indicates that you have to stick to a lane without turning
      - Introduces `lanes` to the `Intersection` object. The lane data contains both the markings at the intersection and a flag indicating if they can be chosen for the next turn
      - Removed unused `-s` from `osrm-datastore`
    - Guidance
      - Only announce `use lane` on required turns (not using all lanes to go straight)
      - Improved detection of obvious turns
      - Improved turn lane detection
      - Reduce the number of end-of-road instructions in obvious cases
    - Profile:
      - bicycle.lua: Surface speeds never increase the actual speed
    - Infrastructure
      - Add 32bit support
      - Add ARM NEON/VFP support
      - Fix Windows builds
      - Optimize speed file updates using mmap
      - Add option to disable LTO for older compilers
      - BREAKING: The new turn type changes the turn-type order. This breaks the **data format**.
      - BREAKING: Turn lane data introduces two new files (osrm.tld,osrm.tls). This breaks the fileformat for older versions.
    - Bugfixes:
      - Fix devide by zero on updating speed data using osrm-contract

# 5.3.0 RC3
  - Changes from 5.3.0-rc.2
    - Guidance
      - Improved detection of obvious turns
      - Improved turn lane detection
    - Bugfixes
      - Fix bug that didn't chose minimal weights on overlapping edges

# 5.3.0 RC2
  - Changes from 5.3.0-rc.1
    - Bugfixes
      - Fixes invalid checks in the lane-extraction part of the car profile

# 5.3.0 RC1
    - API
     - Introduces new `TurnType` in the form of `use lane`. The type indicates that you have to stick to a lane without turning
     - Introduces lanes to the route response. The lane data contains both the markings at the intersection and a flag indicating their involvement in the turn

    - Infrastructure
     - BREAKING: The new turn type changes the turn-type order. This breaks the **data format**.
     - BREAKING: Turn lane data introduces two new files (osrm.tld,osrm.tls). This breaks the fileformat for older versions.

# 5.2.5
  - Bugfixes
    - Fixes a segfault caused by incorrect trimming logic for very short steps.

# 5.2.4
  - Bugfixes:
    - Fixed in issue that arised on roundabouts in combination with intermediate intersections and sliproads

# 5.2.3
  - Bugfixes:
    - Fixed an issue with name changes in roundabouts that could result in crashes

# 5.2.2
  Changes from 5.2.1
  - Bugfixes:
    - Buffer overrun in tile plugin response handling

# 5.2.1
  Changes from 5.2.0
  - Bugfixes:
    - Removed debug statement that was spamming the console

# 5.2.0
  Changes from 5.2.0 RC2
   - Bugfixes:
     - Fixed crash when loading shared memory caused by invalid OSM IDs segment size.
     - Various small instructions handling fixes

   Changes from 5.1.0
   - API:
     - new parameter `annotations` for `route`, `trip` and `match` requests.  Returns additional data about each
       coordinate along the selected/matched route line per `RouteLeg`:
         - duration of each segment
         - distance of each segment
         - OSM node ids of all segment endpoints
     - Introducing Intersections for Route Steps. This changes the API format in multiple ways.
         - `bearing_before`/`bearing_after` of `StepManeuver` are now deprecated and will be removed in the next major release
         - `location` of `StepManeuvers` is now deprecated and will be removed in the next major release
         - every `RouteStep` now has property `intersections` containing a list of `Intersection` objects.
     - Support for destination signs. New member `destinations` in `RouteStep`, based on `destination` and `destination:ref`
     - Support for name pronunciations. New member `pronunciation` in `RouteStep`, based on `name:pronunciation`

   - Profile changes:
     - duration parser now accepts P[n]DT[n]H[n]M[n]S, P[n]W, PTHHMMSS and PTHH:MM:SS ISO8601 formats.
     - `result.destinations` allows you to set a way's destinations
     - `result.pronunciation` allows you to set way name pronunciations
     - `highway=motorway_link` no longer implies `oneway` as per the OSM Wiki

   - Infrastructure:
     - BREAKING: Changed the on-disk encoding of the StaticRTree to reduce ramIndex file size. This breaks the **data format**
     - BREAKING: Intersection Classification adds a new file to the mix (osrm.icd). This breaks the fileformat for older versions.
     - Better support for osrm-routed binary upgrade on the fly [UNIX specific]:
       - Open sockets with SO_REUSEPORT to allow multiple osrm-routed processes serving requests from the same port.
       - Add SIGNAL_PARENT_WHEN_READY environment variable to enable osrm-routed signal its parent with USR1 when it's running and waiting for requests.
     - Disable http access logging via DISABLE_ACCESS_LOGGING environment variable.

   - Guidance:
     - BREAKING: modifies the file format with new internal identifiers
     - improved detection of turning streets, not reporting new-name in wrong situations
     - improved handling of sliproads (emit turns instead of 'take the ramp')
     - improved collapsing of instructions. Some 'new name' instructions will be suppressed if they are without alternative and the segment is short

   - Bugfixes
     - fixed broken summaries for very short routes

# 5.2.0 RC2
   Changes from 5.2.0 RC1

   - Guidance:
     - improved handling of sliproads (emit turns instead of 'take the ramp')
     - improved collapsing of instructions. Some 'new name' instructions will be suppressed if they are without alternative and the segment is short
     - BREAKING: modifies the file format with new internal identifiers

   - API:
     - paramater `annotate` was renamed to `annotations`.
     - `annotation` as accidentally placed in `Route` instead of `RouteLeg`
     - Support for destination signs. New member `destinations` in `RouteStep`, based on `destination` and `destination:ref`
     - Support for name pronunciations. New member `pronunciation` in `RouteStep`, based on `name:pronunciation`
     - Add `nodes` property to `annotation` in `RouteLeg` containing the ids of nodes covered by the route

   - Profile changes:
     - `result.destinations` allows you to set a way's destinations
     - `result.pronunciation` allows you to set way name pronunciations
     - `highway=motorway_link` no longer implies `oneway` as per the OSM Wiki

   - Infrastructure
     - BREAKING: Changed the on-disk encoding of the StaticRTree to reduce ramIndex file size. This breaks the **data format**

   - Bugfixes
     - fixed broken summaries for very short routes

# 5.2.0 RC1
   Changes from 5.1.0

   - API:
     - new parameter `annotate` for `route` and `match` requests.  Returns additional data about each
       coordinate along the selected/matched route line.
     - Introducing Intersections for Route Steps. This changes the API format in multiple ways.
         - `bearing_before`/`bearing_after` of `StepManeuver` are now deprecated and will be removed in the next major release
         - `location` of `StepManeuvers` is now deprecated and will be removed in the next major release
         - every `RouteStep` now has property `intersections` containing a list of `Intersection` objects.

   - Profile changes:
     - duration parser now accepts P[n]DT[n]H[n]M[n]S, P[n]W, PTHHMMSS and PTHH:MM:SS ISO8601 formats.

   - Infrastructure:
     - Better support for osrm-routed binary upgrade on the fly [UNIX specific]:
       - Open sockets with SO_REUSEPORT to allow multiple osrm-routed processes serving requests from the same port.
       - Add SIGNAL_PARENT_WHEN_READY environment variable to enable osrm-routed signal its parent with USR1 when it's running and waiting for requests.
     - BREAKING: Intersection Classification adds a new file to the mix (osrm.icd). This breaks the fileformat for older versions.
     - Disable http access logging via DISABLE_ACCESS_LOGGING environment
       variable.

   - Guidance:
     - improved detection of turning streets, not reporting new-name in wrong situations

# 5.1.0
   Changes with regard to 5.0.0

   - API:
     - added StepManeuver type `roundabout turn`. The type indicates a small roundabout that is treated as an intersection
        (turn right at the roundabout for first exit, go straight at the roundabout...)
     - added StepManeuver type `on ramp` and `off ramp` to distinguish between ramps that enter and exit a highway.
     - reduced new name instructions for trivial changes
     - combined multiple turns into a single instruction at segregated roads`

   - Profile Changes:
    - introduced a suffix_list / get_name_suffix_list to specify name suffices to be suppressed in name change announcements
    - street names are now consistently assembled for the car, bike and walk profile as: "Name (Ref)" as in "Berlin (A5)"
    - new `car.lua` dependency `lib/destination.lua`
    - register a way's .nodes() function for use in the profile's way_function.

   - Infrastructure
    - BREAKING: reordered internal instruction types. This breaks the **data format**
    - BREAKING: Changed the on-disk encoding of the StaticRTree for better performance. This breaks the **data format**

   - Fixes:
    - Issue #2310: post-processing for local paths, fixes #2310
    - Issue #2309: local path looping, fixes #2309
    - Issue #2356: Make hint values optional
    - Issue #2349: Segmentation fault in some requests
    - Issue #2335: map matching was using shortest path with uturns disabled
    - Issue #2193: Fix syntax error position indicators in parameters queries
    - Fix search with u-turn
    - PhantomNode packing in MSVC now the same on other platforms
    - Summary is now not malformed when including unnamed roads
    - Emit new-name on when changing fron unanmed road to named road

# 5.0.0
   Changes with regard 5.0.0 RC2:
   - API:
     - if `geometry=geojson` is passed the resulting geometry can be a LineString or Point
       depending on how many coordinates are present.
     - the removal of the summary field was revered. for `steps=flase` the field will always be an empty string.

   Changes with regard to 4.9.1:
   - API:
     - BREAKING: Complete rewrite of the HTTP and library API. See detailed documentation in the wiki.
     - BREAKING: The default coordinate order is now `longitude, latidue`. Exception: Polyline geometry
         which follow the original Google specification of `latitdue, longitude`.
     - BREAKING: Polyline geometries now use precision 5, instead of previously 6
     - BREAKING: Removed GPX support
     - New service `tile` which serves debug vector tiles of the road network
     - Completely new engine for guidance generation:
        - Support for highway ramps
        - Support for different intersection types (end of street, forks, merges)
        - Instruction post-processing to merge unimportant instructions
        - Improved handling of roundabouts

   - Tools:
     - BREAKING: Renamed osrm-prepare to osrm-contract
     - BREAKING: Removes profiles from osrm-contract, only needed in osrm-extract.
     - Abort processing in osrm-extract if there are no snappable edges remaining.
     - Added .properties file to osrm-extract ouput.
     - Enables the use of multiple segment-speed-files on the osrm-contract command line

   - Profile changes:
     - Remove movable bridge mode
     - Add `maxspeed=none` tag to car profile.
     - A `side_road` tag support for the OSRM car profile.

   - Fixes:
     - Issue #2150: Prevents routing over delivery ways and nodes
     - Issue #1972: Provide uninstall target
     - Issue #2072: Disable alternatives by default and if core factor < 1.0
     - Issue #1999: Fix unpacking for self-loop nodes not in core.

   - Infrastructure:
     - Cucumber test suit is now based on cucumber-js, removes Ruby as dependency
     - Updated to mapbox/variant v1.1
     - Updated to libosmium v2.6.1
     - Remove GeoJSON based debugging output, replaced by debug tiles


# 5.0.0 RC2
   - Profiles:
      - `properties.allow_uturns_at_via` -> `properties.continue_straight_at_waypoint` (value is inverted!)
   - API:
      - Removed summary from legs property
      - Disable steps and alternatives by default
      - Fix `code` field: 'ok' -> 'Ok'
      - Allow 4.json and 4.3.json format
      - Conform to v5 spec and support "unlimited" as radiuses value.
      - `uturns` parameter was replaced by `continue_straight` (value is inverted!)
   - Features:
      - Report progress for gennerating edge expanded edges in the edge based graph factory
      - Add maxspeed=none tag to car profile.
      - Optimize StaticRTree code: speedup 2x (to RC1)
      - Optimize DouglasPeucker code: speedup 10x (to RC1)
      - Optimize WebMercator projection: speedup 2x (to RC1)
   - Bugs:
      - #2195: Resolves issues with multiple includedirs in pkg-config file
      - #2219: Internal server error when using the match plugin
      - #2027: basename -> filename
      - #2168: Report correct position where parsing failed
      - #2036: Add license to storage and storage config exposed in public API
      - Fix uturn detection in match plugin
      - Add missing -lz to fix linking of server-tests

# 5.0.0 RC1
   - Renamed osrm-prepare into osrm-contract
   - osrm-contract does not need a profile parameter anymore
   - New public HTTP API, find documentation [here](https://github.com/Project-OSRM/osrm-backend/wiki/New-Server-api)
   - POST support is discontinued, please use library bindings for more complex requests
   - Removed timestamp plugin
   - Coordinate order is now Longitude,Latitude
   - Cucumber tests now based on Javascript (run with `npm test`)
   - Profile API changed:
      - `forward_mode` and `backward_mode` now need to be selected from a pre-defined list
      - Global profile properties are now stored in a global `properties` element. This includes:
        - `properties.traffic_signal_penalty`
        - `properties.use_turn_restrictions`
        - `properties.u_turn_penalty`
        - `properties.allow_u_turn_at_via`<|MERGE_RESOLUTION|>--- conflicted
+++ resolved
@@ -7,11 +7,8 @@
       - ADDED: Add support for opposite approach request parameter. [#6842](https://github.com/Project-OSRM/osrm-backend/pull/6842)
       - ADDED: Add support for accessing edge flags in `process_segment` [#6658](https://github.com/Project-OSRM/osrm-backend/pull/6658)
     - Build:
-<<<<<<< HEAD
+      - CHANGED: Upgrade CI actions to latest versions [#6893](https://github.com/Project-OSRM/osrm-backend/pull/6893)
       - CHANGED:  Remove outdated warnings #6894 [#6894](https://github.com/Project-OSRM/osrm-backend/pull/6894)
-=======
-      - CHANGED: Upgrade CI actions to latest versions [#6893](https://github.com/Project-OSRM/osrm-backend/pull/6893)
->>>>>>> ed5003b5
       - ADDED: Add CI job which builds OSRM with gcc 12. [#6455](https://github.com/Project-OSRM/osrm-backend/pull/6455)
       - CHANGED: Upgrade to clang-tidy 15. [#6439](https://github.com/Project-OSRM/osrm-backend/pull/6439)
       - CHANGED: Update actions/cache to v3. [#6420](https://github.com/Project-OSRM/osrm-backend/pull/6420)
