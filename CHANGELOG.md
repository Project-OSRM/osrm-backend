# Unreleased
  - Changes from 5.26.0
    - API:
      - FIXED: Use Boost.Beast to parse HTTP request. [#6294](https://github.com/Project-OSRM/osrm-backend/pull/6294)
      - FIXED: Fix inefficient osrm-routed connection handling [#6113](https://github.com/Project-OSRM/osrm-backend/pull/6113)
    - Misc:
      - CHANGED: Do not use deprecated Callback::Call overload in Node bindings. [#6318](https://github.com/Project-OSRM/osrm-backend/pull/6318)
      - FIXED: Fix distance calculation consistency. [#6315](https://github.com/Project-OSRM/osrm-backend/pull/6315)
      - FIXED: Fix performance issue after migration to sol2 3.3.0. [#6304](https://github.com/Project-OSRM/osrm-backend/pull/6304)
      - CHANGED: Pass osm_node_ids by reference in osrm::updater::Updater class. [#6298](https://github.com/Project-OSRM/osrm-backend/pull/6298)
      - FIXED: Fix bug with reading Set values from Lua scripts. [#6285](https://github.com/Project-OSRM/osrm-backend/pull/6285)
      - FIXED: Bug in bicycle profile that caused exceptions if there is a highway=bicycle in the data. [#6296](https://github.com/Project-OSRM/osrm-backend/pull/6296)
    - Build:
      - CHANGED: Use the latest node on CI. [#6317](https://github.com/Project-OSRM/osrm-backend/pull/6317)
      - CHANGED: Migrate Windows CI to GitHub Actions. [#6312](https://github.com/Project-OSRM/osrm-backend/pull/6312)
      - ADDED: Add smoke test for Docker image. [#6313](https://github.com/Project-OSRM/osrm-backend/pull/6313)
      - CHANGED: Update libosmium to version 2.18.0. [#6303](https://github.com/Project-OSRM/osrm-backend/pull/6303)
      - CHANGED: Remove EXACT from find_package if using Conan. [#6299](https://github.com/Project-OSRM/osrm-backend/pull/6299)
      - CHANGED: Configure Undefined Behaviour Sanitizer. [#6290](https://github.com/Project-OSRM/osrm-backend/pull/6290)
      - CHANGED: Use Conan instead of Mason to install code dependencies. [#6284](https://github.com/Project-OSRM/osrm-backend/pull/6284)
      - CHANGED: Migrate to C++17. Update sol2 to 3.3.0. [#6279](https://github.com/Project-OSRM/osrm-backend/pull/6279)
      - CHANGED: Update macOS CI image to macos-11. [#6286](https://github.com/Project-OSRM/osrm-backend/pull/6286)
      - CHANGED: Enable even more clang-tidy checks. [#6273](https://github.com/Project-OSRM/osrm-backend/pull/6273)
      - CHANGED: Configure CMake to not build flatbuffers tests and samples. [#6274](https://github.com/Project-OSRM/osrm-backend/pull/6274)
      - CHANGED: Enable more clang-tidy checks. [#6270](https://github.com/Project-OSRM/osrm-backend/pull/6270)
      - CHANGED: Configure clang-tidy job on CI. [#6261](https://github.com/Project-OSRM/osrm-backend/pull/6261)
      - CHANGED: Use Github Actions for building container images [#6138](https://github.com/Project-OSRM/osrm-backend/pull/6138)
      - CHANGED: Upgrade Boost dependency to 1.70 [#6113](https://github.com/Project-OSRM/osrm-backend/pull/6113)
      - CHANGED: Upgrade Ubuntu CI builds to 20.04  [#6119](https://github.com/Project-OSRM/osrm-backend/pull/6119)
      - CHANGED: Make building osrm-routed optional [#6144](https://github.com/Project-OSRM/osrm-backend/pull/6144)
      - FIXED: Run all unit tests in CI [#5248](https://github.com/Project-OSRM/osrm-backend/pull/5248)
      - FIXED: Fix installation of Mason CMake and 32 bit CI build [#6170](https://github.com/Project-OSRM/osrm-backend/pull/6170)
      - FIXED: Fixed Node docs generation check in CI. [#6058](https://github.com/Project-OSRM/osrm-backend/pull/6058)
      - CHANGED: Docker build, enabled arm64 build layer [#6172](https://github.com/Project-OSRM/osrm-backend/pull/6172)
      - CHANGED: Docker build, enabled apt-get update/install caching in separate layer for build phase [#6175](https://github.com/Project-OSRM/osrm-backend/pull/6175)

# 5.26.0
  - Changes from 5.25.0
    - API:
      - FIXED: Allow for special characters in the profile/method as part of the HTTP URL. [#6090](https://github.com/Project-OSRM/osrm-backend/pull/6090)
      - FIXED: Set osrm-routed to immediately close bad connections [#6112](https://github.com/Project-OSRM/osrm-backend/pull/6112)
    - Build:
      - CHANGED: Replace Travis with Github Actions for CI builds [#6071](https://github.com/Project-OSRM/osrm-backend/pull/6071)
      - FIXED: Fixed Boost link flags in pkg-config file. [#6083](https://github.com/Project-OSRM/osrm-backend/pull/6083)
      - FIXED: Fixed test cache to consider MLD executable changes. [#6129](https://github.com/Project-OSRM/osrm-backend/pull/6129)
    - Routing:
      - FIXED: Fix generation of inefficient MLD partitions [#6084](https://github.com/Project-OSRM/osrm-backend/pull/6084)
      - FIXED: Fix MLD level mask generation to support 64-bit masks. [#6123](https://github.com/Project-OSRM/osrm-backend/pull/6123)
      - FIXED: Fix metric offset overflow for large MLD partitions. This breaks the **data format** [#6124](https://github.com/Project-OSRM/osrm-backend/pull/6124)

# 5.25.0
  - Changes from 5.24.0
    - Build:
      - CHANGED: Node binaries now use Github Releases for hosting [#6030](https://github.com/Project-OSRM/osrm-backend/pull/6030)
    - Misc:
      - FIXED: Upgrade to @mapbox/node-pre-gyp fix various bugs with Node 12/14 [#5991](https://github.com/Project-OSRM/osrm-backend/pull/5991)
      - FIXED: `valid` type in documentation examples [#5990](https://github.com/Project-OSRM/osrm-backend/issues/5990)
      - FIXED: Remove redundant loading of .osrm.cell_metrics [#6019](https://github.com/Project-OSRM/osrm-backend/issues/6019)
      - CHANGED: Increase PackedOSMIDs size to 34 bits. This breaks the **data format** [#6020](https://github.com/Project-OSRM/osrm-backend/issues/6020)
    - Profile:
      - FIXED: Add kerb barrier exception to default car profile. [#5999](https://github.com/Project-OSRM/osrm-backend/pull/5999)

# 5.24.0
  - Changes from 5.23.0
    - Features
      - ADDED: Added support for multiple via-way restrictions. [#5907](https://github.com/Project-OSRM/osrm-backend/pull/5907)
      - ADDED: Add node bindings support for Node 12, 14, and publish binaries [#5918](https://github.com/Project-OSRM/osrm-backend/pull/5918)
      - REMOVED: we no longer publish Node 8 binary modules (they are still buildable from source) [#5918](https://github.com/Project-OSRM/osrm-backend/pull/5918)
    - Routing:
      - FIXED: Avoid copying ManyToMany table results [#5923](https://github.com/Project-OSRM/osrm-backend/pull/5923)
      - FIXED: Reduce copying in API parameter constructors [#5925](https://github.com/Project-OSRM/osrm-backend/pull/5925)
    - Misc:
      - CHANGED: Cleanup NodeJS dependencies [#5945](https://github.com/Project-OSRM/osrm-backend/pull/5945)
      - CHANGED: Unify `.osrm.turn_penalites_index` dump processing same with `.osrm.turn_weight_penalties` and `.osrm.turn_duration_penalties` [#5868](https://github.com/Project-OSRM/osrm-backend/pull/5868)
      - FIXED: Properly validate source/destination validation in NodeJS table service [#5595](https://github.com/Project-OSRM/osrm-backend/pull/5595/files)
      - FIXED: turn.roads_on_the_left not containing incoming roads and turn.roads_on_the_right not containing outgoing roads on two-way roads [#5128](https://github.com/Project-OSRM/osrm-backend/issues/5128)
    - Profile:
      - ADDED: Profile debug script which fetches a way from OSM then outputs the result of the profile. [#5908](https://github.com/Project-OSRM/osrm-backend/pull/5908)
    - Infrastructure
      - CHANGED: Bundled protozero updated to v1.7.0. [#5858](https://github.com/Project-OSRM/osrm-backend/pull/5858)
<<<<<<< HEAD
    - Features
      - CHANGED: missing files list is included in exception message. [#5360](https://github.com/Project-OSRM/osrm-backend/pull/5360)
=======
    - Windows:
      - FIXED: Fix bit-shift overflow in MLD partition step. [#5878](https://github.com/Project-OSRM/osrm-backend/pull/5878)
      - FIXED: Fix vector bool permutation in graph contraction step [#5882](https://github.com/Project-OSRM/osrm-backend/pull/5882)
    - API:
      - FIXED: Undo libosrm API break by adding old interface as method overload [#5861](https://github.com/Project-OSRM/osrm-backend/pull/5861)
      - FIXED: Fixed validation of sources/destinations when accessed via node bindings [#5595](https://github.com/Project-OSRM/osrm-backend/pull/5595)
>>>>>>> e872f1d6

# 5.23.0
  - Changes from 5.22.0
    - Build:
      - FIXED: pessimistic calls to std::move [#5560](https://github.com/Project-OSRM/osrm-backend/pull/5561)
    - Features:
      - ADDED: new API parameter - `snapping=any|default` to allow snapping to previously unsnappable edges [#5361](https://github.com/Project-OSRM/osrm-backend/pull/5361)
      - ADDED: keepalive support to the osrm-routed HTTP server [#5518](https://github.com/Project-OSRM/osrm-backend/pull/5518)
      - ADDED: flatbuffers output format support [#5513](https://github.com/Project-OSRM/osrm-backend/pull/5513)
      - ADDED: Global 'skip_waypoints' option [#5556](https://github.com/Project-OSRM/osrm-backend/pull/5556)
      - FIXED: Install the libosrm_guidance library correctly [#5604](https://github.com/Project-OSRM/osrm-backend/pull/5604)
      - FIXED: Http Handler can now deal witch optional whitespace between header-key and -value [#5606](https://github.com/Project-OSRM/osrm-backend/issues/5606)
    - Routing:
      - CHANGED: allow routing past `barrier=arch` [#5352](https://github.com/Project-OSRM/osrm-backend/pull/5352)
      - CHANGED: default car weight was reduced to 2000 kg. [#5371](https://github.com/Project-OSRM/osrm-backend/pull/5371)
      - CHANGED: default car height was reduced to 2 meters. [#5389](https://github.com/Project-OSRM/osrm-backend/pull/5389)
      - FIXED: treat `bicycle=use_sidepath` as no access on the tagged way. [#5622](https://github.com/Project-OSRM/osrm-backend/pull/5622)
      - FIXED: fix table result when source and destination on same one-way segment. [#5828](https://github.com/Project-OSRM/osrm-backend/pull/5828)
      - FIXED: fix occasional segfault when swapping data with osrm-datastore and using `exclude=` [#5844](https://github.com/Project-OSRM/osrm-backend/pull/5844)
      - FIXED: fix crash in MLD alternative search if source or target are invalid [#5851](https://github.com/Project-OSRM/osrm-backend/pull/5851)
    - Misc:
      - CHANGED: Reduce memory usage for raster source handling. [#5572](https://github.com/Project-OSRM/osrm-backend/pull/5572)
      - CHANGED: Add cmake option `ENABLE_DEBUG_LOGGING` to control whether output debug logging. [#3427](https://github.com/Project-OSRM/osrm-backend/issues/3427)
      - CHANGED: updated extent of Hong Kong as left hand drive country. [#5535](https://github.com/Project-OSRM/osrm-backend/issues/5535)
      - FIXED: corrected error message when failing to snap input coordinates [#5846](https://github.com/Project-OSRM/osrm-backend/pull/5846)
    - Infrastructure
      - REMOVED: STXXL support removed as STXXL became abandonware. [#5760](https://github.com/Project-OSRM/osrm-backend/pull/5760)

# 5.22.0
  - Changes from 5.21.0
    - Build:
      - ADDED: optionally build Node `lts` and `latest` bindings [#5347](https://github.com/Project-OSRM/osrm-backend/pull/5347)
    - Features:
      - ADDED: new waypoints parameter to the `route` plugin, enabling silent waypoints [#5345](https://github.com/Project-OSRM/osrm-backend/pull/5345)
      - ADDED: data timestamp information in the response (saved in new file `.osrm.timestamp`). [#5115](https://github.com/Project-OSRM/osrm-backend/issues/5115)

# 5.21.0
  - Changes from 5.20.0
    - Features:
      - ADDED: all waypoints in responses now contain a distance property between the original coordinate and the snapped location. [#5255](https://github.com/Project-OSRM/osrm-backend/pull/5255)
      - ADDED: if `fallback_speed` is used, a new structure `fallback_speed_cells` will describe which cells contain estimated values [#5259](https://github.com/Project-OSRM/osrm-backend/pull/5259)
      - REMOVED: we no longer publish Node 4 or 6 binary modules (they are still buildable from source) [#5314](https://github.com/Project-OSRM/osrm-backend/pull/5314)
    - Table:
      - ADDED: new parameter `scale_factor` which will scale the cell `duration` values by this factor. [#5298](https://github.com/Project-OSRM/osrm-backend/pull/5298)
      - FIXED: only trigger `scale_factor` code to scan matrix when necessary. [#5303](https://github.com/Project-OSRM/osrm-backend/pull/5303)
      - FIXED: fix bug in reverse offset calculation that sometimes lead to negative (and other incorrect) values in distance table results [#5315](https://github.com/Project-OSRM/osrm-backend/pull/5315)
    - Docker:
      - FIXED: use consistent boost version between build and runtime [#5311](https://github.com/Project-OSRM/osrm-backend/pull/5311)
      - FIXED: don't override default permissions on /opt [#5311](https://github.com/Project-OSRM/osrm-backend/pull/5311)
    - Matching:
      - CHANGED: matching will now consider edges marked with is_startpoint=false, allowing matching over ferries and other previously non-matchable edge types. [#5297](https://github.com/Project-OSRM/osrm-backend/pull/5297)
    - Profile:
      - ADDED: Parse `source:maxspeed` and `maxspeed:type` tags to apply maxspeeds and add belgian flanders rural speed limit. [#5217](https://github.com/Project-OSRM/osrm-backend/pull/5217)
      - CHANGED: Refactor maxspeed parsing to use common library. [#5144](https://github.com/Project-OSRM/osrm-backend/pull/5144)

# 5.20.0
  - Changes from 5.19.0:
    - Table:
      - CHANGED: switch to pre-calculated distances for table responses for large speedup and 10% memory increase. [#5251](https://github.com/Project-OSRM/osrm-backend/pull/5251)
      - ADDED: new parameter `fallback_speed` which will fill `null` cells with estimated value [#5257](https://github.com/Project-OSRM/osrm-backend/pull/5257)
      - CHANGED: Remove API check for matrix sources/destination length to be less than or equal to coordinates length. [#5298](https://github.com/Project-OSRM/osrm-backend/pull/5289)
      - FIXED: Fix crashing bug when using fallback_speed parameter with more sources than destinations. [#5291](https://github.com/Project-OSRM/osrm-backend/pull/5291)
    - Features:
      - ADDED: direct mmapping of datafiles is now supported via the `--mmap` switch. [#5242](https://github.com/Project-OSRM/osrm-backend/pull/5242)
      - REMOVED: the previous `--memory_file` switch is now deprecated and will fallback to `--mmap` [#5242](https://github.com/Project-OSRM/osrm-backend/pull/5242)
      - ADDED: Now publishing Node 10.x LTS binary modules [#5246](https://github.com/Project-OSRM/osrm-backend/pull/5246)
    - Windows:
      - FIXED: Windows builds again. [#5249](https://github.com/Project-OSRM/osrm-backend/pull/5249)
    - Docker:
      - CHANGED: switch from Alpine Linux to Debian Buster base images [#5281](https://github.com/Project-OSRM/osrm-backend/pull/5281)

# 5.19.0
  - Changes from 5.18.0:
    - Optimizations:
      - CHANGED: Use Grisu2 for serializing floating point numbers. [#5188](https://github.com/Project-OSRM/osrm-backend/pull/5188)
      - ADDED: Node bindings can return pre-rendered JSON buffer. [#5189](https://github.com/Project-OSRM/osrm-backend/pull/5189)
    - Profiles:
      - CHANGED: Bicycle profile now blacklists barriers instead of whitelisting them [#5076
](https://github.com/Project-OSRM/osrm-backend/pull/5076/)
      - CHANGED: Foot profile now blacklists barriers instead of whitelisting them [#5077
](https://github.com/Project-OSRM/osrm-backend/pull/5077/)
      - CHANGED: Support maxlength and maxweight in car profile [#5101](https://github.com/Project-OSRM/osrm-backend/pull/5101)
    - Bugfixes:
      - FIXED: collapsing of ExitRoundabout instructions [#5114](https://github.com/Project-OSRM/osrm-backend/issues/5114)
    - Misc:
      - CHANGED: Support up to 512 named shared memory regions [#5185](https://github.com/Project-OSRM/osrm-backend/pull/5185)

# 5.18.0
  - Changes from 5.17.0:
    - Features:
      - ADDED: `table` plugin now optionally returns `distance` matrix as part of response [#4990](https://github.com/Project-OSRM/osrm-backend/pull/4990)
      - ADDED: New optional parameter `annotations` for `table` that accepts `distance`, `duration`, or both `distance,duration` as values [#4990](https://github.com/Project-OSRM/osrm-backend/pull/4990)
    - Infrastructure:
      - ADDED: Updated libosmium and added protozero and vtzero libraries [#5037](https://github.com/Project-OSRM/osrm-backend/pull/5037)
      - CHANGED: Use vtzero library in tile plugin [#4686](https://github.com/Project-OSRM/osrm-backend/pull/4686)
    - Profile:
      - ADDED: Bicycle profile now returns classes for ferry and tunnel routes. [#5054](https://github.com/Project-OSRM/osrm-backend/pull/5054)
      - ADDED: Bicycle profile allows to exclude ferry routes (default to not enabled) [#5054](https://github.com/Project-OSRM/osrm-backend/pull/5054)

# 5.17.1
  - Changes from 5.17.0:
    - Bugfixes:
      - FIXED: Do not combine a segregated edge with a roundabout [#5039](https://github.com/Project-OSRM/osrm-backend/issues/5039)

# 5.17.0
  - Changes from 5.16.0:
    - Bugfixes:
      - FIXED: deduplication of route steps when waypoints are used [#4909](https://github.com/Project-OSRM/osrm-backend/issues/4909)
      - FIXED: Use smaller range for U-turn angles in map-matching [#4920](https://github.com/Project-OSRM/osrm-backend/pull/4920)
      - FIXED: Remove the last short annotation segment in `trimShortSegments` [#4946](https://github.com/Project-OSRM/osrm-backend/pull/4946)
      - FIXED: Properly calculate annotations for speeds, durations and distances when waypoints are used with mapmatching [#4949](https://github.com/Project-OSRM/osrm-backend/pull/4949)
      - FIXED: Don't apply unimplemented SH and PH conditions in OpeningHours and add inversed date ranges [#4992](https://github.com/Project-OSRM/osrm-backend/issues/4992)
      - FIXED: integer overflow in `DynamicGraph::Renumber` [#5021](https://github.com/Project-OSRM/osrm-backend/pull/5021)
    - Profile:
      - CHANGED: Handle oneways in get_forward_backward_by_key [#4929](https://github.com/Project-OSRM/osrm-backend/pull/4929)
      - FIXED: Do not route against oneway road if there is a cycleway in the wrong direction; also review bike profile [#4943](https://github.com/Project-OSRM/osrm-backend/issues/4943)
      - CHANGED: Make cyclability weighting of the bike profile prefer safer routes more strongly [#5015](https://github.com/Project-OSRM/osrm-backend/issues/5015)
    - Guidance:
      - CHANGED: Don't use obviousness for links bifurcations [#4929](https://github.com/Project-OSRM/osrm-backend/pull/4929)
      - FIXED: Adjust Straight direction modifiers of side roads in driveway handler [#4929](https://github.com/Project-OSRM/osrm-backend/pull/4929)
      - CHANGED: Added post process logic to collapse segregated turn instructions [#4925](https://github.com/Project-OSRM/osrm-backend/pull/4925)
      - ADDED: Maneuver relation now supports `straight` as a direction [#4995](https://github.com/Project-OSRM/osrm-backend/pull/4995)
      - FIXED: Support spelling maneuver relation with British spelling [#4950](https://github.com/Project-OSRM/osrm-backend/issues/4950)
    - Tools:
      - ADDED: `osrm-routed` accepts a new property `--memory_file` to store memory in a file on disk. [#4881](https://github.com/Project-OSRM/osrm-backend/pull/4881)
      - ADDED: `osrm-datastore` accepts a new parameter `--dataset-name` to select the name of the dataset. [#4982](https://github.com/Project-OSRM/osrm-backend/pull/4982)
      - ADDED: `osrm-datastore` accepts a new parameter `--list` to list all datasets loaded into memory. [#4982](https://github.com/Project-OSRM/osrm-backend/pull/4982)
      - ADDED: `osrm-datastore` accepts a new parameter `--only-metric` to only reload the data that can be updated by a weight update (reduces memory for traffic updates). [#5002](https://github.com/Project-OSRM/osrm-backend/pull/5002)
      - ADDED: `osrm-routed` accepts a new parameter `--dataset-name` to select the shared-memory dataset to use. [#4982](https://github.com/Project-OSRM/osrm-backend/pull/4982)
    - NodeJS:
      - ADDED: `OSRM` object accepts a new option `memory_file` that stores the memory in a file on disk. [#4881](https://github.com/Project-OSRM/osrm-backend/pull/4881)
      - ADDED: `OSRM` object accepts a new option `dataset_name` to select the shared-memory dataset. [#4982](https://github.com/Project-OSRM/osrm-backend/pull/4982)
    - Internals
      - CHANGED: Updated segregated intersection identification [#4845](https://github.com/Project-OSRM/osrm-backend/pull/4845) [#4968](https://github.com/Project-OSRM/osrm-backend/pull/4968)
      - REMOVED: Remove `.timestamp` file since it was unused [#4960](https://github.com/Project-OSRM/osrm-backend/pull/4960)
    - Documentation:
      - ADDED: Add documentation about OSM node ids in nearest service response [#4436](https://github.com/Project-OSRM/osrm-backend/pull/4436)
    - Performance
      - FIXED: Speed up response time when lots of legs exist and geojson is used with `steps=true` [#4936](https://github.com/Project-OSRM/osrm-backend/pull/4936)
      - FIXED: Return iterators instead of vectors in datafacade_base functions [#4969](https://github.com/Project-OSRM/osrm-backend/issues/4969)
    - Misc:
      - ADDED: expose name for datasource annotations as metadata [#4973](https://github.com/Project-OSRM/osrm-backend/pull/4973)

# 5.16.0
  - Changes from 5.15.2:
    - Guidance
      - ADDED #4676: Support for maneuver override relation, allowing data-driven overrides for turn-by-turn instructions [#4676](https://github.com/Project-OSRM/osrm-backend/pull/4676)
      - CHANGED #4830: Announce reference change if names are empty
      - CHANGED #4835: MAXIMAL_ALLOWED_SEPARATION_WIDTH increased to 12 meters
      - CHANGED #4842: Lower priority links from a motorway now are used as motorway links [#4842](https://github.com/Project-OSRM/osrm-backend/pull/4842)
      - CHANGED #4895: Use ramp bifurcations as fork intersections [#4895](https://github.com/Project-OSRM/osrm-backend/issues/4895)
      - CHANGED #4893: Handle motorway forks with links as normal motorway intersections[#4893](https://github.com/Project-OSRM/osrm-backend/issues/4893)
      - FIXED #4905: Check required tags of `maneuver` relations [#4905](https://github.com/Project-OSRM/osrm-backend/pull/4905)
    - Profile:
      - FIXED: `highway=service` will now be used for restricted access, `access=private` is still disabled for snapping.
      - ADDED #4775: Exposes more information to the turn function, now being able to set turn weights with highway and access information of the turn as well as other roads at the intersection [#4775](https://github.com/Project-OSRM/osrm-backend/issues/4775)
      - FIXED #4763: Add support for non-numerical units in car profile for maxheight [#4763](https://github.com/Project-OSRM/osrm-backend/issues/4763)
      - ADDED #4872: Handling of `barrier=height_restrictor` nodes [#4872](https://github.com/Project-OSRM/osrm-backend/pull/4872)

# 5.15.2
  - Changes from 5.15.1:
    - Features:
        - ADDED: Exposed the waypoints parameter in the node bindings interface
    - Bugfixes:
        - FIXED: Segfault causing bug in leg collapsing map matching when traversing edges in reverse

# 5.15.1
  - Changes from 5.15.0:
    - Bugfixes:
      - FIXED: Segfault in map matching when RouteLeg collapsing code is run on a match with multiple submatches
    - Guidance:
      - Set type of trivial intersections where classes change to Suppressed instead of NoTurn

# 5.15.0
  - Changes from 5.14.3:
    - Bugfixes:
      - FIXED #4704: Fixed regression in bearings reordering introduced in 5.13 [#4704](https://github.com/Project-OSRM/osrm-backend/issues/4704)
      - FIXED #4781: Fixed overflow exceptions in percent-encoding parsing
      - FIXED #4770: Fixed exclude flags for single toll road scenario
      - FIXED #4283: Fix overflow on zero duration segments
      - FIXED #4804: Ignore no_*_on_red turn restrictions
    - Guidance:
      - CHANGED #4706: Guidance refactoring step to decouple intersection connectivity analysis and turn instructions generation [#4706](https://github.com/Project-OSRM/osrm-backend/pull/4706)
      - CHANGED #3491: Refactor `isThroughStreet`/Intersection options
    - Profile:
      - ADDED: `tunnel` as a new class in car profile so that sections of the route with tunnel tags will be marked as such

# 5.14.3
  - Changes from 5.14.2:
    - Features:
      - Added a `waypoints` parameter to the match service plugin that accepts indices to input coordinates and treats only those points as waypoints in the response format.
    - Bugfixes:
      - FIXED #4754: U-Turn penalties are applied to straight turns.
      - FIXED #4756: Removed too restrictive road name check in the sliproad handler
      - FIXED #4731: Use correct weights for edge-based graph duplicated via nodes.
    - Profile:
      - CHANGED: added Belarus speed limits
      - CHANGED: set default urban speed in Ukraine to 50kmh

# 5.14.2
  - Changes from 5.14.1:
    - Bugfixes:
      - FIXED #4727: Erroring when a old .core file is present.
      - FIXED #4642: Update checks for EMPTY_NAMEID to check for empty name strings
      - FIXED #4738: Fix potential segmentation fault
    - Node.js Bindings:
      - ADDED: Exposed new `max_radiuses_map_matching` option from `EngingConfig` options
    - Tools:
      - ADDED: New osrm-routed `max_radiuses_map_matching` command line flag to optionally set a maximum radius for map matching

# 5.14.1
  - Changes from 5.14.0
    - Bugfixes:
      - FIXED: don't use removed alternative candidates in `filterPackedPathsByCellSharing`

# 5.14.0
  - Changes from 5.13
    - API:
      - ADDED: new RouteStep property `driving_side` that has either "left" or "right" for that step
    - Misc:
      - ADDED: Bundles a rough (please improve!) driving-side GeoJSON file for use with `osrm-extract --location-dependent-data data/driving_side.geojson`
      - CHANGED: Conditional turn parsing is disabled by default now
      - ADDED: Adds a tool to analyze turn instruction generation in a dataset.  Useful for tracking turn-by-turn heuristic changes over time.
      - CHANGED: Internal refactoring of guidance code as a first step towards a re-runnable guidance pipeline
      - ADDED: Now publishing Node 8.x LTS binary modules
    - Profile:
      - CHANGED: Remove dependency on turn types and turn modifier in the process_turn function in the `car.lua` profile. Guidance instruction types are not used to influence turn penalty anymore so this will break backward compatibility between profile version 3 and 4.
    - Guidance:
      - ADDED: New internal flag on "segregated intersections" - in the future, will should allow collapsing of instructions across complex intersection geometry where humans only perceive a single maneuver
      - CHANGED: Decrease roundabout turn radius threshold from 25m to 15m - adds some "exit the roundabout" instructions for moderately sized roundabouts that were being missed previously
    - Docker:
      - CHANGED: switch to alpine 3.6, and use a multistage build to reduce image size
    - Build:
      - FIX: use LUA_LIBRARY_DIRS to propertly detect Lua on all platforms
    - Docs:
      - FIX: clarify description of roundabout exit instructions
    - Bugfixes:
      - FIXED: Fix bug where merge instructions got the wrong direction modifier ([PR #4670](https://github.com/Project-OSRM/osrm-backend/pull/4670))
      - FIXED: Properly use the `profile.properties.left_hand_driving` property, there was a typo that meant it had no effect
      - FIXED: undefined behaviour when alternative candidate via node is same as source node ([#4691](https://github.com/Project-OSRM/osrm-backend/issues/4691))
      - FIXED: ensure libosrm.pc is pushed to the correct location for pkgconfig to find it on all platforms
      - FIXED: don't consider empty names + empty refs as a valid name for u-turns

# 5.13.0
  - Changes from 5.12:
    - Profile:
      - Append cardinal directions from route relations to ref fields to improve instructions; off by default see `profile.cardinal_directions`
      - Support of `distance` weight in foot and bicycle profiles
      - Support of relations processing
      - Added `way:get_location_tag(key)` method to get location-dependent tags https://github.com/Project-OSRM/osrm-backend/wiki/Using-location-dependent-data-in-profiles
      - Added `forward_ref` and `backward_ref` support
      - Left-side driving mode is specified by a local Boolean flag `is_left_hand_driving` in `ExtractionWay` and `ExtractionTurn`
      - Support literal values for maxspeeds in NO, PL and ZA
    - Infrastructure:
      - Lua 5.1 support is removed due to lack of support in sol2 https://github.com/ThePhD/sol2/issues/302
      - Fixed pkg-config version of OSRM
      - Removed `.osrm.core` file since CoreCH is deprecated now.
    - Tools:
      - Because of boost/program_options#32 with boost 1.65+ we needed to change the behavior of the following flags to not accept `={true|false}` anymore:
        - `--use-locations-cache=false` becomes `--disable-location-cache`
        - `--parse-conditional-restrictions=true` becomes `--parse-conditional-restrictions`
        - The deprecated options `--use-level-cache` and `--generate-edge-lookup`
    - Bugfixes:
      - Fixed #4348: Some cases of sliproads pre-processing were broken
      - Fixed #4331: Correctly compute left/right modifiers of forks in case the fork is curved.
      - Fixed #4472: Correctly count the number of lanes using the delimter in `turn:lanes` tag.
      - Fixed #4214: Multiple runs of `osrm-partition` lead to crash.
      - Fixed #4348: Fix assorted problems around slip roads.
      - Fixed #4420: A bug that would result in unnecessary instructions, due to problems in suffix/prefix detection
    - Algorithm
      - Deprecate CoreCH functionality. Usage of CoreCH specific options will fall back to using CH with core_factor of 1.0
      - MLD uses a unidirectional Dijkstra for 1-to-N and N-to-1 matrices which yields speedup.

# 5.12.0
  - Changes from 5.11:
    - Guidance
      - now announcing turning onto oneways at the end of a road (e.g. onto dual carriageways)
      - Adds new instruction types at the exit of roundabouts and rotaries `exit roundabout` and `exit rotary`.
    - HTTP:
      - New query parameter for route/table/match/trip plugings:
        `exclude=` that can be used to exclude certain classes (e.g. exclude=motorway, exclude=toll).
        This is configurable in the profile.
    - NodeJS:
      - New query option `exclude` for the route/table/match/trip plugins. (e.g. `exclude: ["motorway", "toll"]`)
    - Profile:
      - New property for profile table: `excludable` that can be used to configure which classes are excludable at query time.
      - New optional property for profile table: `classes` that allows you to specify which classes you expect to be used.
        We recommend this for better error messages around classes, otherwise the possible class names are infered automatically.
    - Traffic:
      - If traffic data files contain an empty 4th column, they will update edge durations but not modify the edge weight.  This is useful for
        updating ETAs returned, without changing route selection (for example, in a distance-based profile with traffic data loaded).
    - Infrastructure:
      - New file `.osrm.cell_metrics` created by `osrm-customize`.
    - Debug tiles:
      - Added new properties `type` and `modifier` to `turns` layer, useful for viewing guidance calculated turn types on the map

# 5.11.0
  - Changes from 5.10:
    - Features
      - BREAKING: Added support for conditional via-way restrictions. This features changes the file format of osrm.restrictions and requires re-extraction
    - Internals
      - BREAKING: Traffic signals will no longer be represented as turns internally. This requires re-processing of data but enables via-way turn restrictions across highway=traffic_signals
      - Additional checks for empty segments when loading traffic data files
      - Tunes the constants for turns in sharp curves just a tiny bit to circumvent a mix-up in fork directions at a specific intersection (https://github.com/Project-OSRM/osrm-backend/issues/4331)
    - Infrastructure
      - Refactor datafacade to make implementing additional DataFacades simpler
    - Bugfixes
      - API docs are now buildable again
      - Suppress unnecessary extra turn instruction when exiting a motorway via a motorway_link onto a primary road (https://github.com/Project-OSRM/osrm-backend/issues/4348 scenario 4)
      - Suppress unnecessary extra turn instruction when taking a tertiary_link road from a teritary onto a residential road (https://github.com/Project-OSRM/osrm-backend/issues/4348 scenario 2)
      - Various MSVC++ build environment fixes
      - Avoid a bug that crashes GCC6
      - Re-include .npmignore to slim down published modules
      - Fix a pre-processing bug where incorrect directions could be issued when two turns would have similar instructions and we tried to give them distinct values (https://github.com/Project-OSRM/osrm-backend/pull/4375)
      - The entry bearing for correct the cardinality of a direction value (https://github.com/Project-OSRM/osrm-backend/pull/4353
      - Change timezones in West Africa to the WAT zone so they're recognized on the Windows platform

# 5.10.0
  - Changes from 5.9:
    - Profiles:
      - New version 2 profile API which cleans up a number of things and makes it easier to for profiles to include each other. Profiles using the old version 0 and 1 APIs are still supported.
      - New required `setup()` function that must return a configuration hash. Storing configuration in globals is deprecated.
      - Passes the config hash returned in `setup()` as an argument to `process_node/way/segment/turn`.
      - Properties are now set in `.properties` in the config hash returend by setup().
      - initialize raster sources in `setup()` instead of in a separate callback.
      - Renames the `sources` helper to `raster`.
      - Renames `way_functions` to `process_way` (same for node, segment and turn).
      - Removes `get_restrictions()`. Instead set `.restrictions` in the config hash in `setup()`.
      - Removes `get_name_suffix_list()`. Instead set `.suffix_list` in the config hash in `setup()`.
      - Renames `Handlers` to `WayHandlers`.
      - Pass functions instead of strings to `WayHandlers.run()`, so it's possible to mix in your own functions.
      - Reorders arguments to `WayHandlers` functions to match `process_way()`.
      - Profiles must return a hash of profile functions. This makes it easier for profiles to include each other.
      - Guidance: add support for throughabouts
    - Bugfixes
      - Properly save/retrieve datasource annotations for road segments ([#4346](https://github.com/Project-OSRM/osrm-backend/issues/4346)
      - Fix conditional restriction grammer parsing so it works for single-day-of-week restrictions ([#4357](https://github.com/Project-OSRM/osrm-backend/pull/4357))
    - Algorithm
      - BREAKING: the file format requires re-processing due to the changes on via-ways
      - Added support for via-way restrictions

# 5.9.2
    - API:
      - `annotations=durations,weights,speeds` values no longer include turn penalty values ([#4330](https://github.com/Project-OSRM/osrm-backend/issues/4330))

# 5.9.1
    - Infrastructure
      - STXXL is not required by default

# 5.9.0
  - Changes from 5.8:
    - Algorithm:
      - Multi-Level Dijkstra:
        - Plugins supported: `table`
        - Adds alternative routes support (see [#4047](https://github.com/Project-OSRM/osrm-backend/pull/4047) and [3905](https://github.com/Project-OSRM/osrm-backend/issues/3905)): provides reasonably looking alternative routes (many, if possible) with reasonable query times.
    - API:
      - Exposes `alternatives=Number` parameter overload in addition to the boolean flag.
      - Support for exits numbers and names. New member `exits` in `RouteStep`, based on `junction:ref` on ways
      - `Intersection` now has new parameter `classes` that can be set in the profile on each way.
    - Profiles:
      - `result.exits` allows you to set a way's exit numbers and names, see [`junction:ref`](http://wiki.openstreetmap.org/wiki/Proposed_features/junction_details)
      - `ExtractionWay` now as new property `forward_classes` and `backward_classes` that can set in the `way_function`.
         The maximum number of classes is 8.
      - We now respect the `construction` tag. If the `construction` tag value is not on our whitelist (`minor`, `widening`, `no`) we will exclude the road.
    - Node.js Bindings:
      - Exposes `alternatives=Number` parameter overload in addition to the boolean flag
      - Expose `EngineConfig` options in the node bindings
    - Tools:
      - Exposes engine limit on number of alternatives to generate `--max-alternatives` in `osrm-routed` (3 by default)
    - Infrastructure
      - STXXL is not required to build OSRM and is an optional dependency for back-compatibility (ENABLE_STXXL=On)
      - OpenMP is only required when the optional STXXL dependency is used
    - Bug fixes:
      - #4278: Remove superflous continious instruction on a motorway.

# 5.8.0
  - Changes from 5.7
    - API:
      - polyline6 support in request string
      - new parameter `approaches` for `route`, `table`, `trip` and `nearest` requests.  This parameter keep waypoints on the curb side.
        'approaches' accepts both 'curb' and 'unrestricted' values.
        Note : the curb side depend on the `ProfileProperties::left_hand_driving`, it's a global property set once by the profile. If you are working with a planet dataset, the api will be wrong in some countries, and right in others.
    - NodeJs Bindings
      - new parameter `approaches` for `route`, `table`, `trip` and `nearest` requests.
    - Tools
      - `osrm-partition` now ensures it is called before `osrm-contract` and removes inconsitent .hsgr files automatically.
    - Features
      - Added conditional restriction support with `parse-conditional-restrictions=true|false` to osrm-extract. This option saves conditional turn restrictions to the .restrictions file for parsing by contract later. Added `parse-conditionals-from-now=utc time stamp` and `--time-zone-file=/path/to/file`  to osrm-contract
      - Command-line tools (osrm-extract, osrm-contract, osrm-routed, etc) now return error codes and legible error messages for common problem scenarios, rather than ugly C++ crashes
      - Speed up pre-processing by only running the Lua `node_function` for nodes that have tags.  Cuts OSM file parsing time in half.
      - osrm-extract now performs generation of edge-expanded-edges using all available CPUs, which should make osrm-extract significantly faster on multi-CPU machines
    - Files
      - .osrm.nodes file was renamed to .nbg_nodes and .ebg_nodes was added
    - Guidance
      - #4075 Changed counting of exits on service roundabouts
    - Debug Tiles
      - added support for visualising turn penalties to the MLD plugin
      - added support for showing the rate (reciprocal of weight) on each edge when used
      - added support for turn weights in addition to turn durations in debug tiles
    - Bugfixes
      - Fixed a copy/paste issue assigning wrong directions in similar turns (left over right)
      - #4074: fixed a bug that would announce entering highway ramps as u-turns
      - #4122: osrm-routed/libosrm should throw exception when a dataset incompatible with the requested algorithm is loaded
      - Avoid collapsing u-turns into combined turn instructions

# 5.7.1
    - Bugfixes
      - #4030 Roundabout edge-case crashes post-processing

# 5.7.0
  - Changes from 5.6
    - Algorithm:
      - OSRM object has new option `algorithm` that allows the selection of a routing algorithm.
      - New experimental algorithm: Multi-Level Dijkstra with new toolchain:
        - Allows for fast metric updates in below a minute on continental sized networks (osrm-customize)
        - Plugins supported: `match` and `route`
        - Quickstart: `osrm-extract data.osm.pbf`, `osrm-partition data.osrm`, `osrm-customize data.osrm`, `osrm-routed --algorithm=MLD data.osrm`
    - NodeJs Bindings
      - Merged https://github.com/Project-OSRM/node-osrm into repository. Build via `cmake .. -DCMAKE_BUILD_TYPE=Release -DENABLE_NODE_BINDINGS=On -DENABLE_MASON=On`.
      - `OSRM` object has new option `algorihtm="CH","CoreCH","MLD"`
    - Internals
      - Shared memory notification via conditional variables on Linux or semaphore queue on OS X and Windows with a limit of 128 OSRM Engine instances
    - Files
      - .osrm.datasource_index file was removed. Data is now part of .osrm.geometries.
      - .osrm.edge_lookup was removed. The option `--generate-edge-lookup` does nothing now.
      - `osrm-contract` does not depend on the `.osrm.fileIndex` file anymore
      - `osrm-extract` creates new file `.osrm.cnbg` and `.cnbg_to_ebg`
      - `osrm-partition` creates new file `.osrm.partition` and `.osrm.cells`
      - `osrm-customize` creates new file `.osrm.mldgr`
    - Profiles
      - Added `force_split_edges` flag to global properties. True value guarantees that segment_function will be called for all segments, but also could double memory consumption
    - Map Matching:
      - new option `gaps=split|ignore` to enable/disbale track splitting
      - new option `tidy=true|false` to simplify traces automatically

# 5.6.3
  - Changes from 5.6.0
    - Bugfixes
      - #3790 Fix incorrect speed values in tile plugin

# 5.6.2
  - Changes from 5.6.0
    - Bugfixes
      - Fix incorrect forward datasources getter in facade

# 5.6.1
  - Changes from 5.6.0
    - Bugfixes
      - Fix #3754 add restricted penalty on NoTurn turns

# 5.6.0
  - Changes from 5.5
    - Bugfixes
      - Fix #3475 removed an invalid `exit` field from the `arrive` maneuver
      - Fix #3515 adjusted number of `nodes` in `annotation`
      - Fix #3605 Fixed a bug that could lead to turns at the end of the road to be suppressed
      - Fix #2844 handle up to 16777215 code units in OSM names
    - Infrastructure
      - Support building rpm packages.
    - Guidance
      - No longer emitting turns on ferries, if a ferry should use multiple docking locations
    - Profiles
      - Removed the `./profile.lua -> ./profiles/car.lua` symlink. Use specific profiles from the `profiles` directory.
      - `properties` object has a new `weight_name` field, default value is "duration"
      - `properties` object has a new `weight_precision` field that specifies a decimal precision of edge weights, default value 1
      - In `way_function` the filed `forward_rate` and `backward_rate` of `ExtractionWay` can now be set.
        They have the same interpretation for the way weight as `forward_speed` and `backward_speed` for the edge duration.
        The unit of rate is meters per weight unit, so higher values will be prefered during routing.
      - `turn_function` now does not return an integer but takes in a `ExtractionTurn` object and can modify the `weight` and `duration` fields
      - `segment_function` now takes in a `ExtractionSegment` object and can modify `weight` and `duration` fields
      - `properties.uturn_penalty` is deprecated. Set it in the `turn_function`. The turn type is exposed as `ExtractionTurn::direction_modifier`.
      - `properties.traffic_light_penalty` is deprecated. Traffic light penalties now need to be set over in the turn function.
         Each turn with a traffic light is marked with `ExtractionTurn::has_traffic_light = true`.
      - Renamed the helper file `profiles/lib/directional.lua` to `profiles/lib/tags.lua` since it now provides more general tags parsing utility functions.
      - The car and foot profiles now depend on the helper file `profiles/lib/handlers.lua`.
    - Infrastructure
      - Disabled link-time optimized (LTO) builds by default. Enable by passing `-DENABLE_LTO=ON` to `cmake` if you need the performance and know what you are doing.
      - Datafile versioning is now based on OSRM semver values, rather than source code checksums.
        Datafiles are compatible between patch levels, but incompatible between minor version or higher bumps.
      - libOSRM now creates an own watcher thread then used in shared memory mode to listen for data updates
    - Tools:
      - Added osrm-extract-conditionals tool for checking conditional values in OSM data
    - Trip Plugin
      - Added a new feature that finds the optimal route given a list of waypoints, a source and a destination. This does not return a roundtrip and instead returns a one way optimal route from the fixed source to the destination points.

# 5.5.1
  - Changes from 5.5.0
    - API:
      - Adds `generate_hints=true` (`true` by default) which lets user disable `Hint` generating in the response. Use if you don't need `Hint`s!
    - Bugfixes
      - Fix #3418 and ensure we only return bearings in the range 0-359 in API responses
      - Fixed a bug that could lead to emitting false instructions for staying on a roundabout

# 5.5.0
  - Changes from 5.4.0
    - API:
      - `osrm-datastore` now accepts the parameter `--max-wait` that specifies how long it waits before aquiring a shared memory lock by force
      - Shared memory now allows for multiple clients (multiple instances of libosrm on the same segment)
      - Polyline geometries can now be requested with precision 5 as well as with precision 6
    - Profiles
      - the car profile has been refactored into smaller functions
      - get_value_by_key() is now guaranteed never to return empty strings, nil is returned instead.
      - debug.lua was added to make it easier to test/develop profile code.
      - `car.lua` now depends on lib/set.lua and lib/sequence.lua
      - `restrictions` is now used for namespaced restrictions and restriction exceptions (e.g. `restriction:motorcar=` as well as `except=motorcar`)
      - replaced lhs/rhs profiles by using test defined profiles
      - Handle `oneway=alternating` (routed over with penalty) separately from `oneway=reversible` (not routed over due to time dependence)
      - Handle `destination:forward`, `destination:backward`, `destination:ref:forward`, `destination:ref:backward` tags
      - Properly handle destinations on `oneway=-1` roads
    - Guidance
      - Notifications are now exposed more prominently, announcing turns onto a ferry/pushing your bike more prominently
      - Improved turn angle calculation, detecting offsets due to lanes / minor variations due to inaccuracies
      - Corrected the bearings returned for intermediate steps - requires reprocessing
      - Improved turn locations for collapsed turns
      - Sliproad classification refinements: the situations we detect as Sliproads now resemble more closely the reality
    - Trip Plugin
      - changed internal behaviour to prefer the smallest lexicographic result over the largest one
    - Bugfixes
      - fixed a bug where polyline decoding on a defective polyline could end up in out-of-bound access on a vector
      - fixed compile errors in tile unit-test framework
      - fixed a bug that could result in inconsistent behaviour when collapsing instructions
      - fixed a bug that could result in crashes when leaving a ferry directly onto a motorway ramp
      - fixed a bug in the tile plugin that resulted in discovering invalid edges for connections
      - improved error messages when missing files during traffic updates (#3114)
      - For single coordinate geometries the GeoJSON `Point` encoding was broken. We now always emit `LineString`s even in the one-coordinate-case (backwards compatible) (#3425)
    - Debug Tiles
      - Added support for turn penalties
    - Internals
      - Internal/Shared memory datafacades now share common memory layout and data loading code
      - File reading now has much better error handling
    - Misc
      - Progress indicators now print newlines when stdout is not a TTY
      - Prettier API documentation now generated via `npm run build-api-docs` output `build/docs`

# 5.4.3
  - Changes from 5.4.2
    - Bugfixes
      - #3254 Fixed a bug that could end up hiding roundabout instructions
      - #3260 fixed a bug that provided the wrong location in the arrival instruction

# 5.4.2
  - Changes from 5.4.1
    - Bugfixes
      - #3032 Fixed a bug that could result in emitting `invalid` as an instruction type on sliproads with mode changes
      - #3085 Fixed an outdated assertion that could throw without a cause for concern
      - #3179 Fixed a bug that could trigger an assertion in TurnInstruciton generation

# 5.4.1
  - Changes from 5.4.0
    - Bugfixes
      - #3016: Fixes shared memory updates while queries are running

# 5.4.0
  - Changes from 5.3.0
    - Profiles
      - includes library guidance.lua that offers preliminary configuration on guidance.
      - added left_hand_driving flag in global profile properties
      - modified turn penalty function for car profile - better fit to real data
      - return `ref` and `name` as separate fields. Do no use ref or destination as fallback for name value
      - the default profile for car now ignores HOV only roads
    - Guidance
      - Handle Access tags for lanes, only considering valid lanes in lane-guidance (think car | car | bike | car)
      - Improved the detection of non-noticeable name-changes
      - Summaries have been improved to consider references as well
    - API:
      - `annotations=true` now returns the data source id for each segment as `datasources`
      - Reduced semantic of merge to refer only to merges from a lane onto a motorway-like road
      - new `ref` field in the `RouteStep` object. It contains the reference code or name of a way. Previously merged into the `name` property like `name (ref)` and are now separate fields.
    - Bugfixes
      - Fixed an issue that would result in segfaults for viaroutes with an invalid intermediate segment when u-turns were allowed at the via-location
      - Invalid only_* restrictions could result in loss of connectivity. As a fallback, we assume all turns allowed when the restriction is not valid
      - Fixed a bug that could result in an infinite loop when finding information about an upcoming intersection
      - Fixed a bug that led to not discovering if a road simply looses a considered prefix
      - BREAKING: Fixed a bug that could crash postprocessing of instructions on invalid roundabout taggings. This change requires reprocessing datasets with osrm-extract and osrm-contract
      - Fixed an issue that could emit `invalid` as instruction when ending on a sliproad after a traffic-light
      - Fixed an issue that would detect turning circles as sliproads
      - Fixed a bug where post-processing instructions (e.g. left + left -> uturn) could result in false pronunciations
      - Fixes a bug where a bearing range of zero would cause exhaustive graph traversals
      - Fixes a bug where certain looped geometries could cause an infinite loop during extraction
      - Fixed a bug where some roads could be falsly identified as sliproads
      - Fixed a bug where roundabout intersections could result in breaking assertions when immediately exited
    - Infrastructure:
      - Adds a feature to limit results in nearest service with a default of 100 in `osrm-routed`

# 5.3.0
  - Changes from 5.3.0-rc.3
    - Guidance
      - Only announce `use lane` on required turns (not using all lanes to go straight)
      - Moved `lanes` to the intersection objects. This is BREAKING in relation to other Release Candidates but not with respect to other releases.
    - Bugfixes
      - Fix BREAKING: bug that could result in failure to load 'osrm.icd' files. This breaks the dataformat
      - Fix: bug that results in segfaults when `use lane` instructions are suppressed

  - Changes form 5.2.7
    - API
      - Introduces new `TurnType` in the form of `use lane`. The type indicates that you have to stick to a lane without turning
      - Introduces `lanes` to the `Intersection` object. The lane data contains both the markings at the intersection and a flag indicating if they can be chosen for the next turn
      - Removed unused `-s` from `osrm-datastore`
    - Guidance
      - Only announce `use lane` on required turns (not using all lanes to go straight)
      - Improved detection of obvious turns
      - Improved turn lane detection
      - Reduce the number of end-of-road instructions in obvious cases
    - Profile:
      - bicycle.lua: Surface speeds never increase the actual speed
    - Infrastructure
      - Add 32bit support
      - Add ARM NEON/VFP support
      - Fix Windows builds
      - Optimize speed file updates using mmap
      - Add option to disable LTO for older compilers
      - BREAKING: The new turn type changes the turn-type order. This breaks the **data format**.
      - BREAKING: Turn lane data introduces two new files (osrm.tld,osrm.tls). This breaks the fileformat for older versions.
    - Bugfixes:
      - Fix devide by zero on updating speed data using osrm-contract

# 5.3.0 RC3
  - Changes from 5.3.0-rc.2
    - Guidance
      - Improved detection of obvious turns
      - Improved turn lane detection
    - Bugfixes
      - Fix bug that didn't chose minimal weights on overlapping edges

# 5.3.0 RC2
  - Changes from 5.3.0-rc.1
    - Bugfixes
      - Fixes invalid checks in the lane-extraction part of the car profile

# 5.3.0 RC1
    - API
     - Introduces new `TurnType` in the form of `use lane`. The type indicates that you have to stick to a lane without turning
     - Introduces lanes to the route response. The lane data contains both the markings at the intersection and a flag indicating their involvement in the turn

    - Infrastructure
     - BREAKING: The new turn type changes the turn-type order. This breaks the **data format**.
     - BREAKING: Turn lane data introduces two new files (osrm.tld,osrm.tls). This breaks the fileformat for older versions.

# 5.2.5
  - Bugfixes
    - Fixes a segfault caused by incorrect trimming logic for very short steps.

# 5.2.4
  - Bugfixes:
    - Fixed in issue that arised on roundabouts in combination with intermediate intersections and sliproads

# 5.2.3
  - Bugfixes:
    - Fixed an issue with name changes in roundabouts that could result in crashes

# 5.2.2
  Changes from 5.2.1
  - Bugfixes:
    - Buffer overrun in tile plugin response handling

# 5.2.1
  Changes from 5.2.0
  - Bugfixes:
    - Removed debug statement that was spamming the console

# 5.2.0
  Changes from 5.2.0 RC2
   - Bugfixes:
     - Fixed crash when loading shared memory caused by invalid OSM IDs segment size.
     - Various small instructions handling fixes

   Changes from 5.1.0
   - API:
     - new parameter `annotations` for `route`, `trip` and `match` requests.  Returns additional data about each
       coordinate along the selected/matched route line per `RouteLeg`:
         - duration of each segment
         - distance of each segment
         - OSM node ids of all segment endpoints
     - Introducing Intersections for Route Steps. This changes the API format in multiple ways.
         - `bearing_before`/`bearing_after` of `StepManeuver` are now deprecated and will be removed in the next major release
         - `location` of `StepManeuvers` is now deprecated and will be removed in the next major release
         - every `RouteStep` now has property `intersections` containing a list of `Intersection` objects.
     - Support for destination signs. New member `destinations` in `RouteStep`, based on `destination` and `destination:ref`
     - Support for name pronunciations. New member `pronunciation` in `RouteStep`, based on `name:pronunciation`

   - Profile changes:
     - duration parser now accepts P[n]DT[n]H[n]M[n]S, P[n]W, PTHHMMSS and PTHH:MM:SS ISO8601 formats.
     - `result.destinations` allows you to set a way's destinations
     - `result.pronunciation` allows you to set way name pronunciations
     - `highway=motorway_link` no longer implies `oneway` as per the OSM Wiki

   - Infrastructure:
     - BREAKING: Changed the on-disk encoding of the StaticRTree to reduce ramIndex file size. This breaks the **data format**
     - BREAKING: Intersection Classification adds a new file to the mix (osrm.icd). This breaks the fileformat for older versions.
     - Better support for osrm-routed binary upgrade on the fly [UNIX specific]:
       - Open sockets with SO_REUSEPORT to allow multiple osrm-routed processes serving requests from the same port.
       - Add SIGNAL_PARENT_WHEN_READY environment variable to enable osrm-routed signal its parent with USR1 when it's running and waiting for requests.
     - Disable http access logging via DISABLE_ACCESS_LOGGING environment variable.

   - Guidance:
     - BREAKING: modifies the file format with new internal identifiers
     - improved detection of turning streets, not reporting new-name in wrong situations
     - improved handling of sliproads (emit turns instead of 'take the ramp')
     - improved collapsing of instructions. Some 'new name' instructions will be suppressed if they are without alternative and the segment is short

   - Bugfixes
     - fixed broken summaries for very short routes

# 5.2.0 RC2
   Changes from 5.2.0 RC1

   - Guidance:
     - improved handling of sliproads (emit turns instead of 'take the ramp')
     - improved collapsing of instructions. Some 'new name' instructions will be suppressed if they are without alternative and the segment is short
     - BREAKING: modifies the file format with new internal identifiers

   - API:
     - paramater `annotate` was renamed to `annotations`.
     - `annotation` as accidentally placed in `Route` instead of `RouteLeg`
     - Support for destination signs. New member `destinations` in `RouteStep`, based on `destination` and `destination:ref`
     - Support for name pronunciations. New member `pronunciation` in `RouteStep`, based on `name:pronunciation`
     - Add `nodes` property to `annotation` in `RouteLeg` containing the ids of nodes covered by the route

   - Profile changes:
     - `result.destinations` allows you to set a way's destinations
     - `result.pronunciation` allows you to set way name pronunciations
     - `highway=motorway_link` no longer implies `oneway` as per the OSM Wiki

   - Infrastructure
     - BREAKING: Changed the on-disk encoding of the StaticRTree to reduce ramIndex file size. This breaks the **data format**

   - Bugfixes
     - fixed broken summaries for very short routes

# 5.2.0 RC1
   Changes from 5.1.0

   - API:
     - new parameter `annotate` for `route` and `match` requests.  Returns additional data about each
       coordinate along the selected/matched route line.
     - Introducing Intersections for Route Steps. This changes the API format in multiple ways.
         - `bearing_before`/`bearing_after` of `StepManeuver` are now deprecated and will be removed in the next major release
         - `location` of `StepManeuvers` is now deprecated and will be removed in the next major release
         - every `RouteStep` now has property `intersections` containing a list of `Intersection` objects.

   - Profile changes:
     - duration parser now accepts P[n]DT[n]H[n]M[n]S, P[n]W, PTHHMMSS and PTHH:MM:SS ISO8601 formats.

   - Infrastructure:
     - Better support for osrm-routed binary upgrade on the fly [UNIX specific]:
       - Open sockets with SO_REUSEPORT to allow multiple osrm-routed processes serving requests from the same port.
       - Add SIGNAL_PARENT_WHEN_READY environment variable to enable osrm-routed signal its parent with USR1 when it's running and waiting for requests.
     - BREAKING: Intersection Classification adds a new file to the mix (osrm.icd). This breaks the fileformat for older versions.
     - Disable http access logging via DISABLE_ACCESS_LOGGING environment
       variable.

   - Guidance:
     - improved detection of turning streets, not reporting new-name in wrong situations

# 5.1.0
   Changes with regard to 5.0.0

   - API:
     - added StepManeuver type `roundabout turn`. The type indicates a small roundabout that is treated as an intersection
        (turn right at the roundabout for first exit, go straight at the roundabout...)
     - added StepManeuver type `on ramp` and `off ramp` to distinguish between ramps that enter and exit a highway.
     - reduced new name instructions for trivial changes
     - combined multiple turns into a single instruction at segregated roads`

   - Profile Changes:
    - introduced a suffix_list / get_name_suffix_list to specify name suffices to be suppressed in name change announcements
    - street names are now consistently assembled for the car, bike and walk profile as: "Name (Ref)" as in "Berlin (A5)"
    - new `car.lua` dependency `lib/destination.lua`
    - register a way's .nodes() function for use in the profile's way_function.

   - Infrastructure
    - BREAKING: reordered internal instruction types. This breaks the **data format**
    - BREAKING: Changed the on-disk encoding of the StaticRTree for better performance. This breaks the **data format**

   - Fixes:
    - Issue #2310: post-processing for local paths, fixes #2310
    - Issue #2309: local path looping, fixes #2309
    - Issue #2356: Make hint values optional
    - Issue #2349: Segmentation fault in some requests
    - Issue #2335: map matching was using shortest path with uturns disabled
    - Issue #2193: Fix syntax error position indicators in parameters queries
    - Fix search with u-turn
    - PhantomNode packing in MSVC now the same on other platforms
    - Summary is now not malformed when including unnamed roads
    - Emit new-name on when changing fron unanmed road to named road

# 5.0.0
   Changes with regard 5.0.0 RC2:
   - API:
     - if `geometry=geojson` is passed the resulting geometry can be a LineString or Point
       depending on how many coordinates are present.
     - the removal of the summary field was revered. for `steps=flase` the field will always be an empty string.

   Changes with regard to 4.9.1:
   - API:
     - BREAKING: Complete rewrite of the HTTP and library API. See detailed documentation in the wiki.
     - BREAKING: The default coordinate order is now `longitude, latidue`. Exception: Polyline geometry
         which follow the original Google specification of `latitdue, longitude`.
     - BREAKING: Polyline geometries now use precision 5, instead of previously 6
     - BREAKING: Removed GPX support
     - New service `tile` which serves debug vector tiles of the road network
     - Completely new engine for guidance generation:
        - Support for highway ramps
        - Support for different intersection types (end of street, forks, merges)
        - Instruction post-processing to merge unimportant instructions
        - Improved handling of roundabouts

   - Tools:
     - BREAKING: Renamed osrm-prepare to osrm-contract
     - BREAKING: Removes profiles from osrm-contract, only needed in osrm-extract.
     - Abort processing in osrm-extract if there are no snappable edges remaining.
     - Added .properties file to osrm-extract ouput.
     - Enables the use of multiple segment-speed-files on the osrm-contract command line

   - Profile changes:
     - Remove movable bridge mode
     - Add `maxspeed=none` tag to car profile.
     - A `side_road` tag support for the OSRM car profile.

   - Fixes:
     - Issue #2150: Prevents routing over delivery ways and nodes
     - Issue #1972: Provide uninstall target
     - Issue #2072: Disable alternatives by default and if core factor < 1.0
     - Issue #1999: Fix unpacking for self-loop nodes not in core.

   - Infrastructure:
     - Cucumber test suit is now based on cucumber-js, removes Ruby as dependency
     - Updated to mapbox/variant v1.1
     - Updated to libosmium v2.6.1
     - Remove GeoJSON based debugging output, replaced by debug tiles


# 5.0.0 RC2
   - Profiles:
      - `properties.allow_uturns_at_via` -> `properties.continue_straight_at_waypoint` (value is inverted!)
   - API:
      - Removed summary from legs property
      - Disable steps and alternatives by default
      - Fix `code` field: 'ok' -> 'Ok'
      - Allow 4.json and 4.3.json format
      - Conform to v5 spec and support "unlimited" as radiuses value.
      - `uturns` parameter was replaced by `continue_straight` (value is inverted!)
   - Features:
      - Report progress for gennerating edge expanded edges in the edge based graph factory
      - Add maxspeed=none tag to car profile.
      - Optimize StaticRTree code: speedup 2x (to RC1)
      - Optimize DouglasPeucker code: speedup 10x (to RC1)
      - Optimize WebMercator projection: speedup 2x (to RC1)
   - Bugs:
      - #2195: Resolves issues with multiple includedirs in pkg-config file
      - #2219: Internal server error when using the match plugin
      - #2027: basename -> filename
      - #2168: Report correct position where parsing failed
      - #2036: Add license to storage and storage config exposed in public API
      - Fix uturn detection in match plugin
      - Add missing -lz to fix linking of server-tests

# 5.0.0 RC1
   - Renamed osrm-prepare into osrm-contract
   - osrm-contract does not need a profile parameter anymore
   - New public HTTP API, find documentation [here](https://github.com/Project-OSRM/osrm-backend/wiki/New-Server-api)
   - POST support is discontinued, please use library bindings for more complex requests
   - Removed timestamp plugin
   - Coordinate order is now Longitude,Latitude
   - Cucumber tests now based on Javascript (run with `npm test`)
   - Profile API changed:
      - `forward_mode` and `backward_mode` now need to be selected from a pre-defined list
      - Global profile properties are now stored in a global `properties` element. This includes:
        - `properties.traffic_signal_penalty`
        - `properties.use_turn_restrictions`
        - `properties.u_turn_penalty`
        - `properties.allow_u_turn_at_via`<|MERGE_RESOLUTION|>--- conflicted
+++ resolved
@@ -4,6 +4,7 @@
       - FIXED: Use Boost.Beast to parse HTTP request. [#6294](https://github.com/Project-OSRM/osrm-backend/pull/6294)
       - FIXED: Fix inefficient osrm-routed connection handling [#6113](https://github.com/Project-OSRM/osrm-backend/pull/6113)
     - Misc:
+      - CHANGED: missing files list is included in exception message. [#5360](https://github.com/Project-OSRM/osrm-backend/pull/5360)
       - CHANGED: Do not use deprecated Callback::Call overload in Node bindings. [#6318](https://github.com/Project-OSRM/osrm-backend/pull/6318)
       - FIXED: Fix distance calculation consistency. [#6315](https://github.com/Project-OSRM/osrm-backend/pull/6315)
       - FIXED: Fix performance issue after migration to sol2 3.3.0. [#6304](https://github.com/Project-OSRM/osrm-backend/pull/6304)
@@ -78,17 +79,12 @@
       - ADDED: Profile debug script which fetches a way from OSM then outputs the result of the profile. [#5908](https://github.com/Project-OSRM/osrm-backend/pull/5908)
     - Infrastructure
       - CHANGED: Bundled protozero updated to v1.7.0. [#5858](https://github.com/Project-OSRM/osrm-backend/pull/5858)
-<<<<<<< HEAD
-    - Features
-      - CHANGED: missing files list is included in exception message. [#5360](https://github.com/Project-OSRM/osrm-backend/pull/5360)
-=======
     - Windows:
       - FIXED: Fix bit-shift overflow in MLD partition step. [#5878](https://github.com/Project-OSRM/osrm-backend/pull/5878)
       - FIXED: Fix vector bool permutation in graph contraction step [#5882](https://github.com/Project-OSRM/osrm-backend/pull/5882)
     - API:
       - FIXED: Undo libosrm API break by adding old interface as method overload [#5861](https://github.com/Project-OSRM/osrm-backend/pull/5861)
       - FIXED: Fixed validation of sources/destinations when accessed via node bindings [#5595](https://github.com/Project-OSRM/osrm-backend/pull/5595)
->>>>>>> e872f1d6
 
 # 5.23.0
   - Changes from 5.22.0
