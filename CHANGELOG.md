--- conflicted
+++ resolved
@@ -1,698 +1,729 @@
 # Unreleased
-  - Changes from 5.26.0
-    - API:
-      - FIXED: Fix inefficient osrm-routed connection handling [#6113](https://github.com/Project-OSRM/osrm-backend/pull/6113)
-    - Build:
-      - CHANGED: Use Github Actions for building container images [#6138](https://github.com/Project-OSRM/osrm-backend/pull/6138)
-      - CHANGED: Upgrade Boost dependency to 1.70 [#6113](https://github.com/Project-OSRM/osrm-backend/pull/6113)
-      - CHANGED: Upgrade Ubuntu CI builds to 20.04  [#6119](https://github.com/Project-OSRM/osrm-backend/pull/6119)
-      - CHANGED: Make building osrm-routed optional [#6144](https://github.com/Project-OSRM/osrm-backend/pull/6144)
+
+- Changes from 5.26.0
+  - API:
+    - FIXED: Fix inefficient osrm-routed connection handling [#6113](https://github.com/Project-OSRM/osrm-backend/pull/6113)
+  - Build:
+    - CHANGED: Use Github Actions for building container images [#6138](https://github.com/Project-OSRM/osrm-backend/pull/6138)
+    - CHANGED: Upgrade Boost dependency to 1.70 [#6113](https://github.com/Project-OSRM/osrm-backend/pull/6113)
+    - CHANGED: Upgrade Ubuntu CI builds to 20.04 [#6119](https://github.com/Project-OSRM/osrm-backend/pull/6119)
+    - CHANGED: Make building osrm-routed optional [#6144](https://github.com/Project-OSRM/osrm-backend/pull/6144)
+  - Features
+    - ADDED: monitoring endpoint in prometheus format [#5180](https://github.com/Project-OSRM/osrm-backend/pull/5180)
 
 # 5.26.0
-  - Changes from 5.25.0
-    - API:
-      - FIXED: Allow for special characters in the profile/method as part of the HTTP URL. [#6090](https://github.com/Project-OSRM/osrm-backend/pull/6090)
-      - FIXED: Set osrm-routed to immediately close bad connections [#6112](https://github.com/Project-OSRM/osrm-backend/pull/6112)
-    - Build:
-      - CHANGED: Replace Travis with Github Actions for CI builds [#6071](https://github.com/Project-OSRM/osrm-backend/pull/6071)
-      - FIXED: Fixed Boost link flags in pkg-config file. [#6083](https://github.com/Project-OSRM/osrm-backend/pull/6083)
-      - FIXED: Fixed test cache to consider MLD executable changes. [#6129](https://github.com/Project-OSRM/osrm-backend/pull/6129)
-    - Routing:
-      - FIXED: Fix generation of inefficient MLD partitions [#6084](https://github.com/Project-OSRM/osrm-backend/pull/6084)
-      - FIXED: Fix MLD level mask generation to support 64-bit masks. [#6123](https://github.com/Project-OSRM/osrm-backend/pull/6123)
-      - FIXED: Fix metric offset overflow for large MLD partitions. This breaks the **data format** [#6124](https://github.com/Project-OSRM/osrm-backend/pull/6124)
+
+- Changes from 5.25.0
+  - API:
+    - FIXED: Allow for special characters in the profile/method as part of the HTTP URL. [#6090](https://github.com/Project-OSRM/osrm-backend/pull/6090)
+    - FIXED: Set osrm-routed to immediately close bad connections [#6112](https://github.com/Project-OSRM/osrm-backend/pull/6112)
+  - Build:
+    - CHANGED: Replace Travis with Github Actions for CI builds [#6071](https://github.com/Project-OSRM/osrm-backend/pull/6071)
+    - FIXED: Fixed Boost link flags in pkg-config file. [#6083](https://github.com/Project-OSRM/osrm-backend/pull/6083)
+    - FIXED: Fixed test cache to consider MLD executable changes. [#6129](https://github.com/Project-OSRM/osrm-backend/pull/6129)
+  - Routing:
+    - FIXED: Fix generation of inefficient MLD partitions [#6084](https://github.com/Project-OSRM/osrm-backend/pull/6084)
+    - FIXED: Fix MLD level mask generation to support 64-bit masks. [#6123](https://github.com/Project-OSRM/osrm-backend/pull/6123)
+    - FIXED: Fix metric offset overflow for large MLD partitions. This breaks the **data format** [#6124](https://github.com/Project-OSRM/osrm-backend/pull/6124)
 
 # 5.25.0
-  - Changes from 5.24.0
-    - Build:
-      - CHANGED: Node binaries now use Github Releases for hosting [#6030](https://github.com/Project-OSRM/osrm-backend/pull/6030)
-    - Misc:
-      - FIXED: Upgrade to @mapbox/node-pre-gyp fix various bugs with Node 12/14 [#5991](https://github.com/Project-OSRM/osrm-backend/pull/5991)
-      - FIXED: `valid` type in documentation examples [#5990](https://github.com/Project-OSRM/osrm-backend/issues/5990)
-      - FIXED: Remove redundant loading of .osrm.cell_metrics [#6019](https://github.com/Project-OSRM/osrm-backend/issues/6019)
-      - CHANGED: Increase PackedOSMIDs size to 34 bits. This breaks the **data format** [#6020](https://github.com/Project-OSRM/osrm-backend/issues/6020)
-    - Profile:
-      - FIXED: Add kerb barrier exception to default car profile. [#5999](https://github.com/Project-OSRM/osrm-backend/pull/5999)
+
+- Changes from 5.24.0
+  - Build:
+    - CHANGED: Node binaries now use Github Releases for hosting [#6030](https://github.com/Project-OSRM/osrm-backend/pull/6030)
+  - Misc:
+    - FIXED: Upgrade to @mapbox/node-pre-gyp fix various bugs with Node 12/14 [#5991](https://github.com/Project-OSRM/osrm-backend/pull/5991)
+    - FIXED: `valid` type in documentation examples [#5990](https://github.com/Project-OSRM/osrm-backend/issues/5990)
+    - FIXED: Remove redundant loading of .osrm.cell_metrics [#6019](https://github.com/Project-OSRM/osrm-backend/issues/6019)
+    - CHANGED: Increase PackedOSMIDs size to 34 bits. This breaks the **data format** [#6020](https://github.com/Project-OSRM/osrm-backend/issues/6020)
+  - Profile:
+    - FIXED: Add kerb barrier exception to default car profile. [#5999](https://github.com/Project-OSRM/osrm-backend/pull/5999)
 
 # 5.24.0
-  - Changes from 5.23.0
-    - Features
-      - ADDED: Added support for multiple via-way restrictions. [#5907](https://github.com/Project-OSRM/osrm-backend/pull/5907)
-      - ADDED: Add node bindings support for Node 12, 14, and publish binaries [#5918](https://github.com/Project-OSRM/osrm-backend/pull/5918)
-      - REMOVED: we no longer publish Node 8 binary modules (they are still buildable from source) [#5918](https://github.com/Project-OSRM/osrm-backend/pull/5918)
-    - Routing:
-      - FIXED: Avoid copying ManyToMany table results [#5923](https://github.com/Project-OSRM/osrm-backend/pull/5923)
-      - FIXED: Reduce copying in API parameter constructors [#5925](https://github.com/Project-OSRM/osrm-backend/pull/5925)
-    - Misc:
-      - CHANGED: Cleanup NodeJS dependencies [#5945](https://github.com/Project-OSRM/osrm-backend/pull/5945)
-      - CHANGED: Unify `.osrm.turn_penalites_index` dump processing same with `.osrm.turn_weight_penalties` and `.osrm.turn_duration_penalties` [#5868](https://github.com/Project-OSRM/osrm-backend/pull/5868)
-      - FIXED: Properly validate source/destination validation in NodeJS table service [#5595](https://github.com/Project-OSRM/osrm-backend/pull/5595/files)
-      - FIXED: turn.roads_on_the_left not containing incoming roads and turn.roads_on_the_right not containing outgoing roads on two-way roads [#5128](https://github.com/Project-OSRM/osrm-backend/issues/5128)
-    - Profile:
-      - ADDED: Profile debug script which fetches a way from OSM then outputs the result of the profile. [#5908](https://github.com/Project-OSRM/osrm-backend/pull/5908)
-    - Infrastructure
-      - CHANGED: Bundled protozero updated to v1.7.0. [#5858](https://github.com/Project-OSRM/osrm-backend/pull/5858)
-<<<<<<< HEAD
-    - Features
-      - ADDED: monitoring endpoint in prometheus format [#5180](https://github.com/Project-OSRM/osrm-backend/pull/5180)
-=======
-    - Windows:
-      - FIXED: Fix bit-shift overflow in MLD partition step. [#5878](https://github.com/Project-OSRM/osrm-backend/pull/5878)
-      - FIXED: Fix vector bool permutation in graph contraction step [#5882](https://github.com/Project-OSRM/osrm-backend/pull/5882)
-    - API:
-      - FIXED: Undo libosrm API break by adding old interface as method overload [#5861](https://github.com/Project-OSRM/osrm-backend/pull/5861)
-      - FIXED: Fixed validation of sources/destinations when accessed via node bindings [#5595](https://github.com/Project-OSRM/osrm-backend/pull/5595)
->>>>>>> b120c971
+
+- Changes from 5.23.0
+  - Features
+    - ADDED: Added support for multiple via-way restrictions. [#5907](https://github.com/Project-OSRM/osrm-backend/pull/5907)
+    - ADDED: Add node bindings support for Node 12, 14, and publish binaries [#5918](https://github.com/Project-OSRM/osrm-backend/pull/5918)
+    - REMOVED: we no longer publish Node 8 binary modules (they are still buildable from source) [#5918](https://github.com/Project-OSRM/osrm-backend/pull/5918)
+  - Routing:
+    - FIXED: Avoid copying ManyToMany table results [#5923](https://github.com/Project-OSRM/osrm-backend/pull/5923)
+    - FIXED: Reduce copying in API parameter constructors [#5925](https://github.com/Project-OSRM/osrm-backend/pull/5925)
+  - Misc:
+    - CHANGED: Cleanup NodeJS dependencies [#5945](https://github.com/Project-OSRM/osrm-backend/pull/5945)
+    - CHANGED: Unify `.osrm.turn_penalites_index` dump processing same with `.osrm.turn_weight_penalties` and `.osrm.turn_duration_penalties` [#5868](https://github.com/Project-OSRM/osrm-backend/pull/5868)
+    - FIXED: Properly validate source/destination validation in NodeJS table service [#5595](https://github.com/Project-OSRM/osrm-backend/pull/5595/files)
+    - FIXED: turn.roads_on_the_left not containing incoming roads and turn.roads_on_the_right not containing outgoing roads on two-way roads [#5128](https://github.com/Project-OSRM/osrm-backend/issues/5128)
+  - Profile:
+    - ADDED: Profile debug script which fetches a way from OSM then outputs the result of the profile. [#5908](https://github.com/Project-OSRM/osrm-backend/pull/5908)
+  - Infrastructure
+    - CHANGED: Bundled protozero updated to v1.7.0. [#5858](https://github.com/Project-OSRM/osrm-backend/pull/5858)
+  - Windows:
+    - FIXED: Fix bit-shift overflow in MLD partition step. [#5878](https://github.com/Project-OSRM/osrm-backend/pull/5878)
+    - FIXED: Fix vector bool permutation in graph contraction step [#5882](https://github.com/Project-OSRM/osrm-backend/pull/5882)
+  - API:
+    - FIXED: Undo libosrm API break by adding old interface as method overload [#5861](https://github.com/Project-OSRM/osrm-backend/pull/5861)
+    - FIXED: Fixed validation of sources/destinations when accessed via node bindings [#5595](https://github.com/Project-OSRM/osrm-backend/pull/5595)
 
 # 5.23.0
-  - Changes from 5.22.0
-    - Build:
-      - FIXED: pessimistic calls to std::move [#5560](https://github.com/Project-OSRM/osrm-backend/pull/5561)
-    - Features:
-      - ADDED: new API parameter - `snapping=any|default` to allow snapping to previously unsnappable edges [#5361](https://github.com/Project-OSRM/osrm-backend/pull/5361)
-      - ADDED: keepalive support to the osrm-routed HTTP server [#5518](https://github.com/Project-OSRM/osrm-backend/pull/5518)
-      - ADDED: flatbuffers output format support [#5513](https://github.com/Project-OSRM/osrm-backend/pull/5513)
-      - ADDED: Global 'skip_waypoints' option [#5556](https://github.com/Project-OSRM/osrm-backend/pull/5556)
-      - FIXED: Install the libosrm_guidance library correctly [#5604](https://github.com/Project-OSRM/osrm-backend/pull/5604)
-      - FIXED: Http Handler can now deal witch optional whitespace between header-key and -value [#5606](https://github.com/Project-OSRM/osrm-backend/issues/5606)
-    - Routing:
-      - CHANGED: allow routing past `barrier=arch` [#5352](https://github.com/Project-OSRM/osrm-backend/pull/5352)
-      - CHANGED: default car weight was reduced to 2000 kg. [#5371](https://github.com/Project-OSRM/osrm-backend/pull/5371)
-      - CHANGED: default car height was reduced to 2 meters. [#5389](https://github.com/Project-OSRM/osrm-backend/pull/5389)
-      - FIXED: treat `bicycle=use_sidepath` as no access on the tagged way. [#5622](https://github.com/Project-OSRM/osrm-backend/pull/5622)
-      - FIXED: fix table result when source and destination on same one-way segment. [#5828](https://github.com/Project-OSRM/osrm-backend/pull/5828)
-      - FIXED: fix occasional segfault when swapping data with osrm-datastore and using `exclude=` [#5844](https://github.com/Project-OSRM/osrm-backend/pull/5844)
-      - FIXED: fix crash in MLD alternative search if source or target are invalid [#5851](https://github.com/Project-OSRM/osrm-backend/pull/5851)
-    - Misc:
-      - CHANGED: Reduce memory usage for raster source handling. [#5572](https://github.com/Project-OSRM/osrm-backend/pull/5572)
-      - CHANGED: Add cmake option `ENABLE_DEBUG_LOGGING` to control whether output debug logging. [#3427](https://github.com/Project-OSRM/osrm-backend/issues/3427)
-      - CHANGED: updated extent of Hong Kong as left hand drive country. [#5535](https://github.com/Project-OSRM/osrm-backend/issues/5535)
-      - FIXED: corrected error message when failing to snap input coordinates [#5846](https://github.com/Project-OSRM/osrm-backend/pull/5846)
-    - Infrastructure
-      - REMOVED: STXXL support removed as STXXL became abandonware. [#5760](https://github.com/Project-OSRM/osrm-backend/pull/5760)
+
+- Changes from 5.22.0
+  - Build:
+    - FIXED: pessimistic calls to std::move [#5560](https://github.com/Project-OSRM/osrm-backend/pull/5561)
+  - Features:
+    - ADDED: new API parameter - `snapping=any|default` to allow snapping to previously unsnappable edges [#5361](https://github.com/Project-OSRM/osrm-backend/pull/5361)
+    - ADDED: keepalive support to the osrm-routed HTTP server [#5518](https://github.com/Project-OSRM/osrm-backend/pull/5518)
+    - ADDED: flatbuffers output format support [#5513](https://github.com/Project-OSRM/osrm-backend/pull/5513)
+    - ADDED: Global 'skip_waypoints' option [#5556](https://github.com/Project-OSRM/osrm-backend/pull/5556)
+    - FIXED: Install the libosrm_guidance library correctly [#5604](https://github.com/Project-OSRM/osrm-backend/pull/5604)
+    - FIXED: Http Handler can now deal witch optional whitespace between header-key and -value [#5606](https://github.com/Project-OSRM/osrm-backend/issues/5606)
+  - Routing:
+    - CHANGED: allow routing past `barrier=arch` [#5352](https://github.com/Project-OSRM/osrm-backend/pull/5352)
+    - CHANGED: default car weight was reduced to 2000 kg. [#5371](https://github.com/Project-OSRM/osrm-backend/pull/5371)
+    - CHANGED: default car height was reduced to 2 meters. [#5389](https://github.com/Project-OSRM/osrm-backend/pull/5389)
+    - FIXED: treat `bicycle=use_sidepath` as no access on the tagged way. [#5622](https://github.com/Project-OSRM/osrm-backend/pull/5622)
+    - FIXED: fix table result when source and destination on same one-way segment. [#5828](https://github.com/Project-OSRM/osrm-backend/pull/5828)
+    - FIXED: fix occasional segfault when swapping data with osrm-datastore and using `exclude=` [#5844](https://github.com/Project-OSRM/osrm-backend/pull/5844)
+    - FIXED: fix crash in MLD alternative search if source or target are invalid [#5851](https://github.com/Project-OSRM/osrm-backend/pull/5851)
+  - Misc:
+    - CHANGED: Reduce memory usage for raster source handling. [#5572](https://github.com/Project-OSRM/osrm-backend/pull/5572)
+    - CHANGED: Add cmake option `ENABLE_DEBUG_LOGGING` to control whether output debug logging. [#3427](https://github.com/Project-OSRM/osrm-backend/issues/3427)
+    - CHANGED: updated extent of Hong Kong as left hand drive country. [#5535](https://github.com/Project-OSRM/osrm-backend/issues/5535)
+    - FIXED: corrected error message when failing to snap input coordinates [#5846](https://github.com/Project-OSRM/osrm-backend/pull/5846)
+  - Infrastructure
+    - REMOVED: STXXL support removed as STXXL became abandonware. [#5760](https://github.com/Project-OSRM/osrm-backend/pull/5760)
 
 # 5.22.0
-  - Changes from 5.21.0
-    - Build:
-      - ADDED: optionally build Node `lts` and `latest` bindings [#5347](https://github.com/Project-OSRM/osrm-backend/pull/5347)
-    - Features:
-      - ADDED: new waypoints parameter to the `route` plugin, enabling silent waypoints [#5345](https://github.com/Project-OSRM/osrm-backend/pull/5345)
-      - ADDED: data timestamp information in the response (saved in new file `.osrm.timestamp`). [#5115](https://github.com/Project-OSRM/osrm-backend/issues/5115)
+
+- Changes from 5.21.0
+  - Build:
+    - ADDED: optionally build Node `lts` and `latest` bindings [#5347](https://github.com/Project-OSRM/osrm-backend/pull/5347)
+  - Features:
+    - ADDED: new waypoints parameter to the `route` plugin, enabling silent waypoints [#5345](https://github.com/Project-OSRM/osrm-backend/pull/5345)
+    - ADDED: data timestamp information in the response (saved in new file `.osrm.timestamp`). [#5115](https://github.com/Project-OSRM/osrm-backend/issues/5115)
 
 # 5.21.0
-  - Changes from 5.20.0
-    - Features:
-      - ADDED: all waypoints in responses now contain a distance property between the original coordinate and the snapped location. [#5255](https://github.com/Project-OSRM/osrm-backend/pull/5255)
-      - ADDED: if `fallback_speed` is used, a new structure `fallback_speed_cells` will describe which cells contain estimated values [#5259](https://github.com/Project-OSRM/osrm-backend/pull/5259)
-      - REMOVED: we no longer publish Node 4 or 6 binary modules (they are still buildable from source) [#5314](https://github.com/Project-OSRM/osrm-backend/pull/5314)
-    - Table:
-      - ADDED: new parameter `scale_factor` which will scale the cell `duration` values by this factor. [#5298](https://github.com/Project-OSRM/osrm-backend/pull/5298)
-      - FIXED: only trigger `scale_factor` code to scan matrix when necessary. [#5303](https://github.com/Project-OSRM/osrm-backend/pull/5303)
-      - FIXED: fix bug in reverse offset calculation that sometimes lead to negative (and other incorrect) values in distance table results [#5315](https://github.com/Project-OSRM/osrm-backend/pull/5315)
-    - Docker:
-      - FIXED: use consistent boost version between build and runtime [#5311](https://github.com/Project-OSRM/osrm-backend/pull/5311)
-      - FIXED: don't override default permissions on /opt [#5311](https://github.com/Project-OSRM/osrm-backend/pull/5311)
-    - Matching:
-      - CHANGED: matching will now consider edges marked with is_startpoint=false, allowing matching over ferries and other previously non-matchable edge types. [#5297](https://github.com/Project-OSRM/osrm-backend/pull/5297)
-    - Profile:
-      - ADDED: Parse `source:maxspeed` and `maxspeed:type` tags to apply maxspeeds and add belgian flanders rural speed limit. [#5217](https://github.com/Project-OSRM/osrm-backend/pull/5217)
-      - CHANGED: Refactor maxspeed parsing to use common library. [#5144](https://github.com/Project-OSRM/osrm-backend/pull/5144)
+
+- Changes from 5.20.0
+  - Features:
+    - ADDED: all waypoints in responses now contain a distance property between the original coordinate and the snapped location. [#5255](https://github.com/Project-OSRM/osrm-backend/pull/5255)
+    - ADDED: if `fallback_speed` is used, a new structure `fallback_speed_cells` will describe which cells contain estimated values [#5259](https://github.com/Project-OSRM/osrm-backend/pull/5259)
+    - REMOVED: we no longer publish Node 4 or 6 binary modules (they are still buildable from source) [#5314](https://github.com/Project-OSRM/osrm-backend/pull/5314)
+  - Table:
+    - ADDED: new parameter `scale_factor` which will scale the cell `duration` values by this factor. [#5298](https://github.com/Project-OSRM/osrm-backend/pull/5298)
+    - FIXED: only trigger `scale_factor` code to scan matrix when necessary. [#5303](https://github.com/Project-OSRM/osrm-backend/pull/5303)
+    - FIXED: fix bug in reverse offset calculation that sometimes lead to negative (and other incorrect) values in distance table results [#5315](https://github.com/Project-OSRM/osrm-backend/pull/5315)
+  - Docker:
+    - FIXED: use consistent boost version between build and runtime [#5311](https://github.com/Project-OSRM/osrm-backend/pull/5311)
+    - FIXED: don't override default permissions on /opt [#5311](https://github.com/Project-OSRM/osrm-backend/pull/5311)
+  - Matching:
+    - CHANGED: matching will now consider edges marked with is_startpoint=false, allowing matching over ferries and other previously non-matchable edge types. [#5297](https://github.com/Project-OSRM/osrm-backend/pull/5297)
+  - Profile:
+    - ADDED: Parse `source:maxspeed` and `maxspeed:type` tags to apply maxspeeds and add belgian flanders rural speed limit. [#5217](https://github.com/Project-OSRM/osrm-backend/pull/5217)
+    - CHANGED: Refactor maxspeed parsing to use common library. [#5144](https://github.com/Project-OSRM/osrm-backend/pull/5144)
 
 # 5.20.0
-  - Changes from 5.19.0:
-    - Table:
-      - CHANGED: switch to pre-calculated distances for table responses for large speedup and 10% memory increase. [#5251](https://github.com/Project-OSRM/osrm-backend/pull/5251)
-      - ADDED: new parameter `fallback_speed` which will fill `null` cells with estimated value [#5257](https://github.com/Project-OSRM/osrm-backend/pull/5257)
-      - CHANGED: Remove API check for matrix sources/destination length to be less than or equal to coordinates length. [#5298](https://github.com/Project-OSRM/osrm-backend/pull/5289)
-      - FIXED: Fix crashing bug when using fallback_speed parameter with more sources than destinations. [#5291](https://github.com/Project-OSRM/osrm-backend/pull/5291)
-    - Features:
-      - ADDED: direct mmapping of datafiles is now supported via the `--mmap` switch. [#5242](https://github.com/Project-OSRM/osrm-backend/pull/5242)
-      - REMOVED: the previous `--memory_file` switch is now deprecated and will fallback to `--mmap` [#5242](https://github.com/Project-OSRM/osrm-backend/pull/5242)
-      - ADDED: Now publishing Node 10.x LTS binary modules [#5246](https://github.com/Project-OSRM/osrm-backend/pull/5246)
-    - Windows:
-      - FIXED: Windows builds again. [#5249](https://github.com/Project-OSRM/osrm-backend/pull/5249)
-    - Docker:
-      - CHANGED: switch from Alpine Linux to Debian Buster base images [#5281](https://github.com/Project-OSRM/osrm-backend/pull/5281)
+
+- Changes from 5.19.0:
+  - Table:
+    - CHANGED: switch to pre-calculated distances for table responses for large speedup and 10% memory increase. [#5251](https://github.com/Project-OSRM/osrm-backend/pull/5251)
+    - ADDED: new parameter `fallback_speed` which will fill `null` cells with estimated value [#5257](https://github.com/Project-OSRM/osrm-backend/pull/5257)
+    - CHANGED: Remove API check for matrix sources/destination length to be less than or equal to coordinates length. [#5298](https://github.com/Project-OSRM/osrm-backend/pull/5289)
+    - FIXED: Fix crashing bug when using fallback_speed parameter with more sources than destinations. [#5291](https://github.com/Project-OSRM/osrm-backend/pull/5291)
+  - Features:
+    - ADDED: direct mmapping of datafiles is now supported via the `--mmap` switch. [#5242](https://github.com/Project-OSRM/osrm-backend/pull/5242)
+    - REMOVED: the previous `--memory_file` switch is now deprecated and will fallback to `--mmap` [#5242](https://github.com/Project-OSRM/osrm-backend/pull/5242)
+    - ADDED: Now publishing Node 10.x LTS binary modules [#5246](https://github.com/Project-OSRM/osrm-backend/pull/5246)
+  - Windows:
+    - FIXED: Windows builds again. [#5249](https://github.com/Project-OSRM/osrm-backend/pull/5249)
+  - Docker:
+    - CHANGED: switch from Alpine Linux to Debian Buster base images [#5281](https://github.com/Project-OSRM/osrm-backend/pull/5281)
 
 # 5.19.0
-  - Changes from 5.18.0:
-    - Optimizations:
-      - CHANGED: Use Grisu2 for serializing floating point numbers. [#5188](https://github.com/Project-OSRM/osrm-backend/pull/5188)
-      - ADDED: Node bindings can return pre-rendered JSON buffer. [#5189](https://github.com/Project-OSRM/osrm-backend/pull/5189)
-    - Profiles:
-      - CHANGED: Bicycle profile now blacklists barriers instead of whitelisting them [#5076
-](https://github.com/Project-OSRM/osrm-backend/pull/5076/)
-      - CHANGED: Foot profile now blacklists barriers instead of whitelisting them [#5077
-](https://github.com/Project-OSRM/osrm-backend/pull/5077/)
-      - CHANGED: Support maxlength and maxweight in car profile [#5101](https://github.com/Project-OSRM/osrm-backend/pull/5101)
-    - Bugfixes:
-      - FIXED: collapsing of ExitRoundabout instructions [#5114](https://github.com/Project-OSRM/osrm-backend/issues/5114)
-    - Misc:
-      - CHANGED: Support up to 512 named shared memory regions [#5185](https://github.com/Project-OSRM/osrm-backend/pull/5185)
+
+- Changes from 5.18.0: - Optimizations: - CHANGED: Use Grisu2 for serializing floating point numbers. [#5188](https://github.com/Project-OSRM/osrm-backend/pull/5188) - ADDED: Node bindings can return pre-rendered JSON buffer. [#5189](https://github.com/Project-OSRM/osrm-backend/pull/5189) - Profiles: - CHANGED: Bicycle profile now blacklists barriers instead of whitelisting them [#5076
+  ](https://github.com/Project-OSRM/osrm-backend/pull/5076/) - CHANGED: Foot profile now blacklists barriers instead of whitelisting them [#5077
+  ](https://github.com/Project-OSRM/osrm-backend/pull/5077/) - CHANGED: Support maxlength and maxweight in car profile [#5101](https://github.com/Project-OSRM/osrm-backend/pull/5101) - Bugfixes: - FIXED: collapsing of ExitRoundabout instructions [#5114](https://github.com/Project-OSRM/osrm-backend/issues/5114) - Misc: - CHANGED: Support up to 512 named shared memory regions [#5185](https://github.com/Project-OSRM/osrm-backend/pull/5185)
 
 # 5.18.0
-  - Changes from 5.17.0:
-    - Features:
-      - ADDED: `table` plugin now optionally returns `distance` matrix as part of response [#4990](https://github.com/Project-OSRM/osrm-backend/pull/4990)
-      - ADDED: New optional parameter `annotations` for `table` that accepts `distance`, `duration`, or both `distance,duration` as values [#4990](https://github.com/Project-OSRM/osrm-backend/pull/4990)
-    - Infrastructure:
-      - ADDED: Updated libosmium and added protozero and vtzero libraries [#5037](https://github.com/Project-OSRM/osrm-backend/pull/5037)
-      - CHANGED: Use vtzero library in tile plugin [#4686](https://github.com/Project-OSRM/osrm-backend/pull/4686)
-    - Profile:
-      - ADDED: Bicycle profile now returns classes for ferry and tunnel routes. [#5054](https://github.com/Project-OSRM/osrm-backend/pull/5054)
-      - ADDED: Bicycle profile allows to exclude ferry routes (default to not enabled) [#5054](https://github.com/Project-OSRM/osrm-backend/pull/5054)
+
+- Changes from 5.17.0:
+  - Features:
+    - ADDED: `table` plugin now optionally returns `distance` matrix as part of response [#4990](https://github.com/Project-OSRM/osrm-backend/pull/4990)
+    - ADDED: New optional parameter `annotations` for `table` that accepts `distance`, `duration`, or both `distance,duration` as values [#4990](https://github.com/Project-OSRM/osrm-backend/pull/4990)
+  - Infrastructure:
+    - ADDED: Updated libosmium and added protozero and vtzero libraries [#5037](https://github.com/Project-OSRM/osrm-backend/pull/5037)
+    - CHANGED: Use vtzero library in tile plugin [#4686](https://github.com/Project-OSRM/osrm-backend/pull/4686)
+  - Profile:
+    - ADDED: Bicycle profile now returns classes for ferry and tunnel routes. [#5054](https://github.com/Project-OSRM/osrm-backend/pull/5054)
+    - ADDED: Bicycle profile allows to exclude ferry routes (default to not enabled) [#5054](https://github.com/Project-OSRM/osrm-backend/pull/5054)
 
 # 5.17.1
-  - Changes from 5.17.0:
-    - Bugfixes:
-      - FIXED: Do not combine a segregated edge with a roundabout [#5039](https://github.com/Project-OSRM/osrm-backend/issues/5039)
+
+- Changes from 5.17.0:
+  - Bugfixes:
+    - FIXED: Do not combine a segregated edge with a roundabout [#5039](https://github.com/Project-OSRM/osrm-backend/issues/5039)
 
 # 5.17.0
-  - Changes from 5.16.0:
-    - Bugfixes:
-      - FIXED: deduplication of route steps when waypoints are used [#4909](https://github.com/Project-OSRM/osrm-backend/issues/4909)
-      - FIXED: Use smaller range for U-turn angles in map-matching [#4920](https://github.com/Project-OSRM/osrm-backend/pull/4920)
-      - FIXED: Remove the last short annotation segment in `trimShortSegments` [#4946](https://github.com/Project-OSRM/osrm-backend/pull/4946)
-      - FIXED: Properly calculate annotations for speeds, durations and distances when waypoints are used with mapmatching [#4949](https://github.com/Project-OSRM/osrm-backend/pull/4949)
-      - FIXED: Don't apply unimplemented SH and PH conditions in OpeningHours and add inversed date ranges [#4992](https://github.com/Project-OSRM/osrm-backend/issues/4992)
-      - FIXED: integer overflow in `DynamicGraph::Renumber` [#5021](https://github.com/Project-OSRM/osrm-backend/pull/5021)
-    - Profile:
-      - CHANGED: Handle oneways in get_forward_backward_by_key [#4929](https://github.com/Project-OSRM/osrm-backend/pull/4929)
-      - FIXED: Do not route against oneway road if there is a cycleway in the wrong direction; also review bike profile [#4943](https://github.com/Project-OSRM/osrm-backend/issues/4943)
-      - CHANGED: Make cyclability weighting of the bike profile prefer safer routes more strongly [#5015](https://github.com/Project-OSRM/osrm-backend/issues/5015)
-    - Guidance:
-      - CHANGED: Don't use obviousness for links bifurcations [#4929](https://github.com/Project-OSRM/osrm-backend/pull/4929)
-      - FIXED: Adjust Straight direction modifiers of side roads in driveway handler [#4929](https://github.com/Project-OSRM/osrm-backend/pull/4929)
-      - CHANGED: Added post process logic to collapse segregated turn instructions [#4925](https://github.com/Project-OSRM/osrm-backend/pull/4925)
-      - ADDED: Maneuver relation now supports `straight` as a direction [#4995](https://github.com/Project-OSRM/osrm-backend/pull/4995)
-      - FIXED: Support spelling maneuver relation with British spelling [#4950](https://github.com/Project-OSRM/osrm-backend/issues/4950)
-    - Tools:
-      - ADDED: `osrm-routed` accepts a new property `--memory_file` to store memory in a file on disk. [#4881](https://github.com/Project-OSRM/osrm-backend/pull/4881)
-      - ADDED: `osrm-datastore` accepts a new parameter `--dataset-name` to select the name of the dataset. [#4982](https://github.com/Project-OSRM/osrm-backend/pull/4982)
-      - ADDED: `osrm-datastore` accepts a new parameter `--list` to list all datasets loaded into memory. [#4982](https://github.com/Project-OSRM/osrm-backend/pull/4982)
-      - ADDED: `osrm-datastore` accepts a new parameter `--only-metric` to only reload the data that can be updated by a weight update (reduces memory for traffic updates). [#5002](https://github.com/Project-OSRM/osrm-backend/pull/5002)
-      - ADDED: `osrm-routed` accepts a new parameter `--dataset-name` to select the shared-memory dataset to use. [#4982](https://github.com/Project-OSRM/osrm-backend/pull/4982)
-    - NodeJS:
-      - ADDED: `OSRM` object accepts a new option `memory_file` that stores the memory in a file on disk. [#4881](https://github.com/Project-OSRM/osrm-backend/pull/4881)
-      - ADDED: `OSRM` object accepts a new option `dataset_name` to select the shared-memory dataset. [#4982](https://github.com/Project-OSRM/osrm-backend/pull/4982)
-    - Internals
-      - CHANGED: Updated segregated intersection identification [#4845](https://github.com/Project-OSRM/osrm-backend/pull/4845) [#4968](https://github.com/Project-OSRM/osrm-backend/pull/4968)
-      - REMOVED: Remove `.timestamp` file since it was unused [#4960](https://github.com/Project-OSRM/osrm-backend/pull/4960)
-    - Documentation:
-      - ADDED: Add documentation about OSM node ids in nearest service response [#4436](https://github.com/Project-OSRM/osrm-backend/pull/4436)
-    - Performance
-      - FIXED: Speed up response time when lots of legs exist and geojson is used with `steps=true` [#4936](https://github.com/Project-OSRM/osrm-backend/pull/4936)
-      - FIXED: Return iterators instead of vectors in datafacade_base functions [#4969](https://github.com/Project-OSRM/osrm-backend/issues/4969)
-    - Misc:
-      - ADDED: expose name for datasource annotations as metadata [#4973](https://github.com/Project-OSRM/osrm-backend/pull/4973)
+
+- Changes from 5.16.0:
+  - Bugfixes:
+    - FIXED: deduplication of route steps when waypoints are used [#4909](https://github.com/Project-OSRM/osrm-backend/issues/4909)
+    - FIXED: Use smaller range for U-turn angles in map-matching [#4920](https://github.com/Project-OSRM/osrm-backend/pull/4920)
+    - FIXED: Remove the last short annotation segment in `trimShortSegments` [#4946](https://github.com/Project-OSRM/osrm-backend/pull/4946)
+    - FIXED: Properly calculate annotations for speeds, durations and distances when waypoints are used with mapmatching [#4949](https://github.com/Project-OSRM/osrm-backend/pull/4949)
+    - FIXED: Don't apply unimplemented SH and PH conditions in OpeningHours and add inversed date ranges [#4992](https://github.com/Project-OSRM/osrm-backend/issues/4992)
+    - FIXED: integer overflow in `DynamicGraph::Renumber` [#5021](https://github.com/Project-OSRM/osrm-backend/pull/5021)
+  - Profile:
+    - CHANGED: Handle oneways in get_forward_backward_by_key [#4929](https://github.com/Project-OSRM/osrm-backend/pull/4929)
+    - FIXED: Do not route against oneway road if there is a cycleway in the wrong direction; also review bike profile [#4943](https://github.com/Project-OSRM/osrm-backend/issues/4943)
+    - CHANGED: Make cyclability weighting of the bike profile prefer safer routes more strongly [#5015](https://github.com/Project-OSRM/osrm-backend/issues/5015)
+  - Guidance:
+    - CHANGED: Don't use obviousness for links bifurcations [#4929](https://github.com/Project-OSRM/osrm-backend/pull/4929)
+    - FIXED: Adjust Straight direction modifiers of side roads in driveway handler [#4929](https://github.com/Project-OSRM/osrm-backend/pull/4929)
+    - CHANGED: Added post process logic to collapse segregated turn instructions [#4925](https://github.com/Project-OSRM/osrm-backend/pull/4925)
+    - ADDED: Maneuver relation now supports `straight` as a direction [#4995](https://github.com/Project-OSRM/osrm-backend/pull/4995)
+    - FIXED: Support spelling maneuver relation with British spelling [#4950](https://github.com/Project-OSRM/osrm-backend/issues/4950)
+  - Tools:
+    - ADDED: `osrm-routed` accepts a new property `--memory_file` to store memory in a file on disk. [#4881](https://github.com/Project-OSRM/osrm-backend/pull/4881)
+    - ADDED: `osrm-datastore` accepts a new parameter `--dataset-name` to select the name of the dataset. [#4982](https://github.com/Project-OSRM/osrm-backend/pull/4982)
+    - ADDED: `osrm-datastore` accepts a new parameter `--list` to list all datasets loaded into memory. [#4982](https://github.com/Project-OSRM/osrm-backend/pull/4982)
+    - ADDED: `osrm-datastore` accepts a new parameter `--only-metric` to only reload the data that can be updated by a weight update (reduces memory for traffic updates). [#5002](https://github.com/Project-OSRM/osrm-backend/pull/5002)
+    - ADDED: `osrm-routed` accepts a new parameter `--dataset-name` to select the shared-memory dataset to use. [#4982](https://github.com/Project-OSRM/osrm-backend/pull/4982)
+  - NodeJS:
+    - ADDED: `OSRM` object accepts a new option `memory_file` that stores the memory in a file on disk. [#4881](https://github.com/Project-OSRM/osrm-backend/pull/4881)
+    - ADDED: `OSRM` object accepts a new option `dataset_name` to select the shared-memory dataset. [#4982](https://github.com/Project-OSRM/osrm-backend/pull/4982)
+  - Internals
+    - CHANGED: Updated segregated intersection identification [#4845](https://github.com/Project-OSRM/osrm-backend/pull/4845) [#4968](https://github.com/Project-OSRM/osrm-backend/pull/4968)
+    - REMOVED: Remove `.timestamp` file since it was unused [#4960](https://github.com/Project-OSRM/osrm-backend/pull/4960)
+  - Documentation:
+    - ADDED: Add documentation about OSM node ids in nearest service response [#4436](https://github.com/Project-OSRM/osrm-backend/pull/4436)
+  - Performance
+    - FIXED: Speed up response time when lots of legs exist and geojson is used with `steps=true` [#4936](https://github.com/Project-OSRM/osrm-backend/pull/4936)
+    - FIXED: Return iterators instead of vectors in datafacade_base functions [#4969](https://github.com/Project-OSRM/osrm-backend/issues/4969)
+  - Misc:
+    - ADDED: expose name for datasource annotations as metadata [#4973](https://github.com/Project-OSRM/osrm-backend/pull/4973)
 
 # 5.16.0
-  - Changes from 5.15.2:
-    - Guidance
-      - ADDED #4676: Support for maneuver override relation, allowing data-driven overrides for turn-by-turn instructions [#4676](https://github.com/Project-OSRM/osrm-backend/pull/4676)
-      - CHANGED #4830: Announce reference change if names are empty
-      - CHANGED #4835: MAXIMAL_ALLOWED_SEPARATION_WIDTH increased to 12 meters
-      - CHANGED #4842: Lower priority links from a motorway now are used as motorway links [#4842](https://github.com/Project-OSRM/osrm-backend/pull/4842)
-      - CHANGED #4895: Use ramp bifurcations as fork intersections [#4895](https://github.com/Project-OSRM/osrm-backend/issues/4895)
-      - CHANGED #4893: Handle motorway forks with links as normal motorway intersections[#4893](https://github.com/Project-OSRM/osrm-backend/issues/4893)
-      - FIXED #4905: Check required tags of `maneuver` relations [#4905](https://github.com/Project-OSRM/osrm-backend/pull/4905)
-    - Profile:
-      - FIXED: `highway=service` will now be used for restricted access, `access=private` is still disabled for snapping.
-      - ADDED #4775: Exposes more information to the turn function, now being able to set turn weights with highway and access information of the turn as well as other roads at the intersection [#4775](https://github.com/Project-OSRM/osrm-backend/issues/4775)
-      - FIXED #4763: Add support for non-numerical units in car profile for maxheight [#4763](https://github.com/Project-OSRM/osrm-backend/issues/4763)
-      - ADDED #4872: Handling of `barrier=height_restrictor` nodes [#4872](https://github.com/Project-OSRM/osrm-backend/pull/4872)
+
+- Changes from 5.15.2:
+  - Guidance
+    - ADDED #4676: Support for maneuver override relation, allowing data-driven overrides for turn-by-turn instructions [#4676](https://github.com/Project-OSRM/osrm-backend/pull/4676)
+    - CHANGED #4830: Announce reference change if names are empty
+    - CHANGED #4835: MAXIMAL_ALLOWED_SEPARATION_WIDTH increased to 12 meters
+    - CHANGED #4842: Lower priority links from a motorway now are used as motorway links [#4842](https://github.com/Project-OSRM/osrm-backend/pull/4842)
+    - CHANGED #4895: Use ramp bifurcations as fork intersections [#4895](https://github.com/Project-OSRM/osrm-backend/issues/4895)
+    - CHANGED #4893: Handle motorway forks with links as normal motorway intersections[#4893](https://github.com/Project-OSRM/osrm-backend/issues/4893)
+    - FIXED #4905: Check required tags of `maneuver` relations [#4905](https://github.com/Project-OSRM/osrm-backend/pull/4905)
+  - Profile:
+    - FIXED: `highway=service` will now be used for restricted access, `access=private` is still disabled for snapping.
+    - ADDED #4775: Exposes more information to the turn function, now being able to set turn weights with highway and access information of the turn as well as other roads at the intersection [#4775](https://github.com/Project-OSRM/osrm-backend/issues/4775)
+    - FIXED #4763: Add support for non-numerical units in car profile for maxheight [#4763](https://github.com/Project-OSRM/osrm-backend/issues/4763)
+    - ADDED #4872: Handling of `barrier=height_restrictor` nodes [#4872](https://github.com/Project-OSRM/osrm-backend/pull/4872)
 
 # 5.15.2
-  - Changes from 5.15.1:
-    - Features:
-        - ADDED: Exposed the waypoints parameter in the node bindings interface
-    - Bugfixes:
-        - FIXED: Segfault causing bug in leg collapsing map matching when traversing edges in reverse
+
+- Changes from 5.15.1:
+  - Features:
+    - ADDED: Exposed the waypoints parameter in the node bindings interface
+  - Bugfixes:
+    - FIXED: Segfault causing bug in leg collapsing map matching when traversing edges in reverse
 
 # 5.15.1
-  - Changes from 5.15.0:
-    - Bugfixes:
-      - FIXED: Segfault in map matching when RouteLeg collapsing code is run on a match with multiple submatches
-    - Guidance:
-      - Set type of trivial intersections where classes change to Suppressed instead of NoTurn
+
+- Changes from 5.15.0:
+  - Bugfixes:
+    - FIXED: Segfault in map matching when RouteLeg collapsing code is run on a match with multiple submatches
+  - Guidance:
+    - Set type of trivial intersections where classes change to Suppressed instead of NoTurn
 
 # 5.15.0
-  - Changes from 5.14.3:
-    - Bugfixes:
-      - FIXED #4704: Fixed regression in bearings reordering introduced in 5.13 [#4704](https://github.com/Project-OSRM/osrm-backend/issues/4704)
-      - FIXED #4781: Fixed overflow exceptions in percent-encoding parsing
-      - FIXED #4770: Fixed exclude flags for single toll road scenario
-      - FIXED #4283: Fix overflow on zero duration segments
-      - FIXED #4804: Ignore no_*_on_red turn restrictions
-    - Guidance:
-      - CHANGED #4706: Guidance refactoring step to decouple intersection connectivity analysis and turn instructions generation [#4706](https://github.com/Project-OSRM/osrm-backend/pull/4706)
-      - CHANGED #3491: Refactor `isThroughStreet`/Intersection options
-    - Profile:
-      - ADDED: `tunnel` as a new class in car profile so that sections of the route with tunnel tags will be marked as such
+
+- Changes from 5.14.3:
+  - Bugfixes:
+    - FIXED #4704: Fixed regression in bearings reordering introduced in 5.13 [#4704](https://github.com/Project-OSRM/osrm-backend/issues/4704)
+    - FIXED #4781: Fixed overflow exceptions in percent-encoding parsing
+    - FIXED #4770: Fixed exclude flags for single toll road scenario
+    - FIXED #4283: Fix overflow on zero duration segments
+    - FIXED #4804: Ignore no\_\*\_on_red turn restrictions
+  - Guidance:
+    - CHANGED #4706: Guidance refactoring step to decouple intersection connectivity analysis and turn instructions generation [#4706](https://github.com/Project-OSRM/osrm-backend/pull/4706)
+    - CHANGED #3491: Refactor `isThroughStreet`/Intersection options
+  - Profile:
+    - ADDED: `tunnel` as a new class in car profile so that sections of the route with tunnel tags will be marked as such
 
 # 5.14.3
-  - Changes from 5.14.2:
-    - Features:
-      - Added a `waypoints` parameter to the match service plugin that accepts indices to input coordinates and treats only those points as waypoints in the response format.
-    - Bugfixes:
-      - FIXED #4754: U-Turn penalties are applied to straight turns.
-      - FIXED #4756: Removed too restrictive road name check in the sliproad handler
-      - FIXED #4731: Use correct weights for edge-based graph duplicated via nodes.
-    - Profile:
-      - CHANGED: added Belarus speed limits
-      - CHANGED: set default urban speed in Ukraine to 50kmh
+
+- Changes from 5.14.2:
+  - Features:
+    - Added a `waypoints` parameter to the match service plugin that accepts indices to input coordinates and treats only those points as waypoints in the response format.
+  - Bugfixes:
+    - FIXED #4754: U-Turn penalties are applied to straight turns.
+    - FIXED #4756: Removed too restrictive road name check in the sliproad handler
+    - FIXED #4731: Use correct weights for edge-based graph duplicated via nodes.
+  - Profile:
+    - CHANGED: added Belarus speed limits
+    - CHANGED: set default urban speed in Ukraine to 50kmh
 
 # 5.14.2
-  - Changes from 5.14.1:
-    - Bugfixes:
-      - FIXED #4727: Erroring when a old .core file is present.
-      - FIXED #4642: Update checks for EMPTY_NAMEID to check for empty name strings
-      - FIXED #4738: Fix potential segmentation fault
-    - Node.js Bindings:
-      - ADDED: Exposed new `max_radiuses_map_matching` option from `EngingConfig` options
-    - Tools:
-      - ADDED: New osrm-routed `max_radiuses_map_matching` command line flag to optionally set a maximum radius for map matching
+
+- Changes from 5.14.1:
+  - Bugfixes:
+    - FIXED #4727: Erroring when a old .core file is present.
+    - FIXED #4642: Update checks for EMPTY_NAMEID to check for empty name strings
+    - FIXED #4738: Fix potential segmentation fault
+  - Node.js Bindings:
+    - ADDED: Exposed new `max_radiuses_map_matching` option from `EngingConfig` options
+  - Tools:
+    - ADDED: New osrm-routed `max_radiuses_map_matching` command line flag to optionally set a maximum radius for map matching
 
 # 5.14.1
-  - Changes from 5.14.0
-    - Bugfixes:
-      - FIXED: don't use removed alternative candidates in `filterPackedPathsByCellSharing`
+
+- Changes from 5.14.0
+  - Bugfixes:
+    - FIXED: don't use removed alternative candidates in `filterPackedPathsByCellSharing`
 
 # 5.14.0
-  - Changes from 5.13
-    - API:
-      - ADDED: new RouteStep property `driving_side` that has either "left" or "right" for that step
-    - Misc:
-      - ADDED: Bundles a rough (please improve!) driving-side GeoJSON file for use with `osrm-extract --location-dependent-data data/driving_side.geojson`
-      - CHANGED: Conditional turn parsing is disabled by default now
-      - ADDED: Adds a tool to analyze turn instruction generation in a dataset.  Useful for tracking turn-by-turn heuristic changes over time.
-      - CHANGED: Internal refactoring of guidance code as a first step towards a re-runnable guidance pipeline
-      - ADDED: Now publishing Node 8.x LTS binary modules
-    - Profile:
-      - CHANGED: Remove dependency on turn types and turn modifier in the process_turn function in the `car.lua` profile. Guidance instruction types are not used to influence turn penalty anymore so this will break backward compatibility between profile version 3 and 4.
-    - Guidance:
-      - ADDED: New internal flag on "segregated intersections" - in the future, will should allow collapsing of instructions across complex intersection geometry where humans only perceive a single maneuver
-      - CHANGED: Decrease roundabout turn radius threshold from 25m to 15m - adds some "exit the roundabout" instructions for moderately sized roundabouts that were being missed previously
-    - Docker:
-      - CHANGED: switch to alpine 3.6, and use a multistage build to reduce image size
-    - Build:
-      - FIX: use LUA_LIBRARY_DIRS to propertly detect Lua on all platforms
-    - Docs:
-      - FIX: clarify description of roundabout exit instructions
-    - Bugfixes:
-      - FIXED: Fix bug where merge instructions got the wrong direction modifier ([PR #4670](https://github.com/Project-OSRM/osrm-backend/pull/4670))
-      - FIXED: Properly use the `profile.properties.left_hand_driving` property, there was a typo that meant it had no effect
-      - FIXED: undefined behaviour when alternative candidate via node is same as source node ([#4691](https://github.com/Project-OSRM/osrm-backend/issues/4691))
-      - FIXED: ensure libosrm.pc is pushed to the correct location for pkgconfig to find it on all platforms
-      - FIXED: don't consider empty names + empty refs as a valid name for u-turns
+
+- Changes from 5.13
+  - API:
+    - ADDED: new RouteStep property `driving_side` that has either "left" or "right" for that step
+  - Misc:
+    - ADDED: Bundles a rough (please improve!) driving-side GeoJSON file for use with `osrm-extract --location-dependent-data data/driving_side.geojson`
+    - CHANGED: Conditional turn parsing is disabled by default now
+    - ADDED: Adds a tool to analyze turn instruction generation in a dataset. Useful for tracking turn-by-turn heuristic changes over time.
+    - CHANGED: Internal refactoring of guidance code as a first step towards a re-runnable guidance pipeline
+    - ADDED: Now publishing Node 8.x LTS binary modules
+  - Profile:
+    - CHANGED: Remove dependency on turn types and turn modifier in the process_turn function in the `car.lua` profile. Guidance instruction types are not used to influence turn penalty anymore so this will break backward compatibility between profile version 3 and 4.
+  - Guidance:
+    - ADDED: New internal flag on "segregated intersections" - in the future, will should allow collapsing of instructions across complex intersection geometry where humans only perceive a single maneuver
+    - CHANGED: Decrease roundabout turn radius threshold from 25m to 15m - adds some "exit the roundabout" instructions for moderately sized roundabouts that were being missed previously
+  - Docker:
+    - CHANGED: switch to alpine 3.6, and use a multistage build to reduce image size
+  - Build:
+    - FIX: use LUA_LIBRARY_DIRS to propertly detect Lua on all platforms
+  - Docs:
+    - FIX: clarify description of roundabout exit instructions
+  - Bugfixes:
+    - FIXED: Fix bug where merge instructions got the wrong direction modifier ([PR #4670](https://github.com/Project-OSRM/osrm-backend/pull/4670))
+    - FIXED: Properly use the `profile.properties.left_hand_driving` property, there was a typo that meant it had no effect
+    - FIXED: undefined behaviour when alternative candidate via node is same as source node ([#4691](https://github.com/Project-OSRM/osrm-backend/issues/4691))
+    - FIXED: ensure libosrm.pc is pushed to the correct location for pkgconfig to find it on all platforms
+    - FIXED: don't consider empty names + empty refs as a valid name for u-turns
 
 # 5.13.0
-  - Changes from 5.12:
-    - Profile:
-      - Append cardinal directions from route relations to ref fields to improve instructions; off by default see `profile.cardinal_directions`
-      - Support of `distance` weight in foot and bicycle profiles
-      - Support of relations processing
-      - Added `way:get_location_tag(key)` method to get location-dependent tags https://github.com/Project-OSRM/osrm-backend/wiki/Using-location-dependent-data-in-profiles
-      - Added `forward_ref` and `backward_ref` support
-      - Left-side driving mode is specified by a local Boolean flag `is_left_hand_driving` in `ExtractionWay` and `ExtractionTurn`
-      - Support literal values for maxspeeds in NO, PL and ZA
-    - Infrastructure:
-      - Lua 5.1 support is removed due to lack of support in sol2 https://github.com/ThePhD/sol2/issues/302
-      - Fixed pkg-config version of OSRM
-      - Removed `.osrm.core` file since CoreCH is deprecated now.
-    - Tools:
-      - Because of boost/program_options#32 with boost 1.65+ we needed to change the behavior of the following flags to not accept `={true|false}` anymore:
-        - `--use-locations-cache=false` becomes `--disable-location-cache`
-        - `--parse-conditional-restrictions=true` becomes `--parse-conditional-restrictions`
-        - The deprecated options `--use-level-cache` and `--generate-edge-lookup`
-    - Bugfixes:
-      - Fixed #4348: Some cases of sliproads pre-processing were broken
-      - Fixed #4331: Correctly compute left/right modifiers of forks in case the fork is curved.
-      - Fixed #4472: Correctly count the number of lanes using the delimter in `turn:lanes` tag.
-      - Fixed #4214: Multiple runs of `osrm-partition` lead to crash.
-      - Fixed #4348: Fix assorted problems around slip roads.
-      - Fixed #4420: A bug that would result in unnecessary instructions, due to problems in suffix/prefix detection
-    - Algorithm
-      - Deprecate CoreCH functionality. Usage of CoreCH specific options will fall back to using CH with core_factor of 1.0
-      - MLD uses a unidirectional Dijkstra for 1-to-N and N-to-1 matrices which yields speedup.
+
+- Changes from 5.12:
+  - Profile:
+    - Append cardinal directions from route relations to ref fields to improve instructions; off by default see `profile.cardinal_directions`
+    - Support of `distance` weight in foot and bicycle profiles
+    - Support of relations processing
+    - Added `way:get_location_tag(key)` method to get location-dependent tags https://github.com/Project-OSRM/osrm-backend/wiki/Using-location-dependent-data-in-profiles
+    - Added `forward_ref` and `backward_ref` support
+    - Left-side driving mode is specified by a local Boolean flag `is_left_hand_driving` in `ExtractionWay` and `ExtractionTurn`
+    - Support literal values for maxspeeds in NO, PL and ZA
+  - Infrastructure:
+    - Lua 5.1 support is removed due to lack of support in sol2 https://github.com/ThePhD/sol2/issues/302
+    - Fixed pkg-config version of OSRM
+    - Removed `.osrm.core` file since CoreCH is deprecated now.
+  - Tools:
+    - Because of boost/program_options#32 with boost 1.65+ we needed to change the behavior of the following flags to not accept `={true|false}` anymore:
+      - `--use-locations-cache=false` becomes `--disable-location-cache`
+      - `--parse-conditional-restrictions=true` becomes `--parse-conditional-restrictions`
+      - The deprecated options `--use-level-cache` and `--generate-edge-lookup`
+  - Bugfixes:
+    - Fixed #4348: Some cases of sliproads pre-processing were broken
+    - Fixed #4331: Correctly compute left/right modifiers of forks in case the fork is curved.
+    - Fixed #4472: Correctly count the number of lanes using the delimter in `turn:lanes` tag.
+    - Fixed #4214: Multiple runs of `osrm-partition` lead to crash.
+    - Fixed #4348: Fix assorted problems around slip roads.
+    - Fixed #4420: A bug that would result in unnecessary instructions, due to problems in suffix/prefix detection
+  - Algorithm
+    - Deprecate CoreCH functionality. Usage of CoreCH specific options will fall back to using CH with core_factor of 1.0
+    - MLD uses a unidirectional Dijkstra for 1-to-N and N-to-1 matrices which yields speedup.
 
 # 5.12.0
-  - Changes from 5.11:
-    - Guidance
-      - now announcing turning onto oneways at the end of a road (e.g. onto dual carriageways)
-      - Adds new instruction types at the exit of roundabouts and rotaries `exit roundabout` and `exit rotary`.
-    - HTTP:
-      - New query parameter for route/table/match/trip plugings:
-        `exclude=` that can be used to exclude certain classes (e.g. exclude=motorway, exclude=toll).
-        This is configurable in the profile.
-    - NodeJS:
-      - New query option `exclude` for the route/table/match/trip plugins. (e.g. `exclude: ["motorway", "toll"]`)
-    - Profile:
-      - New property for profile table: `excludable` that can be used to configure which classes are excludable at query time.
-      - New optional property for profile table: `classes` that allows you to specify which classes you expect to be used.
-        We recommend this for better error messages around classes, otherwise the possible class names are infered automatically.
-    - Traffic:
-      - If traffic data files contain an empty 4th column, they will update edge durations but not modify the edge weight.  This is useful for
-        updating ETAs returned, without changing route selection (for example, in a distance-based profile with traffic data loaded).
-    - Infrastructure:
-      - New file `.osrm.cell_metrics` created by `osrm-customize`.
-    - Debug tiles:
-      - Added new properties `type` and `modifier` to `turns` layer, useful for viewing guidance calculated turn types on the map
+
+- Changes from 5.11:
+  - Guidance
+    - now announcing turning onto oneways at the end of a road (e.g. onto dual carriageways)
+    - Adds new instruction types at the exit of roundabouts and rotaries `exit roundabout` and `exit rotary`.
+  - HTTP:
+    - New query parameter for route/table/match/trip plugings:
+      `exclude=` that can be used to exclude certain classes (e.g. exclude=motorway, exclude=toll).
+      This is configurable in the profile.
+  - NodeJS:
+    - New query option `exclude` for the route/table/match/trip plugins. (e.g. `exclude: ["motorway", "toll"]`)
+  - Profile:
+    - New property for profile table: `excludable` that can be used to configure which classes are excludable at query time.
+    - New optional property for profile table: `classes` that allows you to specify which classes you expect to be used.
+      We recommend this for better error messages around classes, otherwise the possible class names are infered automatically.
+  - Traffic:
+    - If traffic data files contain an empty 4th column, they will update edge durations but not modify the edge weight. This is useful for
+      updating ETAs returned, without changing route selection (for example, in a distance-based profile with traffic data loaded).
+  - Infrastructure:
+    - New file `.osrm.cell_metrics` created by `osrm-customize`.
+  - Debug tiles:
+    - Added new properties `type` and `modifier` to `turns` layer, useful for viewing guidance calculated turn types on the map
 
 # 5.11.0
-  - Changes from 5.10:
-    - Features
-      - BREAKING: Added support for conditional via-way restrictions. This features changes the file format of osrm.restrictions and requires re-extraction
-    - Internals
-      - BREAKING: Traffic signals will no longer be represented as turns internally. This requires re-processing of data but enables via-way turn restrictions across highway=traffic_signals
-      - Additional checks for empty segments when loading traffic data files
-      - Tunes the constants for turns in sharp curves just a tiny bit to circumvent a mix-up in fork directions at a specific intersection (https://github.com/Project-OSRM/osrm-backend/issues/4331)
-    - Infrastructure
-      - Refactor datafacade to make implementing additional DataFacades simpler
-    - Bugfixes
-      - API docs are now buildable again
-      - Suppress unnecessary extra turn instruction when exiting a motorway via a motorway_link onto a primary road (https://github.com/Project-OSRM/osrm-backend/issues/4348 scenario 4)
-      - Suppress unnecessary extra turn instruction when taking a tertiary_link road from a teritary onto a residential road (https://github.com/Project-OSRM/osrm-backend/issues/4348 scenario 2)
-      - Various MSVC++ build environment fixes
-      - Avoid a bug that crashes GCC6
-      - Re-include .npmignore to slim down published modules
-      - Fix a pre-processing bug where incorrect directions could be issued when two turns would have similar instructions and we tried to give them distinct values (https://github.com/Project-OSRM/osrm-backend/pull/4375)
-      - The entry bearing for correct the cardinality of a direction value (https://github.com/Project-OSRM/osrm-backend/pull/4353
-      - Change timezones in West Africa to the WAT zone so they're recognized on the Windows platform
+
+- Changes from 5.10:
+  - Features
+    - BREAKING: Added support for conditional via-way restrictions. This features changes the file format of osrm.restrictions and requires re-extraction
+  - Internals
+    - BREAKING: Traffic signals will no longer be represented as turns internally. This requires re-processing of data but enables via-way turn restrictions across highway=traffic_signals
+    - Additional checks for empty segments when loading traffic data files
+    - Tunes the constants for turns in sharp curves just a tiny bit to circumvent a mix-up in fork directions at a specific intersection (https://github.com/Project-OSRM/osrm-backend/issues/4331)
+  - Infrastructure
+    - Refactor datafacade to make implementing additional DataFacades simpler
+  - Bugfixes
+    - API docs are now buildable again
+    - Suppress unnecessary extra turn instruction when exiting a motorway via a motorway_link onto a primary road (https://github.com/Project-OSRM/osrm-backend/issues/4348 scenario 4)
+    - Suppress unnecessary extra turn instruction when taking a tertiary_link road from a teritary onto a residential road (https://github.com/Project-OSRM/osrm-backend/issues/4348 scenario 2)
+    - Various MSVC++ build environment fixes
+    - Avoid a bug that crashes GCC6
+    - Re-include .npmignore to slim down published modules
+    - Fix a pre-processing bug where incorrect directions could be issued when two turns would have similar instructions and we tried to give them distinct values (https://github.com/Project-OSRM/osrm-backend/pull/4375)
+    - The entry bearing for correct the cardinality of a direction value (https://github.com/Project-OSRM/osrm-backend/pull/4353
+    - Change timezones in West Africa to the WAT zone so they're recognized on the Windows platform
 
 # 5.10.0
-  - Changes from 5.9:
-    - Profiles:
-      - New version 2 profile API which cleans up a number of things and makes it easier to for profiles to include each other. Profiles using the old version 0 and 1 APIs are still supported.
-      - New required `setup()` function that must return a configuration hash. Storing configuration in globals is deprecated.
-      - Passes the config hash returned in `setup()` as an argument to `process_node/way/segment/turn`.
-      - Properties are now set in `.properties` in the config hash returend by setup().
-      - initialize raster sources in `setup()` instead of in a separate callback.
-      - Renames the `sources` helper to `raster`.
-      - Renames `way_functions` to `process_way` (same for node, segment and turn).
-      - Removes `get_restrictions()`. Instead set `.restrictions` in the config hash in `setup()`.
-      - Removes `get_name_suffix_list()`. Instead set `.suffix_list` in the config hash in `setup()`.
-      - Renames `Handlers` to `WayHandlers`.
-      - Pass functions instead of strings to `WayHandlers.run()`, so it's possible to mix in your own functions.
-      - Reorders arguments to `WayHandlers` functions to match `process_way()`.
-      - Profiles must return a hash of profile functions. This makes it easier for profiles to include each other.
-      - Guidance: add support for throughabouts
-    - Bugfixes
-      - Properly save/retrieve datasource annotations for road segments ([#4346](https://github.com/Project-OSRM/osrm-backend/issues/4346)
-      - Fix conditional restriction grammer parsing so it works for single-day-of-week restrictions ([#4357](https://github.com/Project-OSRM/osrm-backend/pull/4357))
-    - Algorithm
-      - BREAKING: the file format requires re-processing due to the changes on via-ways
-      - Added support for via-way restrictions
+
+- Changes from 5.9:
+  - Profiles:
+    - New version 2 profile API which cleans up a number of things and makes it easier to for profiles to include each other. Profiles using the old version 0 and 1 APIs are still supported.
+    - New required `setup()` function that must return a configuration hash. Storing configuration in globals is deprecated.
+    - Passes the config hash returned in `setup()` as an argument to `process_node/way/segment/turn`.
+    - Properties are now set in `.properties` in the config hash returend by setup().
+    - initialize raster sources in `setup()` instead of in a separate callback.
+    - Renames the `sources` helper to `raster`.
+    - Renames `way_functions` to `process_way` (same for node, segment and turn).
+    - Removes `get_restrictions()`. Instead set `.restrictions` in the config hash in `setup()`.
+    - Removes `get_name_suffix_list()`. Instead set `.suffix_list` in the config hash in `setup()`.
+    - Renames `Handlers` to `WayHandlers`.
+    - Pass functions instead of strings to `WayHandlers.run()`, so it's possible to mix in your own functions.
+    - Reorders arguments to `WayHandlers` functions to match `process_way()`.
+    - Profiles must return a hash of profile functions. This makes it easier for profiles to include each other.
+    - Guidance: add support for throughabouts
+  - Bugfixes
+    - Properly save/retrieve datasource annotations for road segments ([#4346](https://github.com/Project-OSRM/osrm-backend/issues/4346)
+    - Fix conditional restriction grammer parsing so it works for single-day-of-week restrictions ([#4357](https://github.com/Project-OSRM/osrm-backend/pull/4357))
+  - Algorithm
+    - BREAKING: the file format requires re-processing due to the changes on via-ways
+    - Added support for via-way restrictions
 
 # 5.9.2
+
     - API:
       - `annotations=durations,weights,speeds` values no longer include turn penalty values ([#4330](https://github.com/Project-OSRM/osrm-backend/issues/4330))
 
 # 5.9.1
+
     - Infrastructure
       - STXXL is not required by default
 
 # 5.9.0
-  - Changes from 5.8:
-    - Algorithm:
-      - Multi-Level Dijkstra:
-        - Plugins supported: `table`
-        - Adds alternative routes support (see [#4047](https://github.com/Project-OSRM/osrm-backend/pull/4047) and [3905](https://github.com/Project-OSRM/osrm-backend/issues/3905)): provides reasonably looking alternative routes (many, if possible) with reasonable query times.
-    - API:
-      - Exposes `alternatives=Number` parameter overload in addition to the boolean flag.
-      - Support for exits numbers and names. New member `exits` in `RouteStep`, based on `junction:ref` on ways
-      - `Intersection` now has new parameter `classes` that can be set in the profile on each way.
-    - Profiles:
-      - `result.exits` allows you to set a way's exit numbers and names, see [`junction:ref`](http://wiki.openstreetmap.org/wiki/Proposed_features/junction_details)
-      - `ExtractionWay` now as new property `forward_classes` and `backward_classes` that can set in the `way_function`.
-         The maximum number of classes is 8.
-      - We now respect the `construction` tag. If the `construction` tag value is not on our whitelist (`minor`, `widening`, `no`) we will exclude the road.
-    - Node.js Bindings:
-      - Exposes `alternatives=Number` parameter overload in addition to the boolean flag
-      - Expose `EngineConfig` options in the node bindings
-    - Tools:
-      - Exposes engine limit on number of alternatives to generate `--max-alternatives` in `osrm-routed` (3 by default)
-    - Infrastructure
-      - STXXL is not required to build OSRM and is an optional dependency for back-compatibility (ENABLE_STXXL=On)
-      - OpenMP is only required when the optional STXXL dependency is used
-    - Bug fixes:
-      - #4278: Remove superflous continious instruction on a motorway.
+
+- Changes from 5.8:
+  - Algorithm:
+    - Multi-Level Dijkstra:
+      - Plugins supported: `table`
+      - Adds alternative routes support (see [#4047](https://github.com/Project-OSRM/osrm-backend/pull/4047) and [3905](https://github.com/Project-OSRM/osrm-backend/issues/3905)): provides reasonably looking alternative routes (many, if possible) with reasonable query times.
+  - API:
+    - Exposes `alternatives=Number` parameter overload in addition to the boolean flag.
+    - Support for exits numbers and names. New member `exits` in `RouteStep`, based on `junction:ref` on ways
+    - `Intersection` now has new parameter `classes` that can be set in the profile on each way.
+  - Profiles:
+    - `result.exits` allows you to set a way's exit numbers and names, see [`junction:ref`](http://wiki.openstreetmap.org/wiki/Proposed_features/junction_details)
+    - `ExtractionWay` now as new property `forward_classes` and `backward_classes` that can set in the `way_function`.
+      The maximum number of classes is 8.
+    - We now respect the `construction` tag. If the `construction` tag value is not on our whitelist (`minor`, `widening`, `no`) we will exclude the road.
+  - Node.js Bindings:
+    - Exposes `alternatives=Number` parameter overload in addition to the boolean flag
+    - Expose `EngineConfig` options in the node bindings
+  - Tools:
+    - Exposes engine limit on number of alternatives to generate `--max-alternatives` in `osrm-routed` (3 by default)
+  - Infrastructure
+    - STXXL is not required to build OSRM and is an optional dependency for back-compatibility (ENABLE_STXXL=On)
+    - OpenMP is only required when the optional STXXL dependency is used
+  - Bug fixes:
+    - #4278: Remove superflous continious instruction on a motorway.
 
 # 5.8.0
-  - Changes from 5.7
-    - API:
-      - polyline6 support in request string
-      - new parameter `approaches` for `route`, `table`, `trip` and `nearest` requests.  This parameter keep waypoints on the curb side.
-        'approaches' accepts both 'curb' and 'unrestricted' values.
-        Note : the curb side depend on the `ProfileProperties::left_hand_driving`, it's a global property set once by the profile. If you are working with a planet dataset, the api will be wrong in some countries, and right in others.
-    - NodeJs Bindings
-      - new parameter `approaches` for `route`, `table`, `trip` and `nearest` requests.
-    - Tools
-      - `osrm-partition` now ensures it is called before `osrm-contract` and removes inconsitent .hsgr files automatically.
-    - Features
-      - Added conditional restriction support with `parse-conditional-restrictions=true|false` to osrm-extract. This option saves conditional turn restrictions to the .restrictions file for parsing by contract later. Added `parse-conditionals-from-now=utc time stamp` and `--time-zone-file=/path/to/file`  to osrm-contract
-      - Command-line tools (osrm-extract, osrm-contract, osrm-routed, etc) now return error codes and legible error messages for common problem scenarios, rather than ugly C++ crashes
-      - Speed up pre-processing by only running the Lua `node_function` for nodes that have tags.  Cuts OSM file parsing time in half.
-      - osrm-extract now performs generation of edge-expanded-edges using all available CPUs, which should make osrm-extract significantly faster on multi-CPU machines
-    - Files
-      - .osrm.nodes file was renamed to .nbg_nodes and .ebg_nodes was added
-    - Guidance
-      - #4075 Changed counting of exits on service roundabouts
-    - Debug Tiles
-      - added support for visualising turn penalties to the MLD plugin
-      - added support for showing the rate (reciprocal of weight) on each edge when used
-      - added support for turn weights in addition to turn durations in debug tiles
-    - Bugfixes
-      - Fixed a copy/paste issue assigning wrong directions in similar turns (left over right)
-      - #4074: fixed a bug that would announce entering highway ramps as u-turns
-      - #4122: osrm-routed/libosrm should throw exception when a dataset incompatible with the requested algorithm is loaded
-      - Avoid collapsing u-turns into combined turn instructions
+
+- Changes from 5.7
+  - API:
+    - polyline6 support in request string
+    - new parameter `approaches` for `route`, `table`, `trip` and `nearest` requests. This parameter keep waypoints on the curb side.
+      'approaches' accepts both 'curb' and 'unrestricted' values.
+      Note : the curb side depend on the `ProfileProperties::left_hand_driving`, it's a global property set once by the profile. If you are working with a planet dataset, the api will be wrong in some countries, and right in others.
+  - NodeJs Bindings
+    - new parameter `approaches` for `route`, `table`, `trip` and `nearest` requests.
+  - Tools
+    - `osrm-partition` now ensures it is called before `osrm-contract` and removes inconsitent .hsgr files automatically.
+  - Features
+    - Added conditional restriction support with `parse-conditional-restrictions=true|false` to osrm-extract. This option saves conditional turn restrictions to the .restrictions file for parsing by contract later. Added `parse-conditionals-from-now=utc time stamp` and `--time-zone-file=/path/to/file` to osrm-contract
+    - Command-line tools (osrm-extract, osrm-contract, osrm-routed, etc) now return error codes and legible error messages for common problem scenarios, rather than ugly C++ crashes
+    - Speed up pre-processing by only running the Lua `node_function` for nodes that have tags. Cuts OSM file parsing time in half.
+    - osrm-extract now performs generation of edge-expanded-edges using all available CPUs, which should make osrm-extract significantly faster on multi-CPU machines
+  - Files
+    - .osrm.nodes file was renamed to .nbg_nodes and .ebg_nodes was added
+  - Guidance
+    - #4075 Changed counting of exits on service roundabouts
+  - Debug Tiles
+    - added support for visualising turn penalties to the MLD plugin
+    - added support for showing the rate (reciprocal of weight) on each edge when used
+    - added support for turn weights in addition to turn durations in debug tiles
+  - Bugfixes
+    - Fixed a copy/paste issue assigning wrong directions in similar turns (left over right)
+    - #4074: fixed a bug that would announce entering highway ramps as u-turns
+    - #4122: osrm-routed/libosrm should throw exception when a dataset incompatible with the requested algorithm is loaded
+    - Avoid collapsing u-turns into combined turn instructions
 
 # 5.7.1
+
     - Bugfixes
       - #4030 Roundabout edge-case crashes post-processing
 
 # 5.7.0
-  - Changes from 5.6
-    - Algorithm:
-      - OSRM object has new option `algorithm` that allows the selection of a routing algorithm.
-      - New experimental algorithm: Multi-Level Dijkstra with new toolchain:
-        - Allows for fast metric updates in below a minute on continental sized networks (osrm-customize)
-        - Plugins supported: `match` and `route`
-        - Quickstart: `osrm-extract data.osm.pbf`, `osrm-partition data.osrm`, `osrm-customize data.osrm`, `osrm-routed --algorithm=MLD data.osrm`
-    - NodeJs Bindings
-      - Merged https://github.com/Project-OSRM/node-osrm into repository. Build via `cmake .. -DCMAKE_BUILD_TYPE=Release -DENABLE_NODE_BINDINGS=On -DENABLE_MASON=On`.
-      - `OSRM` object has new option `algorihtm="CH","CoreCH","MLD"`
-    - Internals
-      - Shared memory notification via conditional variables on Linux or semaphore queue on OS X and Windows with a limit of 128 OSRM Engine instances
-    - Files
-      - .osrm.datasource_index file was removed. Data is now part of .osrm.geometries.
-      - .osrm.edge_lookup was removed. The option `--generate-edge-lookup` does nothing now.
-      - `osrm-contract` does not depend on the `.osrm.fileIndex` file anymore
-      - `osrm-extract` creates new file `.osrm.cnbg` and `.cnbg_to_ebg`
-      - `osrm-partition` creates new file `.osrm.partition` and `.osrm.cells`
-      - `osrm-customize` creates new file `.osrm.mldgr`
-    - Profiles
-      - Added `force_split_edges` flag to global properties. True value guarantees that segment_function will be called for all segments, but also could double memory consumption
-    - Map Matching:
-      - new option `gaps=split|ignore` to enable/disbale track splitting
-      - new option `tidy=true|false` to simplify traces automatically
+
+- Changes from 5.6
+  - Algorithm:
+    - OSRM object has new option `algorithm` that allows the selection of a routing algorithm.
+    - New experimental algorithm: Multi-Level Dijkstra with new toolchain:
+      - Allows for fast metric updates in below a minute on continental sized networks (osrm-customize)
+      - Plugins supported: `match` and `route`
+      - Quickstart: `osrm-extract data.osm.pbf`, `osrm-partition data.osrm`, `osrm-customize data.osrm`, `osrm-routed --algorithm=MLD data.osrm`
+  - NodeJs Bindings
+    - Merged https://github.com/Project-OSRM/node-osrm into repository. Build via `cmake .. -DCMAKE_BUILD_TYPE=Release -DENABLE_NODE_BINDINGS=On -DENABLE_MASON=On`.
+    - `OSRM` object has new option `algorihtm="CH","CoreCH","MLD"`
+  - Internals
+    - Shared memory notification via conditional variables on Linux or semaphore queue on OS X and Windows with a limit of 128 OSRM Engine instances
+  - Files
+    - .osrm.datasource_index file was removed. Data is now part of .osrm.geometries.
+    - .osrm.edge_lookup was removed. The option `--generate-edge-lookup` does nothing now.
+    - `osrm-contract` does not depend on the `.osrm.fileIndex` file anymore
+    - `osrm-extract` creates new file `.osrm.cnbg` and `.cnbg_to_ebg`
+    - `osrm-partition` creates new file `.osrm.partition` and `.osrm.cells`
+    - `osrm-customize` creates new file `.osrm.mldgr`
+  - Profiles
+    - Added `force_split_edges` flag to global properties. True value guarantees that segment_function will be called for all segments, but also could double memory consumption
+  - Map Matching:
+    - new option `gaps=split|ignore` to enable/disbale track splitting
+    - new option `tidy=true|false` to simplify traces automatically
 
 # 5.6.3
-  - Changes from 5.6.0
-    - Bugfixes
-      - #3790 Fix incorrect speed values in tile plugin
+
+- Changes from 5.6.0
+  - Bugfixes
+    - #3790 Fix incorrect speed values in tile plugin
 
 # 5.6.2
-  - Changes from 5.6.0
-    - Bugfixes
-      - Fix incorrect forward datasources getter in facade
+
+- Changes from 5.6.0
+  - Bugfixes
+    - Fix incorrect forward datasources getter in facade
 
 # 5.6.1
-  - Changes from 5.6.0
-    - Bugfixes
-      - Fix #3754 add restricted penalty on NoTurn turns
+
+- Changes from 5.6.0
+  - Bugfixes
+    - Fix #3754 add restricted penalty on NoTurn turns
 
 # 5.6.0
-  - Changes from 5.5
-    - Bugfixes
-      - Fix #3475 removed an invalid `exit` field from the `arrive` maneuver
-      - Fix #3515 adjusted number of `nodes` in `annotation`
-      - Fix #3605 Fixed a bug that could lead to turns at the end of the road to be suppressed
-      - Fix #2844 handle up to 16777215 code units in OSM names
-    - Infrastructure
-      - Support building rpm packages.
-    - Guidance
-      - No longer emitting turns on ferries, if a ferry should use multiple docking locations
-    - Profiles
-      - Removed the `./profile.lua -> ./profiles/car.lua` symlink. Use specific profiles from the `profiles` directory.
-      - `properties` object has a new `weight_name` field, default value is "duration"
-      - `properties` object has a new `weight_precision` field that specifies a decimal precision of edge weights, default value 1
-      - In `way_function` the filed `forward_rate` and `backward_rate` of `ExtractionWay` can now be set.
-        They have the same interpretation for the way weight as `forward_speed` and `backward_speed` for the edge duration.
-        The unit of rate is meters per weight unit, so higher values will be prefered during routing.
-      - `turn_function` now does not return an integer but takes in a `ExtractionTurn` object and can modify the `weight` and `duration` fields
-      - `segment_function` now takes in a `ExtractionSegment` object and can modify `weight` and `duration` fields
-      - `properties.uturn_penalty` is deprecated. Set it in the `turn_function`. The turn type is exposed as `ExtractionTurn::direction_modifier`.
-      - `properties.traffic_light_penalty` is deprecated. Traffic light penalties now need to be set over in the turn function.
-         Each turn with a traffic light is marked with `ExtractionTurn::has_traffic_light = true`.
-      - Renamed the helper file `profiles/lib/directional.lua` to `profiles/lib/tags.lua` since it now provides more general tags parsing utility functions.
-      - The car and foot profiles now depend on the helper file `profiles/lib/handlers.lua`.
-    - Infrastructure
-      - Disabled link-time optimized (LTO) builds by default. Enable by passing `-DENABLE_LTO=ON` to `cmake` if you need the performance and know what you are doing.
-      - Datafile versioning is now based on OSRM semver values, rather than source code checksums.
-        Datafiles are compatible between patch levels, but incompatible between minor version or higher bumps.
-      - libOSRM now creates an own watcher thread then used in shared memory mode to listen for data updates
-    - Tools:
-      - Added osrm-extract-conditionals tool for checking conditional values in OSM data
-    - Trip Plugin
-      - Added a new feature that finds the optimal route given a list of waypoints, a source and a destination. This does not return a roundtrip and instead returns a one way optimal route from the fixed source to the destination points.
+
+- Changes from 5.5
+  - Bugfixes
+    - Fix #3475 removed an invalid `exit` field from the `arrive` maneuver
+    - Fix #3515 adjusted number of `nodes` in `annotation`
+    - Fix #3605 Fixed a bug that could lead to turns at the end of the road to be suppressed
+    - Fix #2844 handle up to 16777215 code units in OSM names
+  - Infrastructure
+    - Support building rpm packages.
+  - Guidance
+    - No longer emitting turns on ferries, if a ferry should use multiple docking locations
+  - Profiles
+    - Removed the `./profile.lua -> ./profiles/car.lua` symlink. Use specific profiles from the `profiles` directory.
+    - `properties` object has a new `weight_name` field, default value is "duration"
+    - `properties` object has a new `weight_precision` field that specifies a decimal precision of edge weights, default value 1
+    - In `way_function` the filed `forward_rate` and `backward_rate` of `ExtractionWay` can now be set.
+      They have the same interpretation for the way weight as `forward_speed` and `backward_speed` for the edge duration.
+      The unit of rate is meters per weight unit, so higher values will be prefered during routing.
+    - `turn_function` now does not return an integer but takes in a `ExtractionTurn` object and can modify the `weight` and `duration` fields
+    - `segment_function` now takes in a `ExtractionSegment` object and can modify `weight` and `duration` fields
+    - `properties.uturn_penalty` is deprecated. Set it in the `turn_function`. The turn type is exposed as `ExtractionTurn::direction_modifier`.
+    - `properties.traffic_light_penalty` is deprecated. Traffic light penalties now need to be set over in the turn function.
+      Each turn with a traffic light is marked with `ExtractionTurn::has_traffic_light = true`.
+    - Renamed the helper file `profiles/lib/directional.lua` to `profiles/lib/tags.lua` since it now provides more general tags parsing utility functions.
+    - The car and foot profiles now depend on the helper file `profiles/lib/handlers.lua`.
+  - Infrastructure
+    - Disabled link-time optimized (LTO) builds by default. Enable by passing `-DENABLE_LTO=ON` to `cmake` if you need the performance and know what you are doing.
+    - Datafile versioning is now based on OSRM semver values, rather than source code checksums.
+      Datafiles are compatible between patch levels, but incompatible between minor version or higher bumps.
+    - libOSRM now creates an own watcher thread then used in shared memory mode to listen for data updates
+  - Tools:
+    - Added osrm-extract-conditionals tool for checking conditional values in OSM data
+  - Trip Plugin
+    - Added a new feature that finds the optimal route given a list of waypoints, a source and a destination. This does not return a roundtrip and instead returns a one way optimal route from the fixed source to the destination points.
 
 # 5.5.1
-  - Changes from 5.5.0
-    - API:
-      - Adds `generate_hints=true` (`true` by default) which lets user disable `Hint` generating in the response. Use if you don't need `Hint`s!
-    - Bugfixes
-      - Fix #3418 and ensure we only return bearings in the range 0-359 in API responses
-      - Fixed a bug that could lead to emitting false instructions for staying on a roundabout
+
+- Changes from 5.5.0
+  - API:
+    - Adds `generate_hints=true` (`true` by default) which lets user disable `Hint` generating in the response. Use if you don't need `Hint`s!
+  - Bugfixes
+    - Fix #3418 and ensure we only return bearings in the range 0-359 in API responses
+    - Fixed a bug that could lead to emitting false instructions for staying on a roundabout
 
 # 5.5.0
-  - Changes from 5.4.0
-    - API:
-      - `osrm-datastore` now accepts the parameter `--max-wait` that specifies how long it waits before aquiring a shared memory lock by force
-      - Shared memory now allows for multiple clients (multiple instances of libosrm on the same segment)
-      - Polyline geometries can now be requested with precision 5 as well as with precision 6
-    - Profiles
-      - the car profile has been refactored into smaller functions
-      - get_value_by_key() is now guaranteed never to return empty strings, nil is returned instead.
-      - debug.lua was added to make it easier to test/develop profile code.
-      - `car.lua` now depends on lib/set.lua and lib/sequence.lua
-      - `restrictions` is now used for namespaced restrictions and restriction exceptions (e.g. `restriction:motorcar=` as well as `except=motorcar`)
-      - replaced lhs/rhs profiles by using test defined profiles
-      - Handle `oneway=alternating` (routed over with penalty) separately from `oneway=reversible` (not routed over due to time dependence)
-      - Handle `destination:forward`, `destination:backward`, `destination:ref:forward`, `destination:ref:backward` tags
-      - Properly handle destinations on `oneway=-1` roads
-    - Guidance
-      - Notifications are now exposed more prominently, announcing turns onto a ferry/pushing your bike more prominently
-      - Improved turn angle calculation, detecting offsets due to lanes / minor variations due to inaccuracies
-      - Corrected the bearings returned for intermediate steps - requires reprocessing
-      - Improved turn locations for collapsed turns
-      - Sliproad classification refinements: the situations we detect as Sliproads now resemble more closely the reality
-    - Trip Plugin
-      - changed internal behaviour to prefer the smallest lexicographic result over the largest one
-    - Bugfixes
-      - fixed a bug where polyline decoding on a defective polyline could end up in out-of-bound access on a vector
-      - fixed compile errors in tile unit-test framework
-      - fixed a bug that could result in inconsistent behaviour when collapsing instructions
-      - fixed a bug that could result in crashes when leaving a ferry directly onto a motorway ramp
-      - fixed a bug in the tile plugin that resulted in discovering invalid edges for connections
-      - improved error messages when missing files during traffic updates (#3114)
-      - For single coordinate geometries the GeoJSON `Point` encoding was broken. We now always emit `LineString`s even in the one-coordinate-case (backwards compatible) (#3425)
-    - Debug Tiles
-      - Added support for turn penalties
-    - Internals
-      - Internal/Shared memory datafacades now share common memory layout and data loading code
-      - File reading now has much better error handling
-    - Misc
-      - Progress indicators now print newlines when stdout is not a TTY
-      - Prettier API documentation now generated via `npm run build-api-docs` output `build/docs`
+
+- Changes from 5.4.0
+  - API:
+    - `osrm-datastore` now accepts the parameter `--max-wait` that specifies how long it waits before aquiring a shared memory lock by force
+    - Shared memory now allows for multiple clients (multiple instances of libosrm on the same segment)
+    - Polyline geometries can now be requested with precision 5 as well as with precision 6
+  - Profiles
+    - the car profile has been refactored into smaller functions
+    - get_value_by_key() is now guaranteed never to return empty strings, nil is returned instead.
+    - debug.lua was added to make it easier to test/develop profile code.
+    - `car.lua` now depends on lib/set.lua and lib/sequence.lua
+    - `restrictions` is now used for namespaced restrictions and restriction exceptions (e.g. `restriction:motorcar=` as well as `except=motorcar`)
+    - replaced lhs/rhs profiles by using test defined profiles
+    - Handle `oneway=alternating` (routed over with penalty) separately from `oneway=reversible` (not routed over due to time dependence)
+    - Handle `destination:forward`, `destination:backward`, `destination:ref:forward`, `destination:ref:backward` tags
+    - Properly handle destinations on `oneway=-1` roads
+  - Guidance
+    - Notifications are now exposed more prominently, announcing turns onto a ferry/pushing your bike more prominently
+    - Improved turn angle calculation, detecting offsets due to lanes / minor variations due to inaccuracies
+    - Corrected the bearings returned for intermediate steps - requires reprocessing
+    - Improved turn locations for collapsed turns
+    - Sliproad classification refinements: the situations we detect as Sliproads now resemble more closely the reality
+  - Trip Plugin
+    - changed internal behaviour to prefer the smallest lexicographic result over the largest one
+  - Bugfixes
+    - fixed a bug where polyline decoding on a defective polyline could end up in out-of-bound access on a vector
+    - fixed compile errors in tile unit-test framework
+    - fixed a bug that could result in inconsistent behaviour when collapsing instructions
+    - fixed a bug that could result in crashes when leaving a ferry directly onto a motorway ramp
+    - fixed a bug in the tile plugin that resulted in discovering invalid edges for connections
+    - improved error messages when missing files during traffic updates (#3114)
+    - For single coordinate geometries the GeoJSON `Point` encoding was broken. We now always emit `LineString`s even in the one-coordinate-case (backwards compatible) (#3425)
+  - Debug Tiles
+    - Added support for turn penalties
+  - Internals
+    - Internal/Shared memory datafacades now share common memory layout and data loading code
+    - File reading now has much better error handling
+  - Misc
+    - Progress indicators now print newlines when stdout is not a TTY
+    - Prettier API documentation now generated via `npm run build-api-docs` output `build/docs`
 
 # 5.4.3
-  - Changes from 5.4.2
-    - Bugfixes
-      - #3254 Fixed a bug that could end up hiding roundabout instructions
-      - #3260 fixed a bug that provided the wrong location in the arrival instruction
+
+- Changes from 5.4.2
+  - Bugfixes
+    - #3254 Fixed a bug that could end up hiding roundabout instructions
+    - #3260 fixed a bug that provided the wrong location in the arrival instruction
 
 # 5.4.2
-  - Changes from 5.4.1
-    - Bugfixes
-      - #3032 Fixed a bug that could result in emitting `invalid` as an instruction type on sliproads with mode changes
-      - #3085 Fixed an outdated assertion that could throw without a cause for concern
-      - #3179 Fixed a bug that could trigger an assertion in TurnInstruciton generation
+
+- Changes from 5.4.1
+  - Bugfixes
+    - #3032 Fixed a bug that could result in emitting `invalid` as an instruction type on sliproads with mode changes
+    - #3085 Fixed an outdated assertion that could throw without a cause for concern
+    - #3179 Fixed a bug that could trigger an assertion in TurnInstruciton generation
 
 # 5.4.1
-  - Changes from 5.4.0
-    - Bugfixes
-      - #3016: Fixes shared memory updates while queries are running
+
+- Changes from 5.4.0
+  - Bugfixes
+    - #3016: Fixes shared memory updates while queries are running
 
 # 5.4.0
-  - Changes from 5.3.0
-    - Profiles
-      - includes library guidance.lua that offers preliminary configuration on guidance.
-      - added left_hand_driving flag in global profile properties
-      - modified turn penalty function for car profile - better fit to real data
-      - return `ref` and `name` as separate fields. Do no use ref or destination as fallback for name value
-      - the default profile for car now ignores HOV only roads
-    - Guidance
-      - Handle Access tags for lanes, only considering valid lanes in lane-guidance (think car | car | bike | car)
-      - Improved the detection of non-noticeable name-changes
-      - Summaries have been improved to consider references as well
-    - API:
-      - `annotations=true` now returns the data source id for each segment as `datasources`
-      - Reduced semantic of merge to refer only to merges from a lane onto a motorway-like road
-      - new `ref` field in the `RouteStep` object. It contains the reference code or name of a way. Previously merged into the `name` property like `name (ref)` and are now separate fields.
-    - Bugfixes
-      - Fixed an issue that would result in segfaults for viaroutes with an invalid intermediate segment when u-turns were allowed at the via-location
-      - Invalid only_* restrictions could result in loss of connectivity. As a fallback, we assume all turns allowed when the restriction is not valid
-      - Fixed a bug that could result in an infinite loop when finding information about an upcoming intersection
-      - Fixed a bug that led to not discovering if a road simply looses a considered prefix
-      - BREAKING: Fixed a bug that could crash postprocessing of instructions on invalid roundabout taggings. This change requires reprocessing datasets with osrm-extract and osrm-contract
-      - Fixed an issue that could emit `invalid` as instruction when ending on a sliproad after a traffic-light
-      - Fixed an issue that would detect turning circles as sliproads
-      - Fixed a bug where post-processing instructions (e.g. left + left -> uturn) could result in false pronunciations
-      - Fixes a bug where a bearing range of zero would cause exhaustive graph traversals
-      - Fixes a bug where certain looped geometries could cause an infinite loop during extraction
-      - Fixed a bug where some roads could be falsly identified as sliproads
-      - Fixed a bug where roundabout intersections could result in breaking assertions when immediately exited
-    - Infrastructure:
-      - Adds a feature to limit results in nearest service with a default of 100 in `osrm-routed`
+
+- Changes from 5.3.0
+  - Profiles
+    - includes library guidance.lua that offers preliminary configuration on guidance.
+    - added left_hand_driving flag in global profile properties
+    - modified turn penalty function for car profile - better fit to real data
+    - return `ref` and `name` as separate fields. Do no use ref or destination as fallback for name value
+    - the default profile for car now ignores HOV only roads
+  - Guidance
+    - Handle Access tags for lanes, only considering valid lanes in lane-guidance (think car | car | bike | car)
+    - Improved the detection of non-noticeable name-changes
+    - Summaries have been improved to consider references as well
+  - API:
+    - `annotations=true` now returns the data source id for each segment as `datasources`
+    - Reduced semantic of merge to refer only to merges from a lane onto a motorway-like road
+    - new `ref` field in the `RouteStep` object. It contains the reference code or name of a way. Previously merged into the `name` property like `name (ref)` and are now separate fields.
+  - Bugfixes
+    - Fixed an issue that would result in segfaults for viaroutes with an invalid intermediate segment when u-turns were allowed at the via-location
+    - Invalid only\_\* restrictions could result in loss of connectivity. As a fallback, we assume all turns allowed when the restriction is not valid
+    - Fixed a bug that could result in an infinite loop when finding information about an upcoming intersection
+    - Fixed a bug that led to not discovering if a road simply looses a considered prefix
+    - BREAKING: Fixed a bug that could crash postprocessing of instructions on invalid roundabout taggings. This change requires reprocessing datasets with osrm-extract and osrm-contract
+    - Fixed an issue that could emit `invalid` as instruction when ending on a sliproad after a traffic-light
+    - Fixed an issue that would detect turning circles as sliproads
+    - Fixed a bug where post-processing instructions (e.g. left + left -> uturn) could result in false pronunciations
+    - Fixes a bug where a bearing range of zero would cause exhaustive graph traversals
+    - Fixes a bug where certain looped geometries could cause an infinite loop during extraction
+    - Fixed a bug where some roads could be falsly identified as sliproads
+    - Fixed a bug where roundabout intersections could result in breaking assertions when immediately exited
+  - Infrastructure:
+    - Adds a feature to limit results in nearest service with a default of 100 in `osrm-routed`
 
 # 5.3.0
-  - Changes from 5.3.0-rc.3
-    - Guidance
-      - Only announce `use lane` on required turns (not using all lanes to go straight)
-      - Moved `lanes` to the intersection objects. This is BREAKING in relation to other Release Candidates but not with respect to other releases.
-    - Bugfixes
-      - Fix BREAKING: bug that could result in failure to load 'osrm.icd' files. This breaks the dataformat
-      - Fix: bug that results in segfaults when `use lane` instructions are suppressed
-
-  - Changes form 5.2.7
-    - API
-      - Introduces new `TurnType` in the form of `use lane`. The type indicates that you have to stick to a lane without turning
-      - Introduces `lanes` to the `Intersection` object. The lane data contains both the markings at the intersection and a flag indicating if they can be chosen for the next turn
-      - Removed unused `-s` from `osrm-datastore`
-    - Guidance
-      - Only announce `use lane` on required turns (not using all lanes to go straight)
-      - Improved detection of obvious turns
-      - Improved turn lane detection
-      - Reduce the number of end-of-road instructions in obvious cases
-    - Profile:
-      - bicycle.lua: Surface speeds never increase the actual speed
-    - Infrastructure
-      - Add 32bit support
-      - Add ARM NEON/VFP support
-      - Fix Windows builds
-      - Optimize speed file updates using mmap
-      - Add option to disable LTO for older compilers
-      - BREAKING: The new turn type changes the turn-type order. This breaks the **data format**.
-      - BREAKING: Turn lane data introduces two new files (osrm.tld,osrm.tls). This breaks the fileformat for older versions.
-    - Bugfixes:
-      - Fix devide by zero on updating speed data using osrm-contract
+
+- Changes from 5.3.0-rc.3
+
+  - Guidance
+    - Only announce `use lane` on required turns (not using all lanes to go straight)
+    - Moved `lanes` to the intersection objects. This is BREAKING in relation to other Release Candidates but not with respect to other releases.
+  - Bugfixes
+    - Fix BREAKING: bug that could result in failure to load 'osrm.icd' files. This breaks the dataformat
+    - Fix: bug that results in segfaults when `use lane` instructions are suppressed
+
+- Changes form 5.2.7
+  - API
+    - Introduces new `TurnType` in the form of `use lane`. The type indicates that you have to stick to a lane without turning
+    - Introduces `lanes` to the `Intersection` object. The lane data contains both the markings at the intersection and a flag indicating if they can be chosen for the next turn
+    - Removed unused `-s` from `osrm-datastore`
+  - Guidance
+    - Only announce `use lane` on required turns (not using all lanes to go straight)
+    - Improved detection of obvious turns
+    - Improved turn lane detection
+    - Reduce the number of end-of-road instructions in obvious cases
+  - Profile:
+    - bicycle.lua: Surface speeds never increase the actual speed
+  - Infrastructure
+    - Add 32bit support
+    - Add ARM NEON/VFP support
+    - Fix Windows builds
+    - Optimize speed file updates using mmap
+    - Add option to disable LTO for older compilers
+    - BREAKING: The new turn type changes the turn-type order. This breaks the **data format**.
+    - BREAKING: Turn lane data introduces two new files (osrm.tld,osrm.tls). This breaks the fileformat for older versions.
+  - Bugfixes:
+    - Fix devide by zero on updating speed data using osrm-contract
 
 # 5.3.0 RC3
-  - Changes from 5.3.0-rc.2
-    - Guidance
-      - Improved detection of obvious turns
-      - Improved turn lane detection
-    - Bugfixes
-      - Fix bug that didn't chose minimal weights on overlapping edges
+
+- Changes from 5.3.0-rc.2
+  - Guidance
+    - Improved detection of obvious turns
+    - Improved turn lane detection
+  - Bugfixes
+    - Fix bug that didn't chose minimal weights on overlapping edges
 
 # 5.3.0 RC2
-  - Changes from 5.3.0-rc.1
-    - Bugfixes
-      - Fixes invalid checks in the lane-extraction part of the car profile
+
+- Changes from 5.3.0-rc.1
+  - Bugfixes
+    - Fixes invalid checks in the lane-extraction part of the car profile
 
 # 5.3.0 RC1
+
     - API
      - Introduces new `TurnType` in the form of `use lane`. The type indicates that you have to stick to a lane without turning
      - Introduces lanes to the route response. The lane data contains both the markings at the intersection and a flag indicating their involvement in the turn
@@ -702,236 +733,269 @@
      - BREAKING: Turn lane data introduces two new files (osrm.tld,osrm.tls). This breaks the fileformat for older versions.
 
 # 5.2.5
-  - Bugfixes
-    - Fixes a segfault caused by incorrect trimming logic for very short steps.
+
+- Bugfixes
+  - Fixes a segfault caused by incorrect trimming logic for very short steps.
 
 # 5.2.4
-  - Bugfixes:
-    - Fixed in issue that arised on roundabouts in combination with intermediate intersections and sliproads
+
+- Bugfixes:
+  - Fixed in issue that arised on roundabouts in combination with intermediate intersections and sliproads
 
 # 5.2.3
-  - Bugfixes:
-    - Fixed an issue with name changes in roundabouts that could result in crashes
+
+- Bugfixes:
+  - Fixed an issue with name changes in roundabouts that could result in crashes
 
 # 5.2.2
-  Changes from 5.2.1
-  - Bugfixes:
-    - Buffer overrun in tile plugin response handling
+
+Changes from 5.2.1
+
+- Bugfixes:
+  - Buffer overrun in tile plugin response handling
 
 # 5.2.1
-  Changes from 5.2.0
-  - Bugfixes:
-    - Removed debug statement that was spamming the console
+
+Changes from 5.2.0
+
+- Bugfixes:
+  - Removed debug statement that was spamming the console
 
 # 5.2.0
-  Changes from 5.2.0 RC2
-   - Bugfixes:
-     - Fixed crash when loading shared memory caused by invalid OSM IDs segment size.
-     - Various small instructions handling fixes
-
-   Changes from 5.1.0
-   - API:
-     - new parameter `annotations` for `route`, `trip` and `match` requests.  Returns additional data about each
-       coordinate along the selected/matched route line per `RouteLeg`:
-         - duration of each segment
-         - distance of each segment
-         - OSM node ids of all segment endpoints
-     - Introducing Intersections for Route Steps. This changes the API format in multiple ways.
-         - `bearing_before`/`bearing_after` of `StepManeuver` are now deprecated and will be removed in the next major release
-         - `location` of `StepManeuvers` is now deprecated and will be removed in the next major release
-         - every `RouteStep` now has property `intersections` containing a list of `Intersection` objects.
-     - Support for destination signs. New member `destinations` in `RouteStep`, based on `destination` and `destination:ref`
-     - Support for name pronunciations. New member `pronunciation` in `RouteStep`, based on `name:pronunciation`
-
-   - Profile changes:
-     - duration parser now accepts P[n]DT[n]H[n]M[n]S, P[n]W, PTHHMMSS and PTHH:MM:SS ISO8601 formats.
-     - `result.destinations` allows you to set a way's destinations
-     - `result.pronunciation` allows you to set way name pronunciations
-     - `highway=motorway_link` no longer implies `oneway` as per the OSM Wiki
-
-   - Infrastructure:
-     - BREAKING: Changed the on-disk encoding of the StaticRTree to reduce ramIndex file size. This breaks the **data format**
-     - BREAKING: Intersection Classification adds a new file to the mix (osrm.icd). This breaks the fileformat for older versions.
-     - Better support for osrm-routed binary upgrade on the fly [UNIX specific]:
-       - Open sockets with SO_REUSEPORT to allow multiple osrm-routed processes serving requests from the same port.
-       - Add SIGNAL_PARENT_WHEN_READY environment variable to enable osrm-routed signal its parent with USR1 when it's running and waiting for requests.
-     - Disable http access logging via DISABLE_ACCESS_LOGGING environment variable.
-
-   - Guidance:
-     - BREAKING: modifies the file format with new internal identifiers
-     - improved detection of turning streets, not reporting new-name in wrong situations
-     - improved handling of sliproads (emit turns instead of 'take the ramp')
-     - improved collapsing of instructions. Some 'new name' instructions will be suppressed if they are without alternative and the segment is short
-
-   - Bugfixes
-     - fixed broken summaries for very short routes
+
+Changes from 5.2.0 RC2
+
+- Bugfixes:
+  - Fixed crash when loading shared memory caused by invalid OSM IDs segment size.
+  - Various small instructions handling fixes
+
+Changes from 5.1.0
+
+- API:
+
+  - new parameter `annotations` for `route`, `trip` and `match` requests. Returns additional data about each
+    coordinate along the selected/matched route line per `RouteLeg`:
+    - duration of each segment
+    - distance of each segment
+    - OSM node ids of all segment endpoints
+  - Introducing Intersections for Route Steps. This changes the API format in multiple ways.
+    - `bearing_before`/`bearing_after` of `StepManeuver` are now deprecated and will be removed in the next major release
+    - `location` of `StepManeuvers` is now deprecated and will be removed in the next major release
+    - every `RouteStep` now has property `intersections` containing a list of `Intersection` objects.
+  - Support for destination signs. New member `destinations` in `RouteStep`, based on `destination` and `destination:ref`
+  - Support for name pronunciations. New member `pronunciation` in `RouteStep`, based on `name:pronunciation`
+
+- Profile changes:
+
+  - duration parser now accepts P[n]DT[n]H[n]M[n]S, P[n]W, PTHHMMSS and PTHH:MM:SS ISO8601 formats.
+  - `result.destinations` allows you to set a way's destinations
+  - `result.pronunciation` allows you to set way name pronunciations
+  - `highway=motorway_link` no longer implies `oneway` as per the OSM Wiki
+
+- Infrastructure:
+
+  - BREAKING: Changed the on-disk encoding of the StaticRTree to reduce ramIndex file size. This breaks the **data format**
+  - BREAKING: Intersection Classification adds a new file to the mix (osrm.icd). This breaks the fileformat for older versions.
+  - Better support for osrm-routed binary upgrade on the fly [UNIX specific]:
+    - Open sockets with SO_REUSEPORT to allow multiple osrm-routed processes serving requests from the same port.
+    - Add SIGNAL_PARENT_WHEN_READY environment variable to enable osrm-routed signal its parent with USR1 when it's running and waiting for requests.
+  - Disable http access logging via DISABLE_ACCESS_LOGGING environment variable.
+
+- Guidance:
+
+  - BREAKING: modifies the file format with new internal identifiers
+  - improved detection of turning streets, not reporting new-name in wrong situations
+  - improved handling of sliproads (emit turns instead of 'take the ramp')
+  - improved collapsing of instructions. Some 'new name' instructions will be suppressed if they are without alternative and the segment is short
+
+- Bugfixes
+  - fixed broken summaries for very short routes
 
 # 5.2.0 RC2
-   Changes from 5.2.0 RC1
-
-   - Guidance:
-     - improved handling of sliproads (emit turns instead of 'take the ramp')
-     - improved collapsing of instructions. Some 'new name' instructions will be suppressed if they are without alternative and the segment is short
-     - BREAKING: modifies the file format with new internal identifiers
-
-   - API:
-     - paramater `annotate` was renamed to `annotations`.
-     - `annotation` as accidentally placed in `Route` instead of `RouteLeg`
-     - Support for destination signs. New member `destinations` in `RouteStep`, based on `destination` and `destination:ref`
-     - Support for name pronunciations. New member `pronunciation` in `RouteStep`, based on `name:pronunciation`
-     - Add `nodes` property to `annotation` in `RouteLeg` containing the ids of nodes covered by the route
-
-   - Profile changes:
-     - `result.destinations` allows you to set a way's destinations
-     - `result.pronunciation` allows you to set way name pronunciations
-     - `highway=motorway_link` no longer implies `oneway` as per the OSM Wiki
-
-   - Infrastructure
-     - BREAKING: Changed the on-disk encoding of the StaticRTree to reduce ramIndex file size. This breaks the **data format**
-
-   - Bugfixes
-     - fixed broken summaries for very short routes
+
+Changes from 5.2.0 RC1
+
+- Guidance:
+
+  - improved handling of sliproads (emit turns instead of 'take the ramp')
+  - improved collapsing of instructions. Some 'new name' instructions will be suppressed if they are without alternative and the segment is short
+  - BREAKING: modifies the file format with new internal identifiers
+
+- API:
+
+  - paramater `annotate` was renamed to `annotations`.
+  - `annotation` as accidentally placed in `Route` instead of `RouteLeg`
+  - Support for destination signs. New member `destinations` in `RouteStep`, based on `destination` and `destination:ref`
+  - Support for name pronunciations. New member `pronunciation` in `RouteStep`, based on `name:pronunciation`
+  - Add `nodes` property to `annotation` in `RouteLeg` containing the ids of nodes covered by the route
+
+- Profile changes:
+
+  - `result.destinations` allows you to set a way's destinations
+  - `result.pronunciation` allows you to set way name pronunciations
+  - `highway=motorway_link` no longer implies `oneway` as per the OSM Wiki
+
+- Infrastructure
+
+  - BREAKING: Changed the on-disk encoding of the StaticRTree to reduce ramIndex file size. This breaks the **data format**
+
+- Bugfixes
+  - fixed broken summaries for very short routes
 
 # 5.2.0 RC1
-   Changes from 5.1.0
-
-   - API:
-     - new parameter `annotate` for `route` and `match` requests.  Returns additional data about each
-       coordinate along the selected/matched route line.
-     - Introducing Intersections for Route Steps. This changes the API format in multiple ways.
-         - `bearing_before`/`bearing_after` of `StepManeuver` are now deprecated and will be removed in the next major release
-         - `location` of `StepManeuvers` is now deprecated and will be removed in the next major release
-         - every `RouteStep` now has property `intersections` containing a list of `Intersection` objects.
-
-   - Profile changes:
-     - duration parser now accepts P[n]DT[n]H[n]M[n]S, P[n]W, PTHHMMSS and PTHH:MM:SS ISO8601 formats.
-
-   - Infrastructure:
-     - Better support for osrm-routed binary upgrade on the fly [UNIX specific]:
-       - Open sockets with SO_REUSEPORT to allow multiple osrm-routed processes serving requests from the same port.
-       - Add SIGNAL_PARENT_WHEN_READY environment variable to enable osrm-routed signal its parent with USR1 when it's running and waiting for requests.
-     - BREAKING: Intersection Classification adds a new file to the mix (osrm.icd). This breaks the fileformat for older versions.
-     - Disable http access logging via DISABLE_ACCESS_LOGGING environment
-       variable.
-
-   - Guidance:
-     - improved detection of turning streets, not reporting new-name in wrong situations
+
+Changes from 5.1.0
+
+- API:
+
+  - new parameter `annotate` for `route` and `match` requests. Returns additional data about each
+    coordinate along the selected/matched route line.
+  - Introducing Intersections for Route Steps. This changes the API format in multiple ways.
+    - `bearing_before`/`bearing_after` of `StepManeuver` are now deprecated and will be removed in the next major release
+    - `location` of `StepManeuvers` is now deprecated and will be removed in the next major release
+    - every `RouteStep` now has property `intersections` containing a list of `Intersection` objects.
+
+- Profile changes:
+
+  - duration parser now accepts P[n]DT[n]H[n]M[n]S, P[n]W, PTHHMMSS and PTHH:MM:SS ISO8601 formats.
+
+- Infrastructure:
+
+  - Better support for osrm-routed binary upgrade on the fly [UNIX specific]:
+    - Open sockets with SO_REUSEPORT to allow multiple osrm-routed processes serving requests from the same port.
+    - Add SIGNAL_PARENT_WHEN_READY environment variable to enable osrm-routed signal its parent with USR1 when it's running and waiting for requests.
+  - BREAKING: Intersection Classification adds a new file to the mix (osrm.icd). This breaks the fileformat for older versions.
+  - Disable http access logging via DISABLE_ACCESS_LOGGING environment
+    variable.
+
+- Guidance:
+  - improved detection of turning streets, not reporting new-name in wrong situations
 
 # 5.1.0
-   Changes with regard to 5.0.0
-
-   - API:
-     - added StepManeuver type `roundabout turn`. The type indicates a small roundabout that is treated as an intersection
-        (turn right at the roundabout for first exit, go straight at the roundabout...)
-     - added StepManeuver type `on ramp` and `off ramp` to distinguish between ramps that enter and exit a highway.
-     - reduced new name instructions for trivial changes
-     - combined multiple turns into a single instruction at segregated roads`
-
-   - Profile Changes:
-    - introduced a suffix_list / get_name_suffix_list to specify name suffices to be suppressed in name change announcements
-    - street names are now consistently assembled for the car, bike and walk profile as: "Name (Ref)" as in "Berlin (A5)"
-    - new `car.lua` dependency `lib/destination.lua`
-    - register a way's .nodes() function for use in the profile's way_function.
-
-   - Infrastructure
-    - BREAKING: reordered internal instruction types. This breaks the **data format**
-    - BREAKING: Changed the on-disk encoding of the StaticRTree for better performance. This breaks the **data format**
-
-   - Fixes:
-    - Issue #2310: post-processing for local paths, fixes #2310
-    - Issue #2309: local path looping, fixes #2309
-    - Issue #2356: Make hint values optional
-    - Issue #2349: Segmentation fault in some requests
-    - Issue #2335: map matching was using shortest path with uturns disabled
-    - Issue #2193: Fix syntax error position indicators in parameters queries
-    - Fix search with u-turn
-    - PhantomNode packing in MSVC now the same on other platforms
-    - Summary is now not malformed when including unnamed roads
-    - Emit new-name on when changing fron unanmed road to named road
+
+Changes with regard to 5.0.0
+
+- API:
+
+  - added StepManeuver type `roundabout turn`. The type indicates a small roundabout that is treated as an intersection
+    (turn right at the roundabout for first exit, go straight at the roundabout...)
+  - added StepManeuver type `on ramp` and `off ramp` to distinguish between ramps that enter and exit a highway.
+  - reduced new name instructions for trivial changes
+  - combined multiple turns into a single instruction at segregated roads`
+
+- Profile Changes:
+- introduced a suffix_list / get_name_suffix_list to specify name suffices to be suppressed in name change announcements
+- street names are now consistently assembled for the car, bike and walk profile as: "Name (Ref)" as in "Berlin (A5)"
+- new `car.lua` dependency `lib/destination.lua`
+- register a way's .nodes() function for use in the profile's way_function.
+
+- Infrastructure
+- BREAKING: reordered internal instruction types. This breaks the **data format**
+- BREAKING: Changed the on-disk encoding of the StaticRTree for better performance. This breaks the **data format**
+
+- Fixes:
+- Issue #2310: post-processing for local paths, fixes #2310
+- Issue #2309: local path looping, fixes #2309
+- Issue #2356: Make hint values optional
+- Issue #2349: Segmentation fault in some requests
+- Issue #2335: map matching was using shortest path with uturns disabled
+- Issue #2193: Fix syntax error position indicators in parameters queries
+- Fix search with u-turn
+- PhantomNode packing in MSVC now the same on other platforms
+- Summary is now not malformed when including unnamed roads
+- Emit new-name on when changing fron unanmed road to named road
 
 # 5.0.0
-   Changes with regard 5.0.0 RC2:
-   - API:
-     - if `geometry=geojson` is passed the resulting geometry can be a LineString or Point
-       depending on how many coordinates are present.
-     - the removal of the summary field was revered. for `steps=flase` the field will always be an empty string.
-
-   Changes with regard to 4.9.1:
-   - API:
-     - BREAKING: Complete rewrite of the HTTP and library API. See detailed documentation in the wiki.
-     - BREAKING: The default coordinate order is now `longitude, latidue`. Exception: Polyline geometry
-         which follow the original Google specification of `latitdue, longitude`.
-     - BREAKING: Polyline geometries now use precision 5, instead of previously 6
-     - BREAKING: Removed GPX support
-     - New service `tile` which serves debug vector tiles of the road network
-     - Completely new engine for guidance generation:
-        - Support for highway ramps
-        - Support for different intersection types (end of street, forks, merges)
-        - Instruction post-processing to merge unimportant instructions
-        - Improved handling of roundabouts
-
-   - Tools:
-     - BREAKING: Renamed osrm-prepare to osrm-contract
-     - BREAKING: Removes profiles from osrm-contract, only needed in osrm-extract.
-     - Abort processing in osrm-extract if there are no snappable edges remaining.
-     - Added .properties file to osrm-extract ouput.
-     - Enables the use of multiple segment-speed-files on the osrm-contract command line
-
-   - Profile changes:
-     - Remove movable bridge mode
-     - Add `maxspeed=none` tag to car profile.
-     - A `side_road` tag support for the OSRM car profile.
-
-   - Fixes:
-     - Issue #2150: Prevents routing over delivery ways and nodes
-     - Issue #1972: Provide uninstall target
-     - Issue #2072: Disable alternatives by default and if core factor < 1.0
-     - Issue #1999: Fix unpacking for self-loop nodes not in core.
-
-   - Infrastructure:
-     - Cucumber test suit is now based on cucumber-js, removes Ruby as dependency
-     - Updated to mapbox/variant v1.1
-     - Updated to libosmium v2.6.1
-     - Remove GeoJSON based debugging output, replaced by debug tiles
-
+
+Changes with regard 5.0.0 RC2:
+
+- API:
+  - if `geometry=geojson` is passed the resulting geometry can be a LineString or Point
+    depending on how many coordinates are present.
+  - the removal of the summary field was revered. for `steps=flase` the field will always be an empty string.
+
+Changes with regard to 4.9.1:
+
+- API:
+
+  - BREAKING: Complete rewrite of the HTTP and library API. See detailed documentation in the wiki.
+  - BREAKING: The default coordinate order is now `longitude, latidue`. Exception: Polyline geometry
+    which follow the original Google specification of `latitdue, longitude`.
+  - BREAKING: Polyline geometries now use precision 5, instead of previously 6
+  - BREAKING: Removed GPX support
+  - New service `tile` which serves debug vector tiles of the road network
+  - Completely new engine for guidance generation:
+    - Support for highway ramps
+    - Support for different intersection types (end of street, forks, merges)
+    - Instruction post-processing to merge unimportant instructions
+    - Improved handling of roundabouts
+
+- Tools:
+
+  - BREAKING: Renamed osrm-prepare to osrm-contract
+  - BREAKING: Removes profiles from osrm-contract, only needed in osrm-extract.
+  - Abort processing in osrm-extract if there are no snappable edges remaining.
+  - Added .properties file to osrm-extract ouput.
+  - Enables the use of multiple segment-speed-files on the osrm-contract command line
+
+- Profile changes:
+
+  - Remove movable bridge mode
+  - Add `maxspeed=none` tag to car profile.
+  - A `side_road` tag support for the OSRM car profile.
+
+- Fixes:
+
+  - Issue #2150: Prevents routing over delivery ways and nodes
+  - Issue #1972: Provide uninstall target
+  - Issue #2072: Disable alternatives by default and if core factor < 1.0
+  - Issue #1999: Fix unpacking for self-loop nodes not in core.
+
+- Infrastructure:
+  - Cucumber test suit is now based on cucumber-js, removes Ruby as dependency
+  - Updated to mapbox/variant v1.1
+  - Updated to libosmium v2.6.1
+  - Remove GeoJSON based debugging output, replaced by debug tiles
 
 # 5.0.0 RC2
-   - Profiles:
-      - `properties.allow_uturns_at_via` -> `properties.continue_straight_at_waypoint` (value is inverted!)
-   - API:
-      - Removed summary from legs property
-      - Disable steps and alternatives by default
-      - Fix `code` field: 'ok' -> 'Ok'
-      - Allow 4.json and 4.3.json format
-      - Conform to v5 spec and support "unlimited" as radiuses value.
-      - `uturns` parameter was replaced by `continue_straight` (value is inverted!)
-   - Features:
-      - Report progress for gennerating edge expanded edges in the edge based graph factory
-      - Add maxspeed=none tag to car profile.
-      - Optimize StaticRTree code: speedup 2x (to RC1)
-      - Optimize DouglasPeucker code: speedup 10x (to RC1)
-      - Optimize WebMercator projection: speedup 2x (to RC1)
-   - Bugs:
-      - #2195: Resolves issues with multiple includedirs in pkg-config file
-      - #2219: Internal server error when using the match plugin
-      - #2027: basename -> filename
-      - #2168: Report correct position where parsing failed
-      - #2036: Add license to storage and storage config exposed in public API
-      - Fix uturn detection in match plugin
-      - Add missing -lz to fix linking of server-tests
+
+- Profiles:
+  - `properties.allow_uturns_at_via` -> `properties.continue_straight_at_waypoint` (value is inverted!)
+- API:
+  - Removed summary from legs property
+  - Disable steps and alternatives by default
+  - Fix `code` field: 'ok' -> 'Ok'
+  - Allow 4.json and 4.3.json format
+  - Conform to v5 spec and support "unlimited" as radiuses value.
+  - `uturns` parameter was replaced by `continue_straight` (value is inverted!)
+- Features:
+  - Report progress for gennerating edge expanded edges in the edge based graph factory
+  - Add maxspeed=none tag to car profile.
+  - Optimize StaticRTree code: speedup 2x (to RC1)
+  - Optimize DouglasPeucker code: speedup 10x (to RC1)
+  - Optimize WebMercator projection: speedup 2x (to RC1)
+- Bugs:
+  - #2195: Resolves issues with multiple includedirs in pkg-config file
+  - #2219: Internal server error when using the match plugin
+  - #2027: basename -> filename
+  - #2168: Report correct position where parsing failed
+  - #2036: Add license to storage and storage config exposed in public API
+  - Fix uturn detection in match plugin
+  - Add missing -lz to fix linking of server-tests
 
 # 5.0.0 RC1
-   - Renamed osrm-prepare into osrm-contract
-   - osrm-contract does not need a profile parameter anymore
-   - New public HTTP API, find documentation [here](https://github.com/Project-OSRM/osrm-backend/wiki/New-Server-api)
-   - POST support is discontinued, please use library bindings for more complex requests
-   - Removed timestamp plugin
-   - Coordinate order is now Longitude,Latitude
-   - Cucumber tests now based on Javascript (run with `npm test`)
-   - Profile API changed:
-      - `forward_mode` and `backward_mode` now need to be selected from a pre-defined list
-      - Global profile properties are now stored in a global `properties` element. This includes:
-        - `properties.traffic_signal_penalty`
-        - `properties.use_turn_restrictions`
-        - `properties.u_turn_penalty`
-        - `properties.allow_u_turn_at_via`+
+- Renamed osrm-prepare into osrm-contract
+- osrm-contract does not need a profile parameter anymore
+- New public HTTP API, find documentation [here](https://github.com/Project-OSRM/osrm-backend/wiki/New-Server-api)
+- POST support is discontinued, please use library bindings for more complex requests
+- Removed timestamp plugin
+- Coordinate order is now Longitude,Latitude
+- Cucumber tests now based on Javascript (run with `npm test`)
+- Profile API changed:
+  - `forward_mode` and `backward_mode` now need to be selected from a pre-defined list
+  - Global profile properties are now stored in a global `properties` element. This includes:
+    - `properties.traffic_signal_penalty`
+    - `properties.use_turn_restrictions`
+    - `properties.u_turn_penalty`
+    - `properties.allow_u_turn_at_via`