--- conflicted
+++ resolved
@@ -27,11 +27,8 @@
       - FIXED: Internal refactoring of identifier types used in data facade [#6044](https://github.com/Project-OSRM/osrm-backend/pull/6044)
       - CHANGED: Update docs to reflect recent build and dependency changes [#6383](https://github.com/Project-OSRM/osrm-backend/issues/6383)
     - Build:
-<<<<<<< HEAD
       - REMOVED: Get rid of Mason. [#6387](https://github.com/Project-OSRM/osrm-backend/pull/6387)
-=======
       - CHANGED: Use clang-format from CI base image. [#6391](https://github.com/Project-OSRM/osrm-backend/pull/6391)
->>>>>>> 52b516e9
       - ADDED: Build Node bindings on Windows. [#6334](https://github.com/Project-OSRM/osrm-backend/pull/6334)
       - ADDED: Configure cross-compilation for Apple Silicon. [#6360](https://github.com/Project-OSRM/osrm-backend/pull/6360)
       - CHANGED: Use apt-get to install Clang on CI. [#6345](https://github.com/Project-OSRM/osrm-backend/pull/6345)
