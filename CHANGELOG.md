--- conflicted
+++ resolved
@@ -37,12 +37,10 @@
     - Routing:
       - FIXED: Fix adding traffic signal penalties during compression [#6419](https://github.com/Project-OSRM/osrm-backend/pull/6419)
       - FIXED: Correctly handle compressed traffic signals. [#6724](https://github.com/Project-OSRM/osrm-backend/pull/6724)
-<<<<<<< HEAD
       - FIXED: Fix bug when searching for maneuver overrides [#6739](https://github.com/Project-OSRM/osrm-backend/pull/6739)
-=======
     - Debug tiles:
       - FIXED: Ensure speed layer features have unique ids. [#6726](https://github.com/Project-OSRM/osrm-backend/pull/6726)
->>>>>>> c28ba660
+
 # 5.27.1
   - Changes from 5.27.0
     - Misc:
