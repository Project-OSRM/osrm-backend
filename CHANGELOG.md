--- conflicted
+++ resolved
@@ -3,6 +3,8 @@
     - API:
       - FIXED: Use Boost.Beast to parse HTTP request. [#6294](https://github.com/Project-OSRM/osrm-backend/pull/6294)
       - FIXED: Fix inefficient osrm-routed connection handling [#6113](https://github.com/Project-OSRM/osrm-backend/pull/6113)
+    - NodeJS:
+      - FIXED: Support `skip_waypoints` in Node bindings [#6060](https://github.com/Project-OSRM/osrm-backend/pull/6060)
     - Misc:
       - CHANGED: Do not use deprecated Callback::Call overload in Node bindings. [#6318](https://github.com/Project-OSRM/osrm-backend/pull/6318)
       - FIXED: Fix distance calculation consistency. [#6315](https://github.com/Project-OSRM/osrm-backend/pull/6315)
@@ -42,12 +44,7 @@
     - Build:
       - CHANGED: Replace Travis with Github Actions for CI builds [#6071](https://github.com/Project-OSRM/osrm-backend/pull/6071)
       - FIXED: Fixed Boost link flags in pkg-config file. [#6083](https://github.com/Project-OSRM/osrm-backend/pull/6083)
-<<<<<<< HEAD
-    - NodeJS
-      - FIXED: Support `skip_waypoints` in Node bindings [#6060](https://github.com/Project-OSRM/osrm-backend/pull/6060)
-=======
       - FIXED: Fixed test cache to consider MLD executable changes. [#6129](https://github.com/Project-OSRM/osrm-backend/pull/6129)
->>>>>>> e872f1d6
     - Routing:
       - FIXED: Fix generation of inefficient MLD partitions [#6084](https://github.com/Project-OSRM/osrm-backend/pull/6084)
       - FIXED: Fix MLD level mask generation to support 64-bit masks. [#6123](https://github.com/Project-OSRM/osrm-backend/pull/6123)
