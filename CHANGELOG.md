--- conflicted
+++ resolved
@@ -17,11 +17,8 @@
       - CHANGED: default car weight was reduced to 2000 kg. [#5371](https://github.com/Project-OSRM/osrm-backend/pull/5371)
       - CHANGED: default car height was reduced to 2 meters. [#5389](https://github.com/Project-OSRM/osrm-backend/pull/5389)
       - FIXED: treat `bicycle=use_sidepath` as no access on the tagged way. [#5622](https://github.com/Project-OSRM/osrm-backend/pull/5622)
-<<<<<<< HEAD
       - FIXED: fix table result when source and destination on same one-way segment. [#5828](https://github.com/Project-OSRM/osrm-backend/pull/5828)
-=======
       - FIXED: fix occasional segfault when swapping data with osrm-datastore and using `exclude=` [#5844](https://github.com/Project-OSRM/osrm-backend/pull/5844)
->>>>>>> 3451d1ec
     - Misc:
       - CHANGED: Reduce memory usage for raster source handling. [#5572](https://github.com/Project-OSRM/osrm-backend/pull/5572)
       - CHANGED: Add cmake option `ENABLE_DEBUG_LOGGING` to control whether output debug logging. [#3427](https://github.com/Project-OSRM/osrm-backend/issues/3427)
