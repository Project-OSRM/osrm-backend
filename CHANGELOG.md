--- conflicted
+++ resolved
@@ -3,12 +3,9 @@
     - Bugfixes:
       - FIXED #4754: U-Turn penalties are applied to straight turns.
       - FIXED #4756: Removed too restrictive road name check in the sliproad handler
-<<<<<<< HEAD
+      - FIXED #4731: Use correct weights for edge-based graph duplicated via nodes.
     - Profile:
       - CHANGED: added Belarus speed limits
-=======
-      - FIXED #4731: Use correct weights for edge-based graph duplicated via nodes.
->>>>>>> a5353c71
 
 # 5.14.2
   - Changes from 5.14.1:
