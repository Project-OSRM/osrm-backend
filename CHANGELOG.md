--- conflicted
+++ resolved
@@ -16,11 +16,8 @@
       - FIXED: Bug in bicycle profile that caused exceptions if there is a highway=bicycle in the data. [#6296](https://github.com/Project-OSRM/osrm-backend/pull/6296)
       - FIXED: Internal refactoring of identifier types used in data facade [#6044](https://github.com/Project-OSRM/osrm-backend/pull/6044)
     - Build:
-<<<<<<< HEAD
       - CHANGED: Enable performance-move-const-arg clang-tidy check. [#6319](https://github.com/Project-OSRM/osrm-backend/pull/6319)
-=======
       - CHANGED: Use the latest node on CI. [#6317](https://github.com/Project-OSRM/osrm-backend/pull/6317)
->>>>>>> 869b3fae
       - CHANGED: Migrate Windows CI to GitHub Actions. [#6312](https://github.com/Project-OSRM/osrm-backend/pull/6312)
       - ADDED: Add smoke test for Docker image. [#6313](https://github.com/Project-OSRM/osrm-backend/pull/6313)
       - CHANGED: Update libosmium to version 2.18.0. [#6303](https://github.com/Project-OSRM/osrm-backend/pull/6303)
