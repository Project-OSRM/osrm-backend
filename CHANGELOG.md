--- conflicted
+++ resolved
@@ -9,11 +9,8 @@
     - NodeJS:
       - FIXED: Support `skip_waypoints` in Node bindings [#6060](https://github.com/Project-OSRM/osrm-backend/pull/6060)
     - Misc:
-<<<<<<< HEAD
       - CHANGED: Optimize RestrictionParser performance. [#6344](https://github.com/Project-OSRM/osrm-backend/pull/6344)
-=======
       - CHANGED: Use Lua 5.4 in Docker image. [#6346](https://github.com/Project-OSRM/osrm-backend/pull/6346)
->>>>>>> b4142cf1
       - CHANGED: Remove redundant nullptr check. [#6326](https://github.com/Project-OSRM/osrm-backend/pull/6326)
       - CHANGED: missing files list is included in exception message. [#5360](https://github.com/Project-OSRM/osrm-backend/pull/5360)
       - CHANGED: Do not use deprecated Callback::Call overload in Node bindings. [#6318](https://github.com/Project-OSRM/osrm-backend/pull/6318)
