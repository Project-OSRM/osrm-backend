# Unreleased
  - Changes from 5.25.0
    - API:
      - FIXED: Allow for special characters in the profile/method as part of the HTTP URL. [#6090](https://github.com/Project-OSRM/osrm-backend/pull/6090)
      - FIXED: Set osrm-routed to immediately close bad connections [#6112](https://github.com/Project-OSRM/osrm-backend/pull/6112)
    - Build:
      - CHANGED: Replace Travis with Github Actions for CI builds [#6071](https://github.com/Project-OSRM/osrm-backend/pull/6071)
      - FIXED: Fixed Boost link flags in pkg-config file. [#6083](https://github.com/Project-OSRM/osrm-backend/pull/6083)
    - Routing:
      - FIXED: Fix generation of inefficient MLD partitions [#6084](https://github.com/Project-OSRM/osrm-backend/pull/6084)
<<<<<<< HEAD
      - FIXED: Fix metric offset overflow for large MLD partitions. This breaks the **data format** [#6124](https://github.com/Project-OSRM/osrm-backend/pull/6124)
=======
      - FIXED: Fix MLD level mask generation to support 64-bit masks. [#6123](https://github.com/Project-OSRM/osrm-backend/pull/6123)
>>>>>>> f1f96166

# 5.25.0
  - Changes from 5.24.0
    - Build:
      - CHANGED: Node binaries now use Github Releases for hosting [#6030](https://github.com/Project-OSRM/osrm-backend/pull/6030)
    - Misc:
      - FIXED: Upgrade to @mapbox/node-pre-gyp fix various bugs with Node 12/14 [#5991](https://github.com/Project-OSRM/osrm-backend/pull/5991)
      - FIXED: `valid` type in documentation examples [#5990](https://github.com/Project-OSRM/osrm-backend/issues/5990)
      - FIXED: Remove redundant loading of .osrm.cell_metrics [#6019](https://github.com/Project-OSRM/osrm-backend/issues/6019)
      - CHANGED: Increase PackedOSMIDs size to 34 bits. This breaks the **data format** [#6020](https://github.com/Project-OSRM/osrm-backend/issues/6020)
    - Profile:
      - FIXED: Add kerb barrier exception to default car profile. [#5999](https://github.com/Project-OSRM/osrm-backend/pull/5999)

# 5.24.0
  - Changes from 5.23.0
    - Features
      - ADDED: Added support for multiple via-way restrictions. [#5907](https://github.com/Project-OSRM/osrm-backend/pull/5907)
      - ADDED: Add node bindings support for Node 12, 14, and publish binaries [#5918](https://github.com/Project-OSRM/osrm-backend/pull/5918)
      - REMOVED: we no longer publish Node 8 binary modules (they are still buildable from source) [#5918](https://github.com/Project-OSRM/osrm-backend/pull/5918)
    - Routing:
      - FIXED: Avoid copying ManyToMany table results [#5923](https://github.com/Project-OSRM/osrm-backend/pull/5923)
      - FIXED: Reduce copying in API parameter constructors [#5925](https://github.com/Project-OSRM/osrm-backend/pull/5925)
    - Misc:
      - CHANGED: Cleanup NodeJS dependencies [#5945](https://github.com/Project-OSRM/osrm-backend/pull/5945)
      - CHANGED: Unify `.osrm.turn_penalites_index` dump processing same with `.osrm.turn_weight_penalties` and `.osrm.turn_duration_penalties` [#5868](https://github.com/Project-OSRM/osrm-backend/pull/5868)
      - FIXED: Properly validate source/destination validation in NodeJS table service [#5595](https://github.com/Project-OSRM/osrm-backend/pull/5595/files)
      - FIXED: turn.roads_on_the_left not containing incoming roads and turn.roads_on_the_right not containing outgoing roads on two-way roads [#5128](https://github.com/Project-OSRM/osrm-backend/issues/5128)
    - Profile:
      - ADDED: Profile debug script which fetches a way from OSM then outputs the result of the profile. [#5908](https://github.com/Project-OSRM/osrm-backend/pull/5908)
    - Infrastructure
      - CHANGED: Bundled protozero updated to v1.7.0. [#5858](https://github.com/Project-OSRM/osrm-backend/pull/5858)
    - Windows:
      - FIXED: Fix bit-shift overflow in MLD partition step. [#5878](https://github.com/Project-OSRM/osrm-backend/pull/5878)
      - FIXED: Fix vector bool permutation in graph contraction step [#5882](https://github.com/Project-OSRM/osrm-backend/pull/5882)
    - API:
      - FIXED: Undo libosrm API break by adding old interface as method overload [#5861](https://github.com/Project-OSRM/osrm-backend/pull/5861)
      - FIXED: Fixed validation of sources/destinations when accessed via node bindings [#5595](https://github.com/Project-OSRM/osrm-backend/pull/5595)

# 5.23.0
  - Changes from 5.22.0
    - Build:
      - FIXED: pessimistic calls to std::move [#5560](https://github.com/Project-OSRM/osrm-backend/pull/5561)
    - Features:
      - ADDED: new API parameter - `snapping=any|default` to allow snapping to previously unsnappable edges [#5361](https://github.com/Project-OSRM/osrm-backend/pull/5361)
      - ADDED: keepalive support to the osrm-routed HTTP server [#5518](https://github.com/Project-OSRM/osrm-backend/pull/5518)
      - ADDED: flatbuffers output format support [#5513](https://github.com/Project-OSRM/osrm-backend/pull/5513)
      - ADDED: Global 'skip_waypoints' option [#5556](https://github.com/Project-OSRM/osrm-backend/pull/5556)
      - FIXED: Install the libosrm_guidance library correctly [#5604](https://github.com/Project-OSRM/osrm-backend/pull/5604)
      - FIXED: Http Handler can now deal witch optional whitespace between header-key and -value [#5606](https://github.com/Project-OSRM/osrm-backend/issues/5606)
    - Routing:
      - CHANGED: allow routing past `barrier=arch` [#5352](https://github.com/Project-OSRM/osrm-backend/pull/5352)
      - CHANGED: default car weight was reduced to 2000 kg. [#5371](https://github.com/Project-OSRM/osrm-backend/pull/5371)
      - CHANGED: default car height was reduced to 2 meters. [#5389](https://github.com/Project-OSRM/osrm-backend/pull/5389)
      - FIXED: treat `bicycle=use_sidepath` as no access on the tagged way. [#5622](https://github.com/Project-OSRM/osrm-backend/pull/5622)
      - FIXED: fix table result when source and destination on same one-way segment. [#5828](https://github.com/Project-OSRM/osrm-backend/pull/5828)
      - FIXED: fix occasional segfault when swapping data with osrm-datastore and using `exclude=` [#5844](https://github.com/Project-OSRM/osrm-backend/pull/5844)
      - FIXED: fix crash in MLD alternative search if source or target are invalid [#5851](https://github.com/Project-OSRM/osrm-backend/pull/5851)
    - Misc:
      - CHANGED: Reduce memory usage for raster source handling. [#5572](https://github.com/Project-OSRM/osrm-backend/pull/5572)
      - CHANGED: Add cmake option `ENABLE_DEBUG_LOGGING` to control whether output debug logging. [#3427](https://github.com/Project-OSRM/osrm-backend/issues/3427)
      - CHANGED: updated extent of Hong Kong as left hand drive country. [#5535](https://github.com/Project-OSRM/osrm-backend/issues/5535)
      - FIXED: corrected error message when failing to snap input coordinates [#5846](https://github.com/Project-OSRM/osrm-backend/pull/5846)
    - Infrastructure
      - REMOVED: STXXL support removed as STXXL became abandonware. [#5760](https://github.com/Project-OSRM/osrm-backend/pull/5760)

# 5.22.0
  - Changes from 5.21.0
    - Build:
      - ADDED: optionally build Node `lts` and `latest` bindings [#5347](https://github.com/Project-OSRM/osrm-backend/pull/5347)
    - Features:
      - ADDED: new waypoints parameter to the `route` plugin, enabling silent waypoints [#5345](https://github.com/Project-OSRM/osrm-backend/pull/5345)
      - ADDED: data timestamp information in the response (saved in new file `.osrm.timestamp`). [#5115](https://github.com/Project-OSRM/osrm-backend/issues/5115)

# 5.21.0
  - Changes from 5.20.0
    - Features:
      - ADDED: all waypoints in responses now contain a distance property between the original coordinate and the snapped location. [#5255](https://github.com/Project-OSRM/osrm-backend/pull/5255)
      - ADDED: if `fallback_speed` is used, a new structure `fallback_speed_cells` will describe which cells contain estimated values [#5259](https://github.com/Project-OSRM/osrm-backend/pull/5259)
      - REMOVED: we no longer publish Node 4 or 6 binary modules (they are still buildable from source) [#5314](https://github.com/Project-OSRM/osrm-backend/pull/5314)
    - Table:
      - ADDED: new parameter `scale_factor` which will scale the cell `duration` values by this factor. [#5298](https://github.com/Project-OSRM/osrm-backend/pull/5298)
      - FIXED: only trigger `scale_factor` code to scan matrix when necessary. [#5303](https://github.com/Project-OSRM/osrm-backend/pull/5303)
      - FIXED: fix bug in reverse offset calculation that sometimes lead to negative (and other incorrect) values in distance table results [#5315](https://github.com/Project-OSRM/osrm-backend/pull/5315)
    - Docker:
      - FIXED: use consistent boost version between build and runtime [#5311](https://github.com/Project-OSRM/osrm-backend/pull/5311)
      - FIXED: don't override default permissions on /opt [#5311](https://github.com/Project-OSRM/osrm-backend/pull/5311)
    - Matching:
      - CHANGED: matching will now consider edges marked with is_startpoint=false, allowing matching over ferries and other previously non-matchable edge types. [#5297](https://github.com/Project-OSRM/osrm-backend/pull/5297)
    - Profile:
      - ADDED: Parse `source:maxspeed` and `maxspeed:type` tags to apply maxspeeds and add belgian flanders rural speed limit. [#5217](https://github.com/Project-OSRM/osrm-backend/pull/5217)
      - CHANGED: Refactor maxspeed parsing to use common library. [#5144](https://github.com/Project-OSRM/osrm-backend/pull/5144)

# 5.20.0
  - Changes from 5.19.0:
    - Table:
      - CHANGED: switch to pre-calculated distances for table responses for large speedup and 10% memory increase. [#5251](https://github.com/Project-OSRM/osrm-backend/pull/5251)
      - ADDED: new parameter `fallback_speed` which will fill `null` cells with estimated value [#5257](https://github.com/Project-OSRM/osrm-backend/pull/5257)
      - CHANGED: Remove API check for matrix sources/destination length to be less than or equal to coordinates length. [#5298](https://github.com/Project-OSRM/osrm-backend/pull/5289)
      - FIXED: Fix crashing bug when using fallback_speed parameter with more sources than destinations. [#5291](https://github.com/Project-OSRM/osrm-backend/pull/5291)
    - Features:
      - ADDED: direct mmapping of datafiles is now supported via the `--mmap` switch. [#5242](https://github.com/Project-OSRM/osrm-backend/pull/5242)
      - REMOVED: the previous `--memory_file` switch is now deprecated and will fallback to `--mmap` [#5242](https://github.com/Project-OSRM/osrm-backend/pull/5242)
      - ADDED: Now publishing Node 10.x LTS binary modules [#5246](https://github.com/Project-OSRM/osrm-backend/pull/5246)
    - Windows:
      - FIXED: Windows builds again. [#5249](https://github.com/Project-OSRM/osrm-backend/pull/5249)
    - Docker:
      - CHANGED: switch from Alpine Linux to Debian Buster base images [#5281](https://github.com/Project-OSRM/osrm-backend/pull/5281)

# 5.19.0
  - Changes from 5.18.0:
    - Optimizations:
      - CHANGED: Use Grisu2 for serializing floating point numbers. [#5188](https://github.com/Project-OSRM/osrm-backend/pull/5188)
      - ADDED: Node bindings can return pre-rendered JSON buffer. [#5189](https://github.com/Project-OSRM/osrm-backend/pull/5189)
    - Profiles:
      - CHANGED: Bicycle profile now blacklists barriers instead of whitelisting them [#5076
](https://github.com/Project-OSRM/osrm-backend/pull/5076/)
      - CHANGED: Foot profile now blacklists barriers instead of whitelisting them [#5077
](https://github.com/Project-OSRM/osrm-backend/pull/5077/)
      - CHANGED: Support maxlength and maxweight in car profile [#5101](https://github.com/Project-OSRM/osrm-backend/pull/5101)
    - Bugfixes:
      - FIXED: collapsing of ExitRoundabout instructions [#5114](https://github.com/Project-OSRM/osrm-backend/issues/5114)
    - Misc:
      - CHANGED: Support up to 512 named shared memory regions [#5185](https://github.com/Project-OSRM/osrm-backend/pull/5185)

# 5.18.0
  - Changes from 5.17.0:
    - Features:
      - ADDED: `table` plugin now optionally returns `distance` matrix as part of response [#4990](https://github.com/Project-OSRM/osrm-backend/pull/4990)
      - ADDED: New optional parameter `annotations` for `table` that accepts `distance`, `duration`, or both `distance,duration` as values [#4990](https://github.com/Project-OSRM/osrm-backend/pull/4990)
    - Infrastructure:
      - ADDED: Updated libosmium and added protozero and vtzero libraries [#5037](https://github.com/Project-OSRM/osrm-backend/pull/5037)
      - CHANGED: Use vtzero library in tile plugin [#4686](https://github.com/Project-OSRM/osrm-backend/pull/4686)
    - Profile:
      - ADDED: Bicycle profile now returns classes for ferry and tunnel routes. [#5054](https://github.com/Project-OSRM/osrm-backend/pull/5054)
      - ADDED: Bicycle profile allows to exclude ferry routes (default to not enabled) [#5054](https://github.com/Project-OSRM/osrm-backend/pull/5054)

# 5.17.1
  - Changes from 5.17.0:
    - Bugfixes:
      - FIXED: Do not combine a segregated edge with a roundabout [#5039](https://github.com/Project-OSRM/osrm-backend/issues/5039)

# 5.17.0
  - Changes from 5.16.0:
    - Bugfixes:
      - FIXED: deduplication of route steps when waypoints are used [#4909](https://github.com/Project-OSRM/osrm-backend/issues/4909)
      - FIXED: Use smaller range for U-turn angles in map-matching [#4920](https://github.com/Project-OSRM/osrm-backend/pull/4920)
      - FIXED: Remove the last short annotation segment in `trimShortSegments` [#4946](https://github.com/Project-OSRM/osrm-backend/pull/4946)
      - FIXED: Properly calculate annotations for speeds, durations and distances when waypoints are used with mapmatching [#4949](https://github.com/Project-OSRM/osrm-backend/pull/4949)
      - FIXED: Don't apply unimplemented SH and PH conditions in OpeningHours and add inversed date ranges [#4992](https://github.com/Project-OSRM/osrm-backend/issues/4992)
      - FIXED: integer overflow in `DynamicGraph::Renumber` [#5021](https://github.com/Project-OSRM/osrm-backend/pull/5021)
    - Profile:
      - CHANGED: Handle oneways in get_forward_backward_by_key [#4929](https://github.com/Project-OSRM/osrm-backend/pull/4929)
      - FIXED: Do not route against oneway road if there is a cycleway in the wrong direction; also review bike profile [#4943](https://github.com/Project-OSRM/osrm-backend/issues/4943)
      - CHANGED: Make cyclability weighting of the bike profile prefer safer routes more strongly [#5015](https://github.com/Project-OSRM/osrm-backend/issues/5015)
    - Guidance:
      - CHANGED: Don't use obviousness for links bifurcations [#4929](https://github.com/Project-OSRM/osrm-backend/pull/4929)
      - FIXED: Adjust Straight direction modifiers of side roads in driveway handler [#4929](https://github.com/Project-OSRM/osrm-backend/pull/4929)
      - CHANGED: Added post process logic to collapse segregated turn instructions [#4925](https://github.com/Project-OSRM/osrm-backend/pull/4925)
      - ADDED: Maneuver relation now supports `straight` as a direction [#4995](https://github.com/Project-OSRM/osrm-backend/pull/4995)
      - FIXED: Support spelling maneuver relation with British spelling [#4950](https://github.com/Project-OSRM/osrm-backend/issues/4950)
    - Tools:
      - ADDED: `osrm-routed` accepts a new property `--memory_file` to store memory in a file on disk. [#4881](https://github.com/Project-OSRM/osrm-backend/pull/4881)
      - ADDED: `osrm-datastore` accepts a new parameter `--dataset-name` to select the name of the dataset. [#4982](https://github.com/Project-OSRM/osrm-backend/pull/4982)
      - ADDED: `osrm-datastore` accepts a new parameter `--list` to list all datasets loaded into memory. [#4982](https://github.com/Project-OSRM/osrm-backend/pull/4982)
      - ADDED: `osrm-datastore` accepts a new parameter `--only-metric` to only reload the data that can be updated by a weight update (reduces memory for traffic updates). [#5002](https://github.com/Project-OSRM/osrm-backend/pull/5002)
      - ADDED: `osrm-routed` accepts a new parameter `--dataset-name` to select the shared-memory dataset to use. [#4982](https://github.com/Project-OSRM/osrm-backend/pull/4982)
    - NodeJS:
      - ADDED: `OSRM` object accepts a new option `memory_file` that stores the memory in a file on disk. [#4881](https://github.com/Project-OSRM/osrm-backend/pull/4881)
      - ADDED: `OSRM` object accepts a new option `dataset_name` to select the shared-memory dataset. [#4982](https://github.com/Project-OSRM/osrm-backend/pull/4982)
    - Internals
      - CHANGED: Updated segregated intersection identification [#4845](https://github.com/Project-OSRM/osrm-backend/pull/4845) [#4968](https://github.com/Project-OSRM/osrm-backend/pull/4968)
      - REMOVED: Remove `.timestamp` file since it was unused [#4960](https://github.com/Project-OSRM/osrm-backend/pull/4960)
    - Documentation:
      - ADDED: Add documentation about OSM node ids in nearest service response [#4436](https://github.com/Project-OSRM/osrm-backend/pull/4436)
    - Performance
      - FIXED: Speed up response time when lots of legs exist and geojson is used with `steps=true` [#4936](https://github.com/Project-OSRM/osrm-backend/pull/4936)
      - FIXED: Return iterators instead of vectors in datafacade_base functions [#4969](https://github.com/Project-OSRM/osrm-backend/issues/4969)
    - Misc:
      - ADDED: expose name for datasource annotations as metadata [#4973](https://github.com/Project-OSRM/osrm-backend/pull/4973)

# 5.16.0
  - Changes from 5.15.2:
    - Guidance
      - ADDED #4676: Support for maneuver override relation, allowing data-driven overrides for turn-by-turn instructions [#4676](https://github.com/Project-OSRM/osrm-backend/pull/4676)
      - CHANGED #4830: Announce reference change if names are empty
      - CHANGED #4835: MAXIMAL_ALLOWED_SEPARATION_WIDTH increased to 12 meters
      - CHANGED #4842: Lower priority links from a motorway now are used as motorway links [#4842](https://github.com/Project-OSRM/osrm-backend/pull/4842)
      - CHANGED #4895: Use ramp bifurcations as fork intersections [#4895](https://github.com/Project-OSRM/osrm-backend/issues/4895)
      - CHANGED #4893: Handle motorway forks with links as normal motorway intersections[#4893](https://github.com/Project-OSRM/osrm-backend/issues/4893)
      - FIXED #4905: Check required tags of `maneuver` relations [#4905](https://github.com/Project-OSRM/osrm-backend/pull/4905)
    - Profile:
      - FIXED: `highway=service` will now be used for restricted access, `access=private` is still disabled for snapping.
      - ADDED #4775: Exposes more information to the turn function, now being able to set turn weights with highway and access information of the turn as well as other roads at the intersection [#4775](https://github.com/Project-OSRM/osrm-backend/issues/4775)
      - FIXED #4763: Add support for non-numerical units in car profile for maxheight [#4763](https://github.com/Project-OSRM/osrm-backend/issues/4763)
      - ADDED #4872: Handling of `barrier=height_restrictor` nodes [#4872](https://github.com/Project-OSRM/osrm-backend/pull/4872)

# 5.15.2
  - Changes from 5.15.1:
    - Features:
        - ADDED: Exposed the waypoints parameter in the node bindings interface
    - Bugfixes:
        - FIXED: Segfault causing bug in leg collapsing map matching when traversing edges in reverse

# 5.15.1
  - Changes from 5.15.0:
    - Bugfixes:
      - FIXED: Segfault in map matching when RouteLeg collapsing code is run on a match with multiple submatches
    - Guidance:
      - Set type of trivial intersections where classes change to Suppressed instead of NoTurn

# 5.15.0
  - Changes from 5.14.3:
    - Bugfixes:
      - FIXED #4704: Fixed regression in bearings reordering introduced in 5.13 [#4704](https://github.com/Project-OSRM/osrm-backend/issues/4704)
      - FIXED #4781: Fixed overflow exceptions in percent-encoding parsing
      - FIXED #4770: Fixed exclude flags for single toll road scenario
      - FIXED #4283: Fix overflow on zero duration segments
      - FIXED #4804: Ignore no_*_on_red turn restrictions
    - Guidance:
      - CHANGED #4706: Guidance refactoring step to decouple intersection connectivity analysis and turn instructions generation [#4706](https://github.com/Project-OSRM/osrm-backend/pull/4706)
      - CHANGED #3491: Refactor `isThroughStreet`/Intersection options
    - Profile:
      - ADDED: `tunnel` as a new class in car profile so that sections of the route with tunnel tags will be marked as such

# 5.14.3
  - Changes from 5.14.2:
    - Features:
      - Added a `waypoints` parameter to the match service plugin that accepts indices to input coordinates and treats only those points as waypoints in the response format.
    - Bugfixes:
      - FIXED #4754: U-Turn penalties are applied to straight turns.
      - FIXED #4756: Removed too restrictive road name check in the sliproad handler
      - FIXED #4731: Use correct weights for edge-based graph duplicated via nodes.
    - Profile:
      - CHANGED: added Belarus speed limits
      - CHANGED: set default urban speed in Ukraine to 50kmh

# 5.14.2
  - Changes from 5.14.1:
    - Bugfixes:
      - FIXED #4727: Erroring when a old .core file is present.
      - FIXED #4642: Update checks for EMPTY_NAMEID to check for empty name strings
      - FIXED #4738: Fix potential segmentation fault
    - Node.js Bindings:
      - ADDED: Exposed new `max_radiuses_map_matching` option from `EngingConfig` options
    - Tools:
      - ADDED: New osrm-routed `max_radiuses_map_matching` command line flag to optionally set a maximum radius for map matching

# 5.14.1
  - Changes from 5.14.0
    - Bugfixes:
      - FIXED: don't use removed alternative candidates in `filterPackedPathsByCellSharing`

# 5.14.0
  - Changes from 5.13
    - API:
      - ADDED: new RouteStep property `driving_side` that has either "left" or "right" for that step
    - Misc:
      - ADDED: Bundles a rough (please improve!) driving-side GeoJSON file for use with `osrm-extract --location-dependent-data data/driving_side.geojson`
      - CHANGED: Conditional turn parsing is disabled by default now
      - ADDED: Adds a tool to analyze turn instruction generation in a dataset.  Useful for tracking turn-by-turn heuristic changes over time.
      - CHANGED: Internal refactoring of guidance code as a first step towards a re-runnable guidance pipeline
      - ADDED: Now publishing Node 8.x LTS binary modules
    - Profile:
      - CHANGED: Remove dependency on turn types and turn modifier in the process_turn function in the `car.lua` profile. Guidance instruction types are not used to influence turn penalty anymore so this will break backward compatibility between profile version 3 and 4.
    - Guidance:
      - ADDED: New internal flag on "segregated intersections" - in the future, will should allow collapsing of instructions across complex intersection geometry where humans only perceive a single maneuver
      - CHANGED: Decrease roundabout turn radius threshold from 25m to 15m - adds some "exit the roundabout" instructions for moderately sized roundabouts that were being missed previously
    - Docker:
      - CHANGED: switch to alpine 3.6, and use a multistage build to reduce image size
    - Build:
      - FIX: use LUA_LIBRARY_DIRS to propertly detect Lua on all platforms
    - Docs:
      - FIX: clarify description of roundabout exit instructions
    - Bugfixes:
      - FIXED: Fix bug where merge instructions got the wrong direction modifier ([PR #4670](https://github.com/Project-OSRM/osrm-backend/pull/4670))
      - FIXED: Properly use the `profile.properties.left_hand_driving` property, there was a typo that meant it had no effect
      - FIXED: undefined behaviour when alternative candidate via node is same as source node ([#4691](https://github.com/Project-OSRM/osrm-backend/issues/4691))
      - FIXED: ensure libosrm.pc is pushed to the correct location for pkgconfig to find it on all platforms
      - FIXED: don't consider empty names + empty refs as a valid name for u-turns

# 5.13.0
  - Changes from 5.12:
    - Profile:
      - Append cardinal directions from route relations to ref fields to improve instructions; off by default see `profile.cardinal_directions`
      - Support of `distance` weight in foot and bicycle profiles
      - Support of relations processing
      - Added `way:get_location_tag(key)` method to get location-dependent tags https://github.com/Project-OSRM/osrm-backend/wiki/Using-location-dependent-data-in-profiles
      - Added `forward_ref` and `backward_ref` support
      - Left-side driving mode is specified by a local Boolean flag `is_left_hand_driving` in `ExtractionWay` and `ExtractionTurn`
      - Support literal values for maxspeeds in NO, PL and ZA
    - Infrastructure:
      - Lua 5.1 support is removed due to lack of support in sol2 https://github.com/ThePhD/sol2/issues/302
      - Fixed pkg-config version of OSRM
      - Removed `.osrm.core` file since CoreCH is deprecated now.
    - Tools:
      - Because of boost/program_options#32 with boost 1.65+ we needed to change the behavior of the following flags to not accept `={true|false}` anymore:
        - `--use-locations-cache=false` becomes `--disable-location-cache`
        - `--parse-conditional-restrictions=true` becomes `--parse-conditional-restrictions`
        - The deprecated options `--use-level-cache` and `--generate-edge-lookup`
    - Bugfixes:
      - Fixed #4348: Some cases of sliproads pre-processing were broken
      - Fixed #4331: Correctly compute left/right modifiers of forks in case the fork is curved.
      - Fixed #4472: Correctly count the number of lanes using the delimter in `turn:lanes` tag.
      - Fixed #4214: Multiple runs of `osrm-partition` lead to crash.
      - Fixed #4348: Fix assorted problems around slip roads.
      - Fixed #4420: A bug that would result in unnecessary instructions, due to problems in suffix/prefix detection
    - Algorithm
      - Deprecate CoreCH functionality. Usage of CoreCH specific options will fall back to using CH with core_factor of 1.0
      - MLD uses a unidirectional Dijkstra for 1-to-N and N-to-1 matrices which yields speedup.

# 5.12.0
  - Changes from 5.11:
    - Guidance
      - now announcing turning onto oneways at the end of a road (e.g. onto dual carriageways)
      - Adds new instruction types at the exit of roundabouts and rotaries `exit roundabout` and `exit rotary`.
    - HTTP:
      - New query parameter for route/table/match/trip plugings:
        `exclude=` that can be used to exclude certain classes (e.g. exclude=motorway, exclude=toll).
        This is configurable in the profile.
    - NodeJS:
      - New query option `exclude` for the route/table/match/trip plugins. (e.g. `exclude: ["motorway", "toll"]`)
    - Profile:
      - New property for profile table: `excludable` that can be used to configure which classes are excludable at query time.
      - New optional property for profile table: `classes` that allows you to specify which classes you expect to be used.
        We recommend this for better error messages around classes, otherwise the possible class names are infered automatically.
    - Traffic:
      - If traffic data files contain an empty 4th column, they will update edge durations but not modify the edge weight.  This is useful for
        updating ETAs returned, without changing route selection (for example, in a distance-based profile with traffic data loaded).
    - Infrastructure:
      - New file `.osrm.cell_metrics` created by `osrm-customize`.
    - Debug tiles:
      - Added new properties `type` and `modifier` to `turns` layer, useful for viewing guidance calculated turn types on the map

# 5.11.0
  - Changes from 5.10:
    - Features
      - BREAKING: Added support for conditional via-way restrictions. This features changes the file format of osrm.restrictions and requires re-extraction
    - Internals
      - BREAKING: Traffic signals will no longer be represented as turns internally. This requires re-processing of data but enables via-way turn restrictions across highway=traffic_signals
      - Additional checks for empty segments when loading traffic data files
      - Tunes the constants for turns in sharp curves just a tiny bit to circumvent a mix-up in fork directions at a specific intersection (https://github.com/Project-OSRM/osrm-backend/issues/4331)
    - Infrastructure
      - Refactor datafacade to make implementing additional DataFacades simpler
    - Bugfixes
      - API docs are now buildable again
      - Suppress unnecessary extra turn instruction when exiting a motorway via a motorway_link onto a primary road (https://github.com/Project-OSRM/osrm-backend/issues/4348 scenario 4)
      - Suppress unnecessary extra turn instruction when taking a tertiary_link road from a teritary onto a residential road (https://github.com/Project-OSRM/osrm-backend/issues/4348 scenario 2)
      - Various MSVC++ build environment fixes
      - Avoid a bug that crashes GCC6
      - Re-include .npmignore to slim down published modules
      - Fix a pre-processing bug where incorrect directions could be issued when two turns would have similar instructions and we tried to give them distinct values (https://github.com/Project-OSRM/osrm-backend/pull/4375)
      - The entry bearing for correct the cardinality of a direction value (https://github.com/Project-OSRM/osrm-backend/pull/4353
      - Change timezones in West Africa to the WAT zone so they're recognized on the Windows platform

# 5.10.0
  - Changes from 5.9:
    - Profiles:
      - New version 2 profile API which cleans up a number of things and makes it easier to for profiles to include each other. Profiles using the old version 0 and 1 APIs are still supported.
      - New required `setup()` function that must return a configuration hash. Storing configuration in globals is deprecated.
      - Passes the config hash returned in `setup()` as an argument to `process_node/way/segment/turn`.
      - Properties are now set in `.properties` in the config hash returend by setup().
      - initialize raster sources in `setup()` instead of in a separate callback.
      - Renames the `sources` helper to `raster`.
      - Renames `way_functions` to `process_way` (same for node, segment and turn).
      - Removes `get_restrictions()`. Instead set `.restrictions` in the config hash in `setup()`.
      - Removes `get_name_suffix_list()`. Instead set `.suffix_list` in the config hash in `setup()`.
      - Renames `Handlers` to `WayHandlers`.
      - Pass functions instead of strings to `WayHandlers.run()`, so it's possible to mix in your own functions.
      - Reorders arguments to `WayHandlers` functions to match `process_way()`.
      - Profiles must return a hash of profile functions. This makes it easier for profiles to include each other.
      - Guidance: add support for throughabouts
    - Bugfixes
      - Properly save/retrieve datasource annotations for road segments ([#4346](https://github.com/Project-OSRM/osrm-backend/issues/4346)
      - Fix conditional restriction grammer parsing so it works for single-day-of-week restrictions ([#4357](https://github.com/Project-OSRM/osrm-backend/pull/4357))
    - Algorithm
      - BREAKING: the file format requires re-processing due to the changes on via-ways
      - Added support for via-way restrictions

# 5.9.2
    - API:
      - `annotations=durations,weights,speeds` values no longer include turn penalty values ([#4330](https://github.com/Project-OSRM/osrm-backend/issues/4330))

# 5.9.1
    - Infrastructure
      - STXXL is not required by default

# 5.9.0
  - Changes from 5.8:
    - Algorithm:
      - Multi-Level Dijkstra:
        - Plugins supported: `table`
        - Adds alternative routes support (see [#4047](https://github.com/Project-OSRM/osrm-backend/pull/4047) and [3905](https://github.com/Project-OSRM/osrm-backend/issues/3905)): provides reasonably looking alternative routes (many, if possible) with reasonable query times.
    - API:
      - Exposes `alternatives=Number` parameter overload in addition to the boolean flag.
      - Support for exits numbers and names. New member `exits` in `RouteStep`, based on `junction:ref` on ways
      - `Intersection` now has new parameter `classes` that can be set in the profile on each way.
    - Profiles:
      - `result.exits` allows you to set a way's exit numbers and names, see [`junction:ref`](http://wiki.openstreetmap.org/wiki/Proposed_features/junction_details)
      - `ExtractionWay` now as new property `forward_classes` and `backward_classes` that can set in the `way_function`.
         The maximum number of classes is 8.
      - We now respect the `construction` tag. If the `construction` tag value is not on our whitelist (`minor`, `widening`, `no`) we will exclude the road.
    - Node.js Bindings:
      - Exposes `alternatives=Number` parameter overload in addition to the boolean flag
      - Expose `EngineConfig` options in the node bindings
    - Tools:
      - Exposes engine limit on number of alternatives to generate `--max-alternatives` in `osrm-routed` (3 by default)
    - Infrastructure
      - STXXL is not required to build OSRM and is an optional dependency for back-compatibility (ENABLE_STXXL=On)
      - OpenMP is only required when the optional STXXL dependency is used
    - Bug fixes:
      - #4278: Remove superflous continious instruction on a motorway.

# 5.8.0
  - Changes from 5.7
    - API:
      - polyline6 support in request string
      - new parameter `approaches` for `route`, `table`, `trip` and `nearest` requests.  This parameter keep waypoints on the curb side.
        'approaches' accepts both 'curb' and 'unrestricted' values.
        Note : the curb side depend on the `ProfileProperties::left_hand_driving`, it's a global property set once by the profile. If you are working with a planet dataset, the api will be wrong in some countries, and right in others.
    - NodeJs Bindings
      - new parameter `approaches` for `route`, `table`, `trip` and `nearest` requests.
    - Tools
      - `osrm-partition` now ensures it is called before `osrm-contract` and removes inconsitent .hsgr files automatically.
    - Features
      - Added conditional restriction support with `parse-conditional-restrictions=true|false` to osrm-extract. This option saves conditional turn restrictions to the .restrictions file for parsing by contract later. Added `parse-conditionals-from-now=utc time stamp` and `--time-zone-file=/path/to/file`  to osrm-contract
      - Command-line tools (osrm-extract, osrm-contract, osrm-routed, etc) now return error codes and legible error messages for common problem scenarios, rather than ugly C++ crashes
      - Speed up pre-processing by only running the Lua `node_function` for nodes that have tags.  Cuts OSM file parsing time in half.
      - osrm-extract now performs generation of edge-expanded-edges using all available CPUs, which should make osrm-extract significantly faster on multi-CPU machines
    - Files
      - .osrm.nodes file was renamed to .nbg_nodes and .ebg_nodes was added
    - Guidance
      - #4075 Changed counting of exits on service roundabouts
    - Debug Tiles
      - added support for visualising turn penalties to the MLD plugin
      - added support for showing the rate (reciprocal of weight) on each edge when used
      - added support for turn weights in addition to turn durations in debug tiles
    - Bugfixes
      - Fixed a copy/paste issue assigning wrong directions in similar turns (left over right)
      - #4074: fixed a bug that would announce entering highway ramps as u-turns
      - #4122: osrm-routed/libosrm should throw exception when a dataset incompatible with the requested algorithm is loaded
      - Avoid collapsing u-turns into combined turn instructions

# 5.7.1
    - Bugfixes
      - #4030 Roundabout edge-case crashes post-processing

# 5.7.0
  - Changes from 5.6
    - Algorithm:
      - OSRM object has new option `algorithm` that allows the selection of a routing algorithm.
      - New experimental algorithm: Multi-Level Dijkstra with new toolchain:
        - Allows for fast metric updates in below a minute on continental sized networks (osrm-customize)
        - Plugins supported: `match` and `route`
        - Quickstart: `osrm-extract data.osm.pbf`, `osrm-partition data.osrm`, `osrm-customize data.osrm`, `osrm-routed --algorithm=MLD data.osrm`
    - NodeJs Bindings
      - Merged https://github.com/Project-OSRM/node-osrm into repository. Build via `cmake .. -DCMAKE_BUILD_TYPE=Release -DENABLE_NODE_BINDINGS=On -DENABLE_MASON=On`.
      - `OSRM` object has new option `algorihtm="CH","CoreCH","MLD"`
    - Internals
      - Shared memory notification via conditional variables on Linux or semaphore queue on OS X and Windows with a limit of 128 OSRM Engine instances
    - Files
      - .osrm.datasource_index file was removed. Data is now part of .osrm.geometries.
      - .osrm.edge_lookup was removed. The option `--generate-edge-lookup` does nothing now.
      - `osrm-contract` does not depend on the `.osrm.fileIndex` file anymore
      - `osrm-extract` creates new file `.osrm.cnbg` and `.cnbg_to_ebg`
      - `osrm-partition` creates new file `.osrm.partition` and `.osrm.cells`
      - `osrm-customize` creates new file `.osrm.mldgr`
    - Profiles
      - Added `force_split_edges` flag to global properties. True value guarantees that segment_function will be called for all segments, but also could double memory consumption
    - Map Matching:
      - new option `gaps=split|ignore` to enable/disbale track splitting
      - new option `tidy=true|false` to simplify traces automatically

# 5.6.3
  - Changes from 5.6.0
    - Bugfixes
      - #3790 Fix incorrect speed values in tile plugin

# 5.6.2
  - Changes from 5.6.0
    - Bugfixes
      - Fix incorrect forward datasources getter in facade

# 5.6.1
  - Changes from 5.6.0
    - Bugfixes
      - Fix #3754 add restricted penalty on NoTurn turns

# 5.6.0
  - Changes from 5.5
    - Bugfixes
      - Fix #3475 removed an invalid `exit` field from the `arrive` maneuver
      - Fix #3515 adjusted number of `nodes` in `annotation`
      - Fix #3605 Fixed a bug that could lead to turns at the end of the road to be suppressed
      - Fix #2844 handle up to 16777215 code units in OSM names
    - Infrastructure
      - Support building rpm packages.
    - Guidance
      - No longer emitting turns on ferries, if a ferry should use multiple docking locations
    - Profiles
      - Removed the `./profile.lua -> ./profiles/car.lua` symlink. Use specific profiles from the `profiles` directory.
      - `properties` object has a new `weight_name` field, default value is "duration"
      - `properties` object has a new `weight_precision` field that specifies a decimal precision of edge weights, default value 1
      - In `way_function` the filed `forward_rate` and `backward_rate` of `ExtractionWay` can now be set.
        They have the same interpretation for the way weight as `forward_speed` and `backward_speed` for the edge duration.
        The unit of rate is meters per weight unit, so higher values will be prefered during routing.
      - `turn_function` now does not return an integer but takes in a `ExtractionTurn` object and can modify the `weight` and `duration` fields
      - `segment_function` now takes in a `ExtractionSegment` object and can modify `weight` and `duration` fields
      - `properties.uturn_penalty` is deprecated. Set it in the `turn_function`. The turn type is exposed as `ExtractionTurn::direction_modifier`.
      - `properties.traffic_light_penalty` is deprecated. Traffic light penalties now need to be set over in the turn function.
         Each turn with a traffic light is marked with `ExtractionTurn::has_traffic_light = true`.
      - Renamed the helper file `profiles/lib/directional.lua` to `profiles/lib/tags.lua` since it now provides more general tags parsing utility functions.
      - The car and foot profiles now depend on the helper file `profiles/lib/handlers.lua`.
    - Infrastructure
      - Disabled link-time optimized (LTO) builds by default. Enable by passing `-DENABLE_LTO=ON` to `cmake` if you need the performance and know what you are doing.
      - Datafile versioning is now based on OSRM semver values, rather than source code checksums.
        Datafiles are compatible between patch levels, but incompatible between minor version or higher bumps.
      - libOSRM now creates an own watcher thread then used in shared memory mode to listen for data updates
    - Tools:
      - Added osrm-extract-conditionals tool for checking conditional values in OSM data
    - Trip Plugin
      - Added a new feature that finds the optimal route given a list of waypoints, a source and a destination. This does not return a roundtrip and instead returns a one way optimal route from the fixed source to the destination points.

# 5.5.1
  - Changes from 5.5.0
    - API:
      - Adds `generate_hints=true` (`true` by default) which lets user disable `Hint` generating in the response. Use if you don't need `Hint`s!
    - Bugfixes
      - Fix #3418 and ensure we only return bearings in the range 0-359 in API responses
      - Fixed a bug that could lead to emitting false instructions for staying on a roundabout

# 5.5.0
  - Changes from 5.4.0
    - API:
      - `osrm-datastore` now accepts the parameter `--max-wait` that specifies how long it waits before aquiring a shared memory lock by force
      - Shared memory now allows for multiple clients (multiple instances of libosrm on the same segment)
      - Polyline geometries can now be requested with precision 5 as well as with precision 6
    - Profiles
      - the car profile has been refactored into smaller functions
      - get_value_by_key() is now guaranteed never to return empty strings, nil is returned instead.
      - debug.lua was added to make it easier to test/develop profile code.
      - `car.lua` now depends on lib/set.lua and lib/sequence.lua
      - `restrictions` is now used for namespaced restrictions and restriction exceptions (e.g. `restriction:motorcar=` as well as `except=motorcar`)
      - replaced lhs/rhs profiles by using test defined profiles
      - Handle `oneway=alternating` (routed over with penalty) separately from `oneway=reversible` (not routed over due to time dependence)
      - Handle `destination:forward`, `destination:backward`, `destination:ref:forward`, `destination:ref:backward` tags
      - Properly handle destinations on `oneway=-1` roads
    - Guidance
      - Notifications are now exposed more prominently, announcing turns onto a ferry/pushing your bike more prominently
      - Improved turn angle calculation, detecting offsets due to lanes / minor variations due to inaccuracies
      - Corrected the bearings returned for intermediate steps - requires reprocessing
      - Improved turn locations for collapsed turns
      - Sliproad classification refinements: the situations we detect as Sliproads now resemble more closely the reality
    - Trip Plugin
      - changed internal behaviour to prefer the smallest lexicographic result over the largest one
    - Bugfixes
      - fixed a bug where polyline decoding on a defective polyline could end up in out-of-bound access on a vector
      - fixed compile errors in tile unit-test framework
      - fixed a bug that could result in inconsistent behaviour when collapsing instructions
      - fixed a bug that could result in crashes when leaving a ferry directly onto a motorway ramp
      - fixed a bug in the tile plugin that resulted in discovering invalid edges for connections
      - improved error messages when missing files during traffic updates (#3114)
      - For single coordinate geometries the GeoJSON `Point` encoding was broken. We now always emit `LineString`s even in the one-coordinate-case (backwards compatible) (#3425)
    - Debug Tiles
      - Added support for turn penalties
    - Internals
      - Internal/Shared memory datafacades now share common memory layout and data loading code
      - File reading now has much better error handling
    - Misc
      - Progress indicators now print newlines when stdout is not a TTY
      - Prettier API documentation now generated via `npm run build-api-docs` output `build/docs`

# 5.4.3
  - Changes from 5.4.2
    - Bugfixes
      - #3254 Fixed a bug that could end up hiding roundabout instructions
      - #3260 fixed a bug that provided the wrong location in the arrival instruction

# 5.4.2
  - Changes from 5.4.1
    - Bugfixes
      - #3032 Fixed a bug that could result in emitting `invalid` as an instruction type on sliproads with mode changes
      - #3085 Fixed an outdated assertion that could throw without a cause for concern
      - #3179 Fixed a bug that could trigger an assertion in TurnInstruciton generation

# 5.4.1
  - Changes from 5.4.0
    - Bugfixes
      - #3016: Fixes shared memory updates while queries are running

# 5.4.0
  - Changes from 5.3.0
    - Profiles
      - includes library guidance.lua that offers preliminary configuration on guidance.
      - added left_hand_driving flag in global profile properties
      - modified turn penalty function for car profile - better fit to real data
      - return `ref` and `name` as separate fields. Do no use ref or destination as fallback for name value
      - the default profile for car now ignores HOV only roads
    - Guidance
      - Handle Access tags for lanes, only considering valid lanes in lane-guidance (think car | car | bike | car)
      - Improved the detection of non-noticeable name-changes
      - Summaries have been improved to consider references as well
    - API:
      - `annotations=true` now returns the data source id for each segment as `datasources`
      - Reduced semantic of merge to refer only to merges from a lane onto a motorway-like road
      - new `ref` field in the `RouteStep` object. It contains the reference code or name of a way. Previously merged into the `name` property like `name (ref)` and are now separate fields.
    - Bugfixes
      - Fixed an issue that would result in segfaults for viaroutes with an invalid intermediate segment when u-turns were allowed at the via-location
      - Invalid only_* restrictions could result in loss of connectivity. As a fallback, we assume all turns allowed when the restriction is not valid
      - Fixed a bug that could result in an infinite loop when finding information about an upcoming intersection
      - Fixed a bug that led to not discovering if a road simply looses a considered prefix
      - BREAKING: Fixed a bug that could crash postprocessing of instructions on invalid roundabout taggings. This change requires reprocessing datasets with osrm-extract and osrm-contract
      - Fixed an issue that could emit `invalid` as instruction when ending on a sliproad after a traffic-light
      - Fixed an issue that would detect turning circles as sliproads
      - Fixed a bug where post-processing instructions (e.g. left + left -> uturn) could result in false pronunciations
      - Fixes a bug where a bearing range of zero would cause exhaustive graph traversals
      - Fixes a bug where certain looped geometries could cause an infinite loop during extraction
      - Fixed a bug where some roads could be falsly identified as sliproads
      - Fixed a bug where roundabout intersections could result in breaking assertions when immediately exited
    - Infrastructure:
      - Adds a feature to limit results in nearest service with a default of 100 in `osrm-routed`

# 5.3.0
  - Changes from 5.3.0-rc.3
    - Guidance
      - Only announce `use lane` on required turns (not using all lanes to go straight)
      - Moved `lanes` to the intersection objects. This is BREAKING in relation to other Release Candidates but not with respect to other releases.
    - Bugfixes
      - Fix BREAKING: bug that could result in failure to load 'osrm.icd' files. This breaks the dataformat
      - Fix: bug that results in segfaults when `use lane` instructions are suppressed

  - Changes form 5.2.7
    - API
      - Introduces new `TurnType` in the form of `use lane`. The type indicates that you have to stick to a lane without turning
      - Introduces `lanes` to the `Intersection` object. The lane data contains both the markings at the intersection and a flag indicating if they can be chosen for the next turn
      - Removed unused `-s` from `osrm-datastore`
    - Guidance
      - Only announce `use lane` on required turns (not using all lanes to go straight)
      - Improved detection of obvious turns
      - Improved turn lane detection
      - Reduce the number of end-of-road instructions in obvious cases
    - Profile:
      - bicycle.lua: Surface speeds never increase the actual speed
    - Infrastructure
      - Add 32bit support
      - Add ARM NEON/VFP support
      - Fix Windows builds
      - Optimize speed file updates using mmap
      - Add option to disable LTO for older compilers
      - BREAKING: The new turn type changes the turn-type order. This breaks the **data format**.
      - BREAKING: Turn lane data introduces two new files (osrm.tld,osrm.tls). This breaks the fileformat for older versions.
    - Bugfixes:
      - Fix devide by zero on updating speed data using osrm-contract

# 5.3.0 RC3
  - Changes from 5.3.0-rc.2
    - Guidance
      - Improved detection of obvious turns
      - Improved turn lane detection
    - Bugfixes
      - Fix bug that didn't chose minimal weights on overlapping edges

# 5.3.0 RC2
  - Changes from 5.3.0-rc.1
    - Bugfixes
      - Fixes invalid checks in the lane-extraction part of the car profile

# 5.3.0 RC1
    - API
     - Introduces new `TurnType` in the form of `use lane`. The type indicates that you have to stick to a lane without turning
     - Introduces lanes to the route response. The lane data contains both the markings at the intersection and a flag indicating their involvement in the turn

    - Infrastructure
     - BREAKING: The new turn type changes the turn-type order. This breaks the **data format**.
     - BREAKING: Turn lane data introduces two new files (osrm.tld,osrm.tls). This breaks the fileformat for older versions.

# 5.2.5
  - Bugfixes
    - Fixes a segfault caused by incorrect trimming logic for very short steps.

# 5.2.4
  - Bugfixes:
    - Fixed in issue that arised on roundabouts in combination with intermediate intersections and sliproads

# 5.2.3
  - Bugfixes:
    - Fixed an issue with name changes in roundabouts that could result in crashes

# 5.2.2
  Changes from 5.2.1
  - Bugfixes:
    - Buffer overrun in tile plugin response handling

# 5.2.1
  Changes from 5.2.0
  - Bugfixes:
    - Removed debug statement that was spamming the console

# 5.2.0
  Changes from 5.2.0 RC2
   - Bugfixes:
     - Fixed crash when loading shared memory caused by invalid OSM IDs segment size.
     - Various small instructions handling fixes

   Changes from 5.1.0
   - API:
     - new parameter `annotations` for `route`, `trip` and `match` requests.  Returns additional data about each
       coordinate along the selected/matched route line per `RouteLeg`:
         - duration of each segment
         - distance of each segment
         - OSM node ids of all segment endpoints
     - Introducing Intersections for Route Steps. This changes the API format in multiple ways.
         - `bearing_before`/`bearing_after` of `StepManeuver` are now deprecated and will be removed in the next major release
         - `location` of `StepManeuvers` is now deprecated and will be removed in the next major release
         - every `RouteStep` now has property `intersections` containing a list of `Intersection` objects.
     - Support for destination signs. New member `destinations` in `RouteStep`, based on `destination` and `destination:ref`
     - Support for name pronunciations. New member `pronunciation` in `RouteStep`, based on `name:pronunciation`

   - Profile changes:
     - duration parser now accepts P[n]DT[n]H[n]M[n]S, P[n]W, PTHHMMSS and PTHH:MM:SS ISO8601 formats.
     - `result.destinations` allows you to set a way's destinations
     - `result.pronunciation` allows you to set way name pronunciations
     - `highway=motorway_link` no longer implies `oneway` as per the OSM Wiki

   - Infrastructure:
     - BREAKING: Changed the on-disk encoding of the StaticRTree to reduce ramIndex file size. This breaks the **data format**
     - BREAKING: Intersection Classification adds a new file to the mix (osrm.icd). This breaks the fileformat for older versions.
     - Better support for osrm-routed binary upgrade on the fly [UNIX specific]:
       - Open sockets with SO_REUSEPORT to allow multiple osrm-routed processes serving requests from the same port.
       - Add SIGNAL_PARENT_WHEN_READY environment variable to enable osrm-routed signal its parent with USR1 when it's running and waiting for requests.
     - Disable http access logging via DISABLE_ACCESS_LOGGING environment variable.

   - Guidance:
     - BREAKING: modifies the file format with new internal identifiers
     - improved detection of turning streets, not reporting new-name in wrong situations
     - improved handling of sliproads (emit turns instead of 'take the ramp')
     - improved collapsing of instructions. Some 'new name' instructions will be suppressed if they are without alternative and the segment is short

   - Bugfixes
     - fixed broken summaries for very short routes

# 5.2.0 RC2
   Changes from 5.2.0 RC1

   - Guidance:
     - improved handling of sliproads (emit turns instead of 'take the ramp')
     - improved collapsing of instructions. Some 'new name' instructions will be suppressed if they are without alternative and the segment is short
     - BREAKING: modifies the file format with new internal identifiers

   - API:
     - paramater `annotate` was renamed to `annotations`.
     - `annotation` as accidentally placed in `Route` instead of `RouteLeg`
     - Support for destination signs. New member `destinations` in `RouteStep`, based on `destination` and `destination:ref`
     - Support for name pronunciations. New member `pronunciation` in `RouteStep`, based on `name:pronunciation`
     - Add `nodes` property to `annotation` in `RouteLeg` containing the ids of nodes covered by the route

   - Profile changes:
     - `result.destinations` allows you to set a way's destinations
     - `result.pronunciation` allows you to set way name pronunciations
     - `highway=motorway_link` no longer implies `oneway` as per the OSM Wiki

   - Infrastructure
     - BREAKING: Changed the on-disk encoding of the StaticRTree to reduce ramIndex file size. This breaks the **data format**

   - Bugfixes
     - fixed broken summaries for very short routes

# 5.2.0 RC1
   Changes from 5.1.0

   - API:
     - new parameter `annotate` for `route` and `match` requests.  Returns additional data about each
       coordinate along the selected/matched route line.
     - Introducing Intersections for Route Steps. This changes the API format in multiple ways.
         - `bearing_before`/`bearing_after` of `StepManeuver` are now deprecated and will be removed in the next major release
         - `location` of `StepManeuvers` is now deprecated and will be removed in the next major release
         - every `RouteStep` now has property `intersections` containing a list of `Intersection` objects.

   - Profile changes:
     - duration parser now accepts P[n]DT[n]H[n]M[n]S, P[n]W, PTHHMMSS and PTHH:MM:SS ISO8601 formats.

   - Infrastructure:
     - Better support for osrm-routed binary upgrade on the fly [UNIX specific]:
       - Open sockets with SO_REUSEPORT to allow multiple osrm-routed processes serving requests from the same port.
       - Add SIGNAL_PARENT_WHEN_READY environment variable to enable osrm-routed signal its parent with USR1 when it's running and waiting for requests.
     - BREAKING: Intersection Classification adds a new file to the mix (osrm.icd). This breaks the fileformat for older versions.
     - Disable http access logging via DISABLE_ACCESS_LOGGING environment
       variable.

   - Guidance:
     - improved detection of turning streets, not reporting new-name in wrong situations

# 5.1.0
   Changes with regard to 5.0.0

   - API:
     - added StepManeuver type `roundabout turn`. The type indicates a small roundabout that is treated as an intersection
        (turn right at the roundabout for first exit, go straight at the roundabout...)
     - added StepManeuver type `on ramp` and `off ramp` to distinguish between ramps that enter and exit a highway.
     - reduced new name instructions for trivial changes
     - combined multiple turns into a single instruction at segregated roads`

   - Profile Changes:
    - introduced a suffix_list / get_name_suffix_list to specify name suffices to be suppressed in name change announcements
    - street names are now consistently assembled for the car, bike and walk profile as: "Name (Ref)" as in "Berlin (A5)"
    - new `car.lua` dependency `lib/destination.lua`
    - register a way's .nodes() function for use in the profile's way_function.

   - Infrastructure
    - BREAKING: reordered internal instruction types. This breaks the **data format**
    - BREAKING: Changed the on-disk encoding of the StaticRTree for better performance. This breaks the **data format**

   - Fixes:
    - Issue #2310: post-processing for local paths, fixes #2310
    - Issue #2309: local path looping, fixes #2309
    - Issue #2356: Make hint values optional
    - Issue #2349: Segmentation fault in some requests
    - Issue #2335: map matching was using shortest path with uturns disabled
    - Issue #2193: Fix syntax error position indicators in parameters queries
    - Fix search with u-turn
    - PhantomNode packing in MSVC now the same on other platforms
    - Summary is now not malformed when including unnamed roads
    - Emit new-name on when changing fron unanmed road to named road

# 5.0.0
   Changes with regard 5.0.0 RC2:
   - API:
     - if `geometry=geojson` is passed the resulting geometry can be a LineString or Point
       depending on how many coordinates are present.
     - the removal of the summary field was revered. for `steps=flase` the field will always be an empty string.

   Changes with regard to 4.9.1:
   - API:
     - BREAKING: Complete rewrite of the HTTP and library API. See detailed documentation in the wiki.
     - BREAKING: The default coordinate order is now `longitude, latidue`. Exception: Polyline geometry
         which follow the original Google specification of `latitdue, longitude`.
     - BREAKING: Polyline geometries now use precision 5, instead of previously 6
     - BREAKING: Removed GPX support
     - New service `tile` which serves debug vector tiles of the road network
     - Completely new engine for guidance generation:
        - Support for highway ramps
        - Support for different intersection types (end of street, forks, merges)
        - Instruction post-processing to merge unimportant instructions
        - Improved handling of roundabouts

   - Tools:
     - BREAKING: Renamed osrm-prepare to osrm-contract
     - BREAKING: Removes profiles from osrm-contract, only needed in osrm-extract.
     - Abort processing in osrm-extract if there are no snappable edges remaining.
     - Added .properties file to osrm-extract ouput.
     - Enables the use of multiple segment-speed-files on the osrm-contract command line

   - Profile changes:
     - Remove movable bridge mode
     - Add `maxspeed=none` tag to car profile.
     - A `side_road` tag support for the OSRM car profile.

   - Fixes:
     - Issue #2150: Prevents routing over delivery ways and nodes
     - Issue #1972: Provide uninstall target
     - Issue #2072: Disable alternatives by default and if core factor < 1.0
     - Issue #1999: Fix unpacking for self-loop nodes not in core.

   - Infrastructure:
     - Cucumber test suit is now based on cucumber-js, removes Ruby as dependency
     - Updated to mapbox/variant v1.1
     - Updated to libosmium v2.6.1
     - Remove GeoJSON based debugging output, replaced by debug tiles


# 5.0.0 RC2
   - Profiles:
      - `properties.allow_uturns_at_via` -> `properties.continue_straight_at_waypoint` (value is inverted!)
   - API:
      - Removed summary from legs property
      - Disable steps and alternatives by default
      - Fix `code` field: 'ok' -> 'Ok'
      - Allow 4.json and 4.3.json format
      - Conform to v5 spec and support "unlimited" as radiuses value.
      - `uturns` parameter was replaced by `continue_straight` (value is inverted!)
   - Features:
      - Report progress for gennerating edge expanded edges in the edge based graph factory
      - Add maxspeed=none tag to car profile.
      - Optimize StaticRTree code: speedup 2x (to RC1)
      - Optimize DouglasPeucker code: speedup 10x (to RC1)
      - Optimize WebMercator projection: speedup 2x (to RC1)
   - Bugs:
      - #2195: Resolves issues with multiple includedirs in pkg-config file
      - #2219: Internal server error when using the match plugin
      - #2027: basename -> filename
      - #2168: Report correct position where parsing failed
      - #2036: Add license to storage and storage config exposed in public API
      - Fix uturn detection in match plugin
      - Add missing -lz to fix linking of server-tests

# 5.0.0 RC1
   - Renamed osrm-prepare into osrm-contract
   - osrm-contract does not need a profile parameter anymore
   - New public HTTP API, find documentation [here](https://github.com/Project-OSRM/osrm-backend/wiki/New-Server-api)
   - POST support is discontinued, please use library bindings for more complex requests
   - Removed timestamp plugin
   - Coordinate order is now Longitude,Latitude
   - Cucumber tests now based on Javascript (run with `npm test`)
   - Profile API changed:
      - `forward_mode` and `backward_mode` now need to be selected from a pre-defined list
      - Global profile properties are now stored in a global `properties` element. This includes:
        - `properties.traffic_signal_penalty`
        - `properties.use_turn_restrictions`
        - `properties.u_turn_penalty`
        - `properties.allow_u_turn_at_via`<|MERGE_RESOLUTION|>--- conflicted
+++ resolved
@@ -8,11 +8,8 @@
       - FIXED: Fixed Boost link flags in pkg-config file. [#6083](https://github.com/Project-OSRM/osrm-backend/pull/6083)
     - Routing:
       - FIXED: Fix generation of inefficient MLD partitions [#6084](https://github.com/Project-OSRM/osrm-backend/pull/6084)
-<<<<<<< HEAD
+      - FIXED: Fix MLD level mask generation to support 64-bit masks. [#6123](https://github.com/Project-OSRM/osrm-backend/pull/6123)
       - FIXED: Fix metric offset overflow for large MLD partitions. This breaks the **data format** [#6124](https://github.com/Project-OSRM/osrm-backend/pull/6124)
-=======
-      - FIXED: Fix MLD level mask generation to support 64-bit masks. [#6123](https://github.com/Project-OSRM/osrm-backend/pull/6123)
->>>>>>> f1f96166
 
 # 5.25.0
   - Changes from 5.24.0
