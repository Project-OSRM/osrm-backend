# Unreleased
  - Changes from 5.26.0
    - API:
      - ADDED: Add Flatbuffers support to NodeJS bindings. [#6338](https://github.com/Project-OSRM/osrm-backend/pull/6338)
      - CHANGED: Add `data_version` field to responses of all services. [#5387](https://github.com/Project-OSRM/osrm-backend/pull/5387)
      - FIXED: Use Boost.Beast to parse HTTP request. [#6294](https://github.com/Project-OSRM/osrm-backend/pull/6294)
      - FIXED: Fix inefficient osrm-routed connection handling [#6113](https://github.com/Project-OSRM/osrm-backend/pull/6113)
      - FIXED: Fix HTTP compression precedence [#6113](https://github.com/Project-OSRM/osrm-backend/pull/6113)
    - NodeJS:
      - FIXED: Support `skip_waypoints` in Node bindings [#6060](https://github.com/Project-OSRM/osrm-backend/pull/6060)
    - Misc:
      - CHANGED: Optimize RestrictionParser performance. [#6344](https://github.com/Project-OSRM/osrm-backend/pull/6344)
      - ADDED: Support floats for speed value in traffic updates CSV. [#6327](https://github.com/Project-OSRM/osrm-backend/pull/6327)
      - CHANGED: Use Lua 5.4 in Docker image. [#6346](https://github.com/Project-OSRM/osrm-backend/pull/6346)
      - CHANGED: Remove redundant nullptr check. [#6326](https://github.com/Project-OSRM/osrm-backend/pull/6326)
      - CHANGED: missing files list is included in exception message. [#5360](https://github.com/Project-OSRM/osrm-backend/pull/5360)
      - CHANGED: Do not use deprecated Callback::Call overload in Node bindings. [#6318](https://github.com/Project-OSRM/osrm-backend/pull/6318)
      - FIXED: Fix distance calculation consistency. [#6315](https://github.com/Project-OSRM/osrm-backend/pull/6315)
      - FIXED: Fix performance issue after migration to sol2 3.3.0. [#6304](https://github.com/Project-OSRM/osrm-backend/pull/6304)
      - CHANGED: Pass osm_node_ids by reference in osrm::updater::Updater class. [#6298](https://github.com/Project-OSRM/osrm-backend/pull/6298)
      - FIXED: Fix bug with reading Set values from Lua scripts. [#6285](https://github.com/Project-OSRM/osrm-backend/pull/6285)
      - FIXED: Bug in bicycle profile that caused exceptions if there is a highway=bicycle in the data. [#6296](https://github.com/Project-OSRM/osrm-backend/pull/6296)
      - FIXED: Internal refactoring of identifier types used in data facade [#6044](https://github.com/Project-OSRM/osrm-backend/pull/6044)
    - Build:
<<<<<<< HEAD
      - ADDED: Build Node bindings on Windows. [#6334](https://github.com/Project-OSRM/osrm-backend/pull/6334)
=======
      - ADDED: Configure cross-compilation for Apple Silicon. [#6360](https://github.com/Project-OSRM/osrm-backend/pull/6360)
>>>>>>> 1c65ea21
      - CHANGED: Use apt-get to install Clang on CI. [#6345](https://github.com/Project-OSRM/osrm-backend/pull/6345)
      - CHANGED: Fix TBB in case of Conan + NodeJS build. [#6333](https://github.com/Project-OSRM/osrm-backend/pull/6333)
      - CHANGED: Migrate to modern TBB version. [#6300](https://github.com/Project-OSRM/osrm-backend/pull/6300)
      - CHANGED: Enable performance-move-const-arg clang-tidy check. [#6319](https://github.com/Project-OSRM/osrm-backend/pull/6319)
      - CHANGED: Use the latest node on CI. [#6317](https://github.com/Project-OSRM/osrm-backend/pull/6317)
      - CHANGED: Migrate Windows CI to GitHub Actions. [#6312](https://github.com/Project-OSRM/osrm-backend/pull/6312)
      - ADDED: Add smoke test for Docker image. [#6313](https://github.com/Project-OSRM/osrm-backend/pull/6313)
      - CHANGED: Update libosmium to version 2.18.0. [#6303](https://github.com/Project-OSRM/osrm-backend/pull/6303)
      - CHANGED: Remove EXACT from find_package if using Conan. [#6299](https://github.com/Project-OSRM/osrm-backend/pull/6299)
      - CHANGED: Configure Undefined Behaviour Sanitizer. [#6290](https://github.com/Project-OSRM/osrm-backend/pull/6290)
      - CHANGED: Use Conan instead of Mason to install code dependencies. [#6284](https://github.com/Project-OSRM/osrm-backend/pull/6284)
      - CHANGED: Migrate to C++17. Update sol2 to 3.3.0. [#6279](https://github.com/Project-OSRM/osrm-backend/pull/6279)
      - CHANGED: Update macOS CI image to macos-11. [#6286](https://github.com/Project-OSRM/osrm-backend/pull/6286)
      - CHANGED: Enable even more clang-tidy checks. [#6273](https://github.com/Project-OSRM/osrm-backend/pull/6273)
      - CHANGED: Configure CMake to not build flatbuffers tests and samples. [#6274](https://github.com/Project-OSRM/osrm-backend/pull/6274)
      - CHANGED: Enable more clang-tidy checks. [#6270](https://github.com/Project-OSRM/osrm-backend/pull/6270)
      - CHANGED: Configure clang-tidy job on CI. [#6261](https://github.com/Project-OSRM/osrm-backend/pull/6261)
      - CHANGED: Use Github Actions for building container images [#6138](https://github.com/Project-OSRM/osrm-backend/pull/6138)
      - CHANGED: Upgrade Boost dependency to 1.70 [#6113](https://github.com/Project-OSRM/osrm-backend/pull/6113)
      - CHANGED: Upgrade Ubuntu CI builds to 20.04  [#6119](https://github.com/Project-OSRM/osrm-backend/pull/6119)
      - CHANGED: Make building osrm-routed optional [#6144](https://github.com/Project-OSRM/osrm-backend/pull/6144)
      - FIXED: Run all unit tests in CI [#5248](https://github.com/Project-OSRM/osrm-backend/pull/5248)
      - FIXED: Fix installation of Mason CMake and 32 bit CI build [#6170](https://github.com/Project-OSRM/osrm-backend/pull/6170)
      - FIXED: Fixed Node docs generation check in CI. [#6058](https://github.com/Project-OSRM/osrm-backend/pull/6058)
      - CHANGED: Docker build, enabled arm64 build layer [#6172](https://github.com/Project-OSRM/osrm-backend/pull/6172)
      - CHANGED: Docker build, enabled apt-get update/install caching in separate layer for build phase [#6175](https://github.com/Project-OSRM/osrm-backend/pull/6175)
      - FIXED: Bump CI complete meta job to ubuntu-20.04 [#6323](https://github.com/Project-OSRM/osrm-backend/pull/6323)
    - Routing:
      - CHANGED: Lazily generate optional route path data [#6045](https://github.com/Project-OSRM/osrm-backend/pull/6045)
      - FIXED: Completed support for no_entry and no_exit turn restrictions. [#5988](https://github.com/Project-OSRM/osrm-backend/pull/5988)
      - ADDED: Add support for non-round-trips with a single fixed endpoint. [#6050](https://github.com/Project-OSRM/osrm-backend/pull/6050)
      - FIXED: Improvements to maneuver override processing [#6125](https://github.com/Project-OSRM/osrm-backend/pull/6125)
      - ADDED: Support snapping to multiple ways at an input location. [#5953](https://github.com/Project-OSRM/osrm-backend/pull/5953)
      - FIXED: Fix snapping target locations to ways used in turn restrictions. [#6339](https://github.com/Project-OSRM/osrm-backend/pull/6339)
      - ADDED: Support OSM traffic signal directions. [#6153](https://github.com/Project-OSRM/osrm-backend/pull/6153)

# 5.26.0
  - Changes from 5.25.0
    - API:
      - FIXED: Allow for special characters in the profile/method as part of the HTTP URL. [#6090](https://github.com/Project-OSRM/osrm-backend/pull/6090)
      - FIXED: Set osrm-routed to immediately close bad connections [#6112](https://github.com/Project-OSRM/osrm-backend/pull/6112)
    - Build:
      - CHANGED: Replace Travis with Github Actions for CI builds [#6071](https://github.com/Project-OSRM/osrm-backend/pull/6071)
      - FIXED: Fixed Boost link flags in pkg-config file. [#6083](https://github.com/Project-OSRM/osrm-backend/pull/6083)
      - FIXED: Fixed test cache to consider MLD executable changes. [#6129](https://github.com/Project-OSRM/osrm-backend/pull/6129)
    - Routing:
      - FIXED: Fix generation of inefficient MLD partitions [#6084](https://github.com/Project-OSRM/osrm-backend/pull/6084)
      - FIXED: Fix MLD level mask generation to support 64-bit masks. [#6123](https://github.com/Project-OSRM/osrm-backend/pull/6123)
      - FIXED: Fix metric offset overflow for large MLD partitions. This breaks the **data format** [#6124](https://github.com/Project-OSRM/osrm-backend/pull/6124)

# 5.25.0
  - Changes from 5.24.0
    - Build:
      - CHANGED: Node binaries now use Github Releases for hosting [#6030](https://github.com/Project-OSRM/osrm-backend/pull/6030)
    - Misc:
      - FIXED: Upgrade to @mapbox/node-pre-gyp fix various bugs with Node 12/14 [#5991](https://github.com/Project-OSRM/osrm-backend/pull/5991)
      - FIXED: `valid` type in documentation examples [#5990](https://github.com/Project-OSRM/osrm-backend/issues/5990)
      - FIXED: Remove redundant loading of .osrm.cell_metrics [#6019](https://github.com/Project-OSRM/osrm-backend/issues/6019)
      - CHANGED: Increase PackedOSMIDs size to 34 bits. This breaks the **data format** [#6020](https://github.com/Project-OSRM/osrm-backend/issues/6020)
    - Profile:
      - FIXED: Add kerb barrier exception to default car profile. [#5999](https://github.com/Project-OSRM/osrm-backend/pull/5999)

# 5.24.0
  - Changes from 5.23.0
    - Features
      - ADDED: Added support for multiple via-way restrictions. [#5907](https://github.com/Project-OSRM/osrm-backend/pull/5907)
      - ADDED: Add node bindings support for Node 12, 14, and publish binaries [#5918](https://github.com/Project-OSRM/osrm-backend/pull/5918)
      - REMOVED: we no longer publish Node 8 binary modules (they are still buildable from source) [#5918](https://github.com/Project-OSRM/osrm-backend/pull/5918)
    - Routing:
      - FIXED: Avoid copying ManyToMany table results [#5923](https://github.com/Project-OSRM/osrm-backend/pull/5923)
      - FIXED: Reduce copying in API parameter constructors [#5925](https://github.com/Project-OSRM/osrm-backend/pull/5925)
    - Misc:
      - CHANGED: Cleanup NodeJS dependencies [#5945](https://github.com/Project-OSRM/osrm-backend/pull/5945)
      - CHANGED: Unify `.osrm.turn_penalites_index` dump processing same with `.osrm.turn_weight_penalties` and `.osrm.turn_duration_penalties` [#5868](https://github.com/Project-OSRM/osrm-backend/pull/5868)
      - FIXED: Properly validate source/destination validation in NodeJS table service [#5595](https://github.com/Project-OSRM/osrm-backend/pull/5595/files)
      - FIXED: turn.roads_on_the_left not containing incoming roads and turn.roads_on_the_right not containing outgoing roads on two-way roads [#5128](https://github.com/Project-OSRM/osrm-backend/issues/5128)
    - Profile:
      - ADDED: Profile debug script which fetches a way from OSM then outputs the result of the profile. [#5908](https://github.com/Project-OSRM/osrm-backend/pull/5908)
    - Infrastructure
      - CHANGED: Bundled protozero updated to v1.7.0. [#5858](https://github.com/Project-OSRM/osrm-backend/pull/5858)
    - Windows:
      - FIXED: Fix bit-shift overflow in MLD partition step. [#5878](https://github.com/Project-OSRM/osrm-backend/pull/5878)
      - FIXED: Fix vector bool permutation in graph contraction step [#5882](https://github.com/Project-OSRM/osrm-backend/pull/5882)
    - API:
      - FIXED: Undo libosrm API break by adding old interface as method overload [#5861](https://github.com/Project-OSRM/osrm-backend/pull/5861)
      - FIXED: Fixed validation of sources/destinations when accessed via node bindings [#5595](https://github.com/Project-OSRM/osrm-backend/pull/5595)

# 5.23.0
  - Changes from 5.22.0
    - Build:
      - FIXED: pessimistic calls to std::move [#5560](https://github.com/Project-OSRM/osrm-backend/pull/5561)
    - Features:
      - ADDED: new API parameter - `snapping=any|default` to allow snapping to previously unsnappable edges [#5361](https://github.com/Project-OSRM/osrm-backend/pull/5361)
      - ADDED: keepalive support to the osrm-routed HTTP server [#5518](https://github.com/Project-OSRM/osrm-backend/pull/5518)
      - ADDED: flatbuffers output format support [#5513](https://github.com/Project-OSRM/osrm-backend/pull/5513)
      - ADDED: Global 'skip_waypoints' option [#5556](https://github.com/Project-OSRM/osrm-backend/pull/5556)
      - FIXED: Install the libosrm_guidance library correctly [#5604](https://github.com/Project-OSRM/osrm-backend/pull/5604)
      - FIXED: Http Handler can now deal witch optional whitespace between header-key and -value [#5606](https://github.com/Project-OSRM/osrm-backend/issues/5606)
    - Routing:
      - CHANGED: allow routing past `barrier=arch` [#5352](https://github.com/Project-OSRM/osrm-backend/pull/5352)
      - CHANGED: default car weight was reduced to 2000 kg. [#5371](https://github.com/Project-OSRM/osrm-backend/pull/5371)
      - CHANGED: default car height was reduced to 2 meters. [#5389](https://github.com/Project-OSRM/osrm-backend/pull/5389)
      - FIXED: treat `bicycle=use_sidepath` as no access on the tagged way. [#5622](https://github.com/Project-OSRM/osrm-backend/pull/5622)
      - FIXED: fix table result when source and destination on same one-way segment. [#5828](https://github.com/Project-OSRM/osrm-backend/pull/5828)
      - FIXED: fix occasional segfault when swapping data with osrm-datastore and using `exclude=` [#5844](https://github.com/Project-OSRM/osrm-backend/pull/5844)
      - FIXED: fix crash in MLD alternative search if source or target are invalid [#5851](https://github.com/Project-OSRM/osrm-backend/pull/5851)
    - Misc:
      - CHANGED: Reduce memory usage for raster source handling. [#5572](https://github.com/Project-OSRM/osrm-backend/pull/5572)
      - CHANGED: Add cmake option `ENABLE_DEBUG_LOGGING` to control whether output debug logging. [#3427](https://github.com/Project-OSRM/osrm-backend/issues/3427)
      - CHANGED: updated extent of Hong Kong as left hand drive country. [#5535](https://github.com/Project-OSRM/osrm-backend/issues/5535)
      - FIXED: corrected error message when failing to snap input coordinates [#5846](https://github.com/Project-OSRM/osrm-backend/pull/5846)
    - Infrastructure
      - REMOVED: STXXL support removed as STXXL became abandonware. [#5760](https://github.com/Project-OSRM/osrm-backend/pull/5760)

# 5.22.0
  - Changes from 5.21.0
    - Build:
      - ADDED: optionally build Node `lts` and `latest` bindings [#5347](https://github.com/Project-OSRM/osrm-backend/pull/5347)
    - Features:
      - ADDED: new waypoints parameter to the `route` plugin, enabling silent waypoints [#5345](https://github.com/Project-OSRM/osrm-backend/pull/5345)
      - ADDED: data timestamp information in the response (saved in new file `.osrm.timestamp`). [#5115](https://github.com/Project-OSRM/osrm-backend/issues/5115)

# 5.21.0
  - Changes from 5.20.0
    - Features:
      - ADDED: all waypoints in responses now contain a distance property between the original coordinate and the snapped location. [#5255](https://github.com/Project-OSRM/osrm-backend/pull/5255)
      - ADDED: if `fallback_speed` is used, a new structure `fallback_speed_cells` will describe which cells contain estimated values [#5259](https://github.com/Project-OSRM/osrm-backend/pull/5259)
      - REMOVED: we no longer publish Node 4 or 6 binary modules (they are still buildable from source) [#5314](https://github.com/Project-OSRM/osrm-backend/pull/5314)
    - Table:
      - ADDED: new parameter `scale_factor` which will scale the cell `duration` values by this factor. [#5298](https://github.com/Project-OSRM/osrm-backend/pull/5298)
      - FIXED: only trigger `scale_factor` code to scan matrix when necessary. [#5303](https://github.com/Project-OSRM/osrm-backend/pull/5303)
      - FIXED: fix bug in reverse offset calculation that sometimes lead to negative (and other incorrect) values in distance table results [#5315](https://github.com/Project-OSRM/osrm-backend/pull/5315)
    - Docker:
      - FIXED: use consistent boost version between build and runtime [#5311](https://github.com/Project-OSRM/osrm-backend/pull/5311)
      - FIXED: don't override default permissions on /opt [#5311](https://github.com/Project-OSRM/osrm-backend/pull/5311)
    - Matching:
      - CHANGED: matching will now consider edges marked with is_startpoint=false, allowing matching over ferries and other previously non-matchable edge types. [#5297](https://github.com/Project-OSRM/osrm-backend/pull/5297)
    - Profile:
      - ADDED: Parse `source:maxspeed` and `maxspeed:type` tags to apply maxspeeds and add belgian flanders rural speed limit. [#5217](https://github.com/Project-OSRM/osrm-backend/pull/5217)
      - CHANGED: Refactor maxspeed parsing to use common library. [#5144](https://github.com/Project-OSRM/osrm-backend/pull/5144)

# 5.20.0
  - Changes from 5.19.0:
    - Table:
      - CHANGED: switch to pre-calculated distances for table responses for large speedup and 10% memory increase. [#5251](https://github.com/Project-OSRM/osrm-backend/pull/5251)
      - ADDED: new parameter `fallback_speed` which will fill `null` cells with estimated value [#5257](https://github.com/Project-OSRM/osrm-backend/pull/5257)
      - CHANGED: Remove API check for matrix sources/destination length to be less than or equal to coordinates length. [#5298](https://github.com/Project-OSRM/osrm-backend/pull/5289)
      - FIXED: Fix crashing bug when using fallback_speed parameter with more sources than destinations. [#5291](https://github.com/Project-OSRM/osrm-backend/pull/5291)
    - Features:
      - ADDED: direct mmapping of datafiles is now supported via the `--mmap` switch. [#5242](https://github.com/Project-OSRM/osrm-backend/pull/5242)
      - REMOVED: the previous `--memory_file` switch is now deprecated and will fallback to `--mmap` [#5242](https://github.com/Project-OSRM/osrm-backend/pull/5242)
      - ADDED: Now publishing Node 10.x LTS binary modules [#5246](https://github.com/Project-OSRM/osrm-backend/pull/5246)
    - Windows:
      - FIXED: Windows builds again. [#5249](https://github.com/Project-OSRM/osrm-backend/pull/5249)
    - Docker:
      - CHANGED: switch from Alpine Linux to Debian Buster base images [#5281](https://github.com/Project-OSRM/osrm-backend/pull/5281)

# 5.19.0
  - Changes from 5.18.0:
    - Optimizations:
      - CHANGED: Use Grisu2 for serializing floating point numbers. [#5188](https://github.com/Project-OSRM/osrm-backend/pull/5188)
      - ADDED: Node bindings can return pre-rendered JSON buffer. [#5189](https://github.com/Project-OSRM/osrm-backend/pull/5189)
    - Profiles:
      - CHANGED: Bicycle profile now blacklists barriers instead of whitelisting them [#5076
](https://github.com/Project-OSRM/osrm-backend/pull/5076/)
      - CHANGED: Foot profile now blacklists barriers instead of whitelisting them [#5077
](https://github.com/Project-OSRM/osrm-backend/pull/5077/)
      - CHANGED: Support maxlength and maxweight in car profile [#5101](https://github.com/Project-OSRM/osrm-backend/pull/5101)
    - Bugfixes:
      - FIXED: collapsing of ExitRoundabout instructions [#5114](https://github.com/Project-OSRM/osrm-backend/issues/5114)
    - Misc:
      - CHANGED: Support up to 512 named shared memory regions [#5185](https://github.com/Project-OSRM/osrm-backend/pull/5185)

# 5.18.0
  - Changes from 5.17.0:
    - Features:
      - ADDED: `table` plugin now optionally returns `distance` matrix as part of response [#4990](https://github.com/Project-OSRM/osrm-backend/pull/4990)
      - ADDED: New optional parameter `annotations` for `table` that accepts `distance`, `duration`, or both `distance,duration` as values [#4990](https://github.com/Project-OSRM/osrm-backend/pull/4990)
    - Infrastructure:
      - ADDED: Updated libosmium and added protozero and vtzero libraries [#5037](https://github.com/Project-OSRM/osrm-backend/pull/5037)
      - CHANGED: Use vtzero library in tile plugin [#4686](https://github.com/Project-OSRM/osrm-backend/pull/4686)
    - Profile:
      - ADDED: Bicycle profile now returns classes for ferry and tunnel routes. [#5054](https://github.com/Project-OSRM/osrm-backend/pull/5054)
      - ADDED: Bicycle profile allows to exclude ferry routes (default to not enabled) [#5054](https://github.com/Project-OSRM/osrm-backend/pull/5054)

# 5.17.1
  - Changes from 5.17.0:
    - Bugfixes:
      - FIXED: Do not combine a segregated edge with a roundabout [#5039](https://github.com/Project-OSRM/osrm-backend/issues/5039)

# 5.17.0
  - Changes from 5.16.0:
    - Bugfixes:
      - FIXED: deduplication of route steps when waypoints are used [#4909](https://github.com/Project-OSRM/osrm-backend/issues/4909)
      - FIXED: Use smaller range for U-turn angles in map-matching [#4920](https://github.com/Project-OSRM/osrm-backend/pull/4920)
      - FIXED: Remove the last short annotation segment in `trimShortSegments` [#4946](https://github.com/Project-OSRM/osrm-backend/pull/4946)
      - FIXED: Properly calculate annotations for speeds, durations and distances when waypoints are used with mapmatching [#4949](https://github.com/Project-OSRM/osrm-backend/pull/4949)
      - FIXED: Don't apply unimplemented SH and PH conditions in OpeningHours and add inversed date ranges [#4992](https://github.com/Project-OSRM/osrm-backend/issues/4992)
      - FIXED: integer overflow in `DynamicGraph::Renumber` [#5021](https://github.com/Project-OSRM/osrm-backend/pull/5021)
    - Profile:
      - CHANGED: Handle oneways in get_forward_backward_by_key [#4929](https://github.com/Project-OSRM/osrm-backend/pull/4929)
      - FIXED: Do not route against oneway road if there is a cycleway in the wrong direction; also review bike profile [#4943](https://github.com/Project-OSRM/osrm-backend/issues/4943)
      - CHANGED: Make cyclability weighting of the bike profile prefer safer routes more strongly [#5015](https://github.com/Project-OSRM/osrm-backend/issues/5015)
    - Guidance:
      - CHANGED: Don't use obviousness for links bifurcations [#4929](https://github.com/Project-OSRM/osrm-backend/pull/4929)
      - FIXED: Adjust Straight direction modifiers of side roads in driveway handler [#4929](https://github.com/Project-OSRM/osrm-backend/pull/4929)
      - CHANGED: Added post process logic to collapse segregated turn instructions [#4925](https://github.com/Project-OSRM/osrm-backend/pull/4925)
      - ADDED: Maneuver relation now supports `straight` as a direction [#4995](https://github.com/Project-OSRM/osrm-backend/pull/4995)
      - FIXED: Support spelling maneuver relation with British spelling [#4950](https://github.com/Project-OSRM/osrm-backend/issues/4950)
    - Tools:
      - ADDED: `osrm-routed` accepts a new property `--memory_file` to store memory in a file on disk. [#4881](https://github.com/Project-OSRM/osrm-backend/pull/4881)
      - ADDED: `osrm-datastore` accepts a new parameter `--dataset-name` to select the name of the dataset. [#4982](https://github.com/Project-OSRM/osrm-backend/pull/4982)
      - ADDED: `osrm-datastore` accepts a new parameter `--list` to list all datasets loaded into memory. [#4982](https://github.com/Project-OSRM/osrm-backend/pull/4982)
      - ADDED: `osrm-datastore` accepts a new parameter `--only-metric` to only reload the data that can be updated by a weight update (reduces memory for traffic updates). [#5002](https://github.com/Project-OSRM/osrm-backend/pull/5002)
      - ADDED: `osrm-routed` accepts a new parameter `--dataset-name` to select the shared-memory dataset to use. [#4982](https://github.com/Project-OSRM/osrm-backend/pull/4982)
    - NodeJS:
      - ADDED: `OSRM` object accepts a new option `memory_file` that stores the memory in a file on disk. [#4881](https://github.com/Project-OSRM/osrm-backend/pull/4881)
      - ADDED: `OSRM` object accepts a new option `dataset_name` to select the shared-memory dataset. [#4982](https://github.com/Project-OSRM/osrm-backend/pull/4982)
    - Internals
      - CHANGED: Updated segregated intersection identification [#4845](https://github.com/Project-OSRM/osrm-backend/pull/4845) [#4968](https://github.com/Project-OSRM/osrm-backend/pull/4968)
      - REMOVED: Remove `.timestamp` file since it was unused [#4960](https://github.com/Project-OSRM/osrm-backend/pull/4960)
    - Documentation:
      - ADDED: Add documentation about OSM node ids in nearest service response [#4436](https://github.com/Project-OSRM/osrm-backend/pull/4436)
    - Performance
      - FIXED: Speed up response time when lots of legs exist and geojson is used with `steps=true` [#4936](https://github.com/Project-OSRM/osrm-backend/pull/4936)
      - FIXED: Return iterators instead of vectors in datafacade_base functions [#4969](https://github.com/Project-OSRM/osrm-backend/issues/4969)
    - Misc:
      - ADDED: expose name for datasource annotations as metadata [#4973](https://github.com/Project-OSRM/osrm-backend/pull/4973)

# 5.16.0
  - Changes from 5.15.2:
    - Guidance
      - ADDED #4676: Support for maneuver override relation, allowing data-driven overrides for turn-by-turn instructions [#4676](https://github.com/Project-OSRM/osrm-backend/pull/4676)
      - CHANGED #4830: Announce reference change if names are empty
      - CHANGED #4835: MAXIMAL_ALLOWED_SEPARATION_WIDTH increased to 12 meters
      - CHANGED #4842: Lower priority links from a motorway now are used as motorway links [#4842](https://github.com/Project-OSRM/osrm-backend/pull/4842)
      - CHANGED #4895: Use ramp bifurcations as fork intersections [#4895](https://github.com/Project-OSRM/osrm-backend/issues/4895)
      - CHANGED #4893: Handle motorway forks with links as normal motorway intersections[#4893](https://github.com/Project-OSRM/osrm-backend/issues/4893)
      - FIXED #4905: Check required tags of `maneuver` relations [#4905](https://github.com/Project-OSRM/osrm-backend/pull/4905)
    - Profile:
      - FIXED: `highway=service` will now be used for restricted access, `access=private` is still disabled for snapping.
      - ADDED #4775: Exposes more information to the turn function, now being able to set turn weights with highway and access information of the turn as well as other roads at the intersection [#4775](https://github.com/Project-OSRM/osrm-backend/issues/4775)
      - FIXED #4763: Add support for non-numerical units in car profile for maxheight [#4763](https://github.com/Project-OSRM/osrm-backend/issues/4763)
      - ADDED #4872: Handling of `barrier=height_restrictor` nodes [#4872](https://github.com/Project-OSRM/osrm-backend/pull/4872)

# 5.15.2
  - Changes from 5.15.1:
    - Features:
        - ADDED: Exposed the waypoints parameter in the node bindings interface
    - Bugfixes:
        - FIXED: Segfault causing bug in leg collapsing map matching when traversing edges in reverse

# 5.15.1
  - Changes from 5.15.0:
    - Bugfixes:
      - FIXED: Segfault in map matching when RouteLeg collapsing code is run on a match with multiple submatches
    - Guidance:
      - Set type of trivial intersections where classes change to Suppressed instead of NoTurn

# 5.15.0
  - Changes from 5.14.3:
    - Bugfixes:
      - FIXED #4704: Fixed regression in bearings reordering introduced in 5.13 [#4704](https://github.com/Project-OSRM/osrm-backend/issues/4704)
      - FIXED #4781: Fixed overflow exceptions in percent-encoding parsing
      - FIXED #4770: Fixed exclude flags for single toll road scenario
      - FIXED #4283: Fix overflow on zero duration segments
      - FIXED #4804: Ignore no_*_on_red turn restrictions
    - Guidance:
      - CHANGED #4706: Guidance refactoring step to decouple intersection connectivity analysis and turn instructions generation [#4706](https://github.com/Project-OSRM/osrm-backend/pull/4706)
      - CHANGED #3491: Refactor `isThroughStreet`/Intersection options
    - Profile:
      - ADDED: `tunnel` as a new class in car profile so that sections of the route with tunnel tags will be marked as such

# 5.14.3
  - Changes from 5.14.2:
    - Features:
      - Added a `waypoints` parameter to the match service plugin that accepts indices to input coordinates and treats only those points as waypoints in the response format.
    - Bugfixes:
      - FIXED #4754: U-Turn penalties are applied to straight turns.
      - FIXED #4756: Removed too restrictive road name check in the sliproad handler
      - FIXED #4731: Use correct weights for edge-based graph duplicated via nodes.
    - Profile:
      - CHANGED: added Belarus speed limits
      - CHANGED: set default urban speed in Ukraine to 50kmh

# 5.14.2
  - Changes from 5.14.1:
    - Bugfixes:
      - FIXED #4727: Erroring when a old .core file is present.
      - FIXED #4642: Update checks for EMPTY_NAMEID to check for empty name strings
      - FIXED #4738: Fix potential segmentation fault
    - Node.js Bindings:
      - ADDED: Exposed new `max_radiuses_map_matching` option from `EngingConfig` options
    - Tools:
      - ADDED: New osrm-routed `max_radiuses_map_matching` command line flag to optionally set a maximum radius for map matching

# 5.14.1
  - Changes from 5.14.0
    - Bugfixes:
      - FIXED: don't use removed alternative candidates in `filterPackedPathsByCellSharing`

# 5.14.0
  - Changes from 5.13
    - API:
      - ADDED: new RouteStep property `driving_side` that has either "left" or "right" for that step
    - Misc:
      - ADDED: Bundles a rough (please improve!) driving-side GeoJSON file for use with `osrm-extract --location-dependent-data data/driving_side.geojson`
      - CHANGED: Conditional turn parsing is disabled by default now
      - ADDED: Adds a tool to analyze turn instruction generation in a dataset.  Useful for tracking turn-by-turn heuristic changes over time.
      - CHANGED: Internal refactoring of guidance code as a first step towards a re-runnable guidance pipeline
      - ADDED: Now publishing Node 8.x LTS binary modules
    - Profile:
      - CHANGED: Remove dependency on turn types and turn modifier in the process_turn function in the `car.lua` profile. Guidance instruction types are not used to influence turn penalty anymore so this will break backward compatibility between profile version 3 and 4.
    - Guidance:
      - ADDED: New internal flag on "segregated intersections" - in the future, will should allow collapsing of instructions across complex intersection geometry where humans only perceive a single maneuver
      - CHANGED: Decrease roundabout turn radius threshold from 25m to 15m - adds some "exit the roundabout" instructions for moderately sized roundabouts that were being missed previously
    - Docker:
      - CHANGED: switch to alpine 3.6, and use a multistage build to reduce image size
    - Build:
      - FIX: use LUA_LIBRARY_DIRS to propertly detect Lua on all platforms
    - Docs:
      - FIX: clarify description of roundabout exit instructions
    - Bugfixes:
      - FIXED: Fix bug where merge instructions got the wrong direction modifier ([PR #4670](https://github.com/Project-OSRM/osrm-backend/pull/4670))
      - FIXED: Properly use the `profile.properties.left_hand_driving` property, there was a typo that meant it had no effect
      - FIXED: undefined behaviour when alternative candidate via node is same as source node ([#4691](https://github.com/Project-OSRM/osrm-backend/issues/4691))
      - FIXED: ensure libosrm.pc is pushed to the correct location for pkgconfig to find it on all platforms
      - FIXED: don't consider empty names + empty refs as a valid name for u-turns

# 5.13.0
  - Changes from 5.12:
    - Profile:
      - Append cardinal directions from route relations to ref fields to improve instructions; off by default see `profile.cardinal_directions`
      - Support of `distance` weight in foot and bicycle profiles
      - Support of relations processing
      - Added `way:get_location_tag(key)` method to get location-dependent tags https://github.com/Project-OSRM/osrm-backend/wiki/Using-location-dependent-data-in-profiles
      - Added `forward_ref` and `backward_ref` support
      - Left-side driving mode is specified by a local Boolean flag `is_left_hand_driving` in `ExtractionWay` and `ExtractionTurn`
      - Support literal values for maxspeeds in NO, PL and ZA
    - Infrastructure:
      - Lua 5.1 support is removed due to lack of support in sol2 https://github.com/ThePhD/sol2/issues/302
      - Fixed pkg-config version of OSRM
      - Removed `.osrm.core` file since CoreCH is deprecated now.
    - Tools:
      - Because of boost/program_options#32 with boost 1.65+ we needed to change the behavior of the following flags to not accept `={true|false}` anymore:
        - `--use-locations-cache=false` becomes `--disable-location-cache`
        - `--parse-conditional-restrictions=true` becomes `--parse-conditional-restrictions`
        - The deprecated options `--use-level-cache` and `--generate-edge-lookup`
    - Bugfixes:
      - Fixed #4348: Some cases of sliproads pre-processing were broken
      - Fixed #4331: Correctly compute left/right modifiers of forks in case the fork is curved.
      - Fixed #4472: Correctly count the number of lanes using the delimter in `turn:lanes` tag.
      - Fixed #4214: Multiple runs of `osrm-partition` lead to crash.
      - Fixed #4348: Fix assorted problems around slip roads.
      - Fixed #4420: A bug that would result in unnecessary instructions, due to problems in suffix/prefix detection
    - Algorithm
      - Deprecate CoreCH functionality. Usage of CoreCH specific options will fall back to using CH with core_factor of 1.0
      - MLD uses a unidirectional Dijkstra for 1-to-N and N-to-1 matrices which yields speedup.

# 5.12.0
  - Changes from 5.11:
    - Guidance
      - now announcing turning onto oneways at the end of a road (e.g. onto dual carriageways)
      - Adds new instruction types at the exit of roundabouts and rotaries `exit roundabout` and `exit rotary`.
    - HTTP:
      - New query parameter for route/table/match/trip plugings:
        `exclude=` that can be used to exclude certain classes (e.g. exclude=motorway, exclude=toll).
        This is configurable in the profile.
    - NodeJS:
      - New query option `exclude` for the route/table/match/trip plugins. (e.g. `exclude: ["motorway", "toll"]`)
    - Profile:
      - New property for profile table: `excludable` that can be used to configure which classes are excludable at query time.
      - New optional property for profile table: `classes` that allows you to specify which classes you expect to be used.
        We recommend this for better error messages around classes, otherwise the possible class names are infered automatically.
    - Traffic:
      - If traffic data files contain an empty 4th column, they will update edge durations but not modify the edge weight.  This is useful for
        updating ETAs returned, without changing route selection (for example, in a distance-based profile with traffic data loaded).
    - Infrastructure:
      - New file `.osrm.cell_metrics` created by `osrm-customize`.
    - Debug tiles:
      - Added new properties `type` and `modifier` to `turns` layer, useful for viewing guidance calculated turn types on the map

# 5.11.0
  - Changes from 5.10:
    - Features
      - BREAKING: Added support for conditional via-way restrictions. This features changes the file format of osrm.restrictions and requires re-extraction
    - Internals
      - BREAKING: Traffic signals will no longer be represented as turns internally. This requires re-processing of data but enables via-way turn restrictions across highway=traffic_signals
      - Additional checks for empty segments when loading traffic data files
      - Tunes the constants for turns in sharp curves just a tiny bit to circumvent a mix-up in fork directions at a specific intersection (https://github.com/Project-OSRM/osrm-backend/issues/4331)
    - Infrastructure
      - Refactor datafacade to make implementing additional DataFacades simpler
    - Bugfixes
      - API docs are now buildable again
      - Suppress unnecessary extra turn instruction when exiting a motorway via a motorway_link onto a primary road (https://github.com/Project-OSRM/osrm-backend/issues/4348 scenario 4)
      - Suppress unnecessary extra turn instruction when taking a tertiary_link road from a teritary onto a residential road (https://github.com/Project-OSRM/osrm-backend/issues/4348 scenario 2)
      - Various MSVC++ build environment fixes
      - Avoid a bug that crashes GCC6
      - Re-include .npmignore to slim down published modules
      - Fix a pre-processing bug where incorrect directions could be issued when two turns would have similar instructions and we tried to give them distinct values (https://github.com/Project-OSRM/osrm-backend/pull/4375)
      - The entry bearing for correct the cardinality of a direction value (https://github.com/Project-OSRM/osrm-backend/pull/4353
      - Change timezones in West Africa to the WAT zone so they're recognized on the Windows platform

# 5.10.0
  - Changes from 5.9:
    - Profiles:
      - New version 2 profile API which cleans up a number of things and makes it easier to for profiles to include each other. Profiles using the old version 0 and 1 APIs are still supported.
      - New required `setup()` function that must return a configuration hash. Storing configuration in globals is deprecated.
      - Passes the config hash returned in `setup()` as an argument to `process_node/way/segment/turn`.
      - Properties are now set in `.properties` in the config hash returend by setup().
      - initialize raster sources in `setup()` instead of in a separate callback.
      - Renames the `sources` helper to `raster`.
      - Renames `way_functions` to `process_way` (same for node, segment and turn).
      - Removes `get_restrictions()`. Instead set `.restrictions` in the config hash in `setup()`.
      - Removes `get_name_suffix_list()`. Instead set `.suffix_list` in the config hash in `setup()`.
      - Renames `Handlers` to `WayHandlers`.
      - Pass functions instead of strings to `WayHandlers.run()`, so it's possible to mix in your own functions.
      - Reorders arguments to `WayHandlers` functions to match `process_way()`.
      - Profiles must return a hash of profile functions. This makes it easier for profiles to include each other.
      - Guidance: add support for throughabouts
    - Bugfixes
      - Properly save/retrieve datasource annotations for road segments ([#4346](https://github.com/Project-OSRM/osrm-backend/issues/4346)
      - Fix conditional restriction grammer parsing so it works for single-day-of-week restrictions ([#4357](https://github.com/Project-OSRM/osrm-backend/pull/4357))
    - Algorithm
      - BREAKING: the file format requires re-processing due to the changes on via-ways
      - Added support for via-way restrictions

# 5.9.2
    - API:
      - `annotations=durations,weights,speeds` values no longer include turn penalty values ([#4330](https://github.com/Project-OSRM/osrm-backend/issues/4330))

# 5.9.1
    - Infrastructure
      - STXXL is not required by default

# 5.9.0
  - Changes from 5.8:
    - Algorithm:
      - Multi-Level Dijkstra:
        - Plugins supported: `table`
        - Adds alternative routes support (see [#4047](https://github.com/Project-OSRM/osrm-backend/pull/4047) and [3905](https://github.com/Project-OSRM/osrm-backend/issues/3905)): provides reasonably looking alternative routes (many, if possible) with reasonable query times.
    - API:
      - Exposes `alternatives=Number` parameter overload in addition to the boolean flag.
      - Support for exits numbers and names. New member `exits` in `RouteStep`, based on `junction:ref` on ways
      - `Intersection` now has new parameter `classes` that can be set in the profile on each way.
    - Profiles:
      - `result.exits` allows you to set a way's exit numbers and names, see [`junction:ref`](http://wiki.openstreetmap.org/wiki/Proposed_features/junction_details)
      - `ExtractionWay` now as new property `forward_classes` and `backward_classes` that can set in the `way_function`.
         The maximum number of classes is 8.
      - We now respect the `construction` tag. If the `construction` tag value is not on our whitelist (`minor`, `widening`, `no`) we will exclude the road.
    - Node.js Bindings:
      - Exposes `alternatives=Number` parameter overload in addition to the boolean flag
      - Expose `EngineConfig` options in the node bindings
    - Tools:
      - Exposes engine limit on number of alternatives to generate `--max-alternatives` in `osrm-routed` (3 by default)
    - Infrastructure
      - STXXL is not required to build OSRM and is an optional dependency for back-compatibility (ENABLE_STXXL=On)
      - OpenMP is only required when the optional STXXL dependency is used
    - Bug fixes:
      - #4278: Remove superflous continious instruction on a motorway.

# 5.8.0
  - Changes from 5.7
    - API:
      - polyline6 support in request string
      - new parameter `approaches` for `route`, `table`, `trip` and `nearest` requests.  This parameter keep waypoints on the curb side.
        'approaches' accepts both 'curb' and 'unrestricted' values.
        Note : the curb side depend on the `ProfileProperties::left_hand_driving`, it's a global property set once by the profile. If you are working with a planet dataset, the api will be wrong in some countries, and right in others.
    - NodeJs Bindings
      - new parameter `approaches` for `route`, `table`, `trip` and `nearest` requests.
    - Tools
      - `osrm-partition` now ensures it is called before `osrm-contract` and removes inconsitent .hsgr files automatically.
    - Features
      - Added conditional restriction support with `parse-conditional-restrictions=true|false` to osrm-extract. This option saves conditional turn restrictions to the .restrictions file for parsing by contract later. Added `parse-conditionals-from-now=utc time stamp` and `--time-zone-file=/path/to/file`  to osrm-contract
      - Command-line tools (osrm-extract, osrm-contract, osrm-routed, etc) now return error codes and legible error messages for common problem scenarios, rather than ugly C++ crashes
      - Speed up pre-processing by only running the Lua `node_function` for nodes that have tags.  Cuts OSM file parsing time in half.
      - osrm-extract now performs generation of edge-expanded-edges using all available CPUs, which should make osrm-extract significantly faster on multi-CPU machines
    - Files
      - .osrm.nodes file was renamed to .nbg_nodes and .ebg_nodes was added
    - Guidance
      - #4075 Changed counting of exits on service roundabouts
    - Debug Tiles
      - added support for visualising turn penalties to the MLD plugin
      - added support for showing the rate (reciprocal of weight) on each edge when used
      - added support for turn weights in addition to turn durations in debug tiles
    - Bugfixes
      - Fixed a copy/paste issue assigning wrong directions in similar turns (left over right)
      - #4074: fixed a bug that would announce entering highway ramps as u-turns
      - #4122: osrm-routed/libosrm should throw exception when a dataset incompatible with the requested algorithm is loaded
      - Avoid collapsing u-turns into combined turn instructions

# 5.7.1
    - Bugfixes
      - #4030 Roundabout edge-case crashes post-processing

# 5.7.0
  - Changes from 5.6
    - Algorithm:
      - OSRM object has new option `algorithm` that allows the selection of a routing algorithm.
      - New experimental algorithm: Multi-Level Dijkstra with new toolchain:
        - Allows for fast metric updates in below a minute on continental sized networks (osrm-customize)
        - Plugins supported: `match` and `route`
        - Quickstart: `osrm-extract data.osm.pbf`, `osrm-partition data.osrm`, `osrm-customize data.osrm`, `osrm-routed --algorithm=MLD data.osrm`
    - NodeJs Bindings
      - Merged https://github.com/Project-OSRM/node-osrm into repository. Build via `cmake .. -DCMAKE_BUILD_TYPE=Release -DENABLE_NODE_BINDINGS=On -DENABLE_MASON=On`.
      - `OSRM` object has new option `algorihtm="CH","CoreCH","MLD"`
    - Internals
      - Shared memory notification via conditional variables on Linux or semaphore queue on OS X and Windows with a limit of 128 OSRM Engine instances
    - Files
      - .osrm.datasource_index file was removed. Data is now part of .osrm.geometries.
      - .osrm.edge_lookup was removed. The option `--generate-edge-lookup` does nothing now.
      - `osrm-contract` does not depend on the `.osrm.fileIndex` file anymore
      - `osrm-extract` creates new file `.osrm.cnbg` and `.cnbg_to_ebg`
      - `osrm-partition` creates new file `.osrm.partition` and `.osrm.cells`
      - `osrm-customize` creates new file `.osrm.mldgr`
    - Profiles
      - Added `force_split_edges` flag to global properties. True value guarantees that segment_function will be called for all segments, but also could double memory consumption
    - Map Matching:
      - new option `gaps=split|ignore` to enable/disbale track splitting
      - new option `tidy=true|false` to simplify traces automatically

# 5.6.3
  - Changes from 5.6.0
    - Bugfixes
      - #3790 Fix incorrect speed values in tile plugin

# 5.6.2
  - Changes from 5.6.0
    - Bugfixes
      - Fix incorrect forward datasources getter in facade

# 5.6.1
  - Changes from 5.6.0
    - Bugfixes
      - Fix #3754 add restricted penalty on NoTurn turns

# 5.6.0
  - Changes from 5.5
    - Bugfixes
      - Fix #3475 removed an invalid `exit` field from the `arrive` maneuver
      - Fix #3515 adjusted number of `nodes` in `annotation`
      - Fix #3605 Fixed a bug that could lead to turns at the end of the road to be suppressed
      - Fix #2844 handle up to 16777215 code units in OSM names
    - Infrastructure
      - Support building rpm packages.
    - Guidance
      - No longer emitting turns on ferries, if a ferry should use multiple docking locations
    - Profiles
      - Removed the `./profile.lua -> ./profiles/car.lua` symlink. Use specific profiles from the `profiles` directory.
      - `properties` object has a new `weight_name` field, default value is "duration"
      - `properties` object has a new `weight_precision` field that specifies a decimal precision of edge weights, default value 1
      - In `way_function` the filed `forward_rate` and `backward_rate` of `ExtractionWay` can now be set.
        They have the same interpretation for the way weight as `forward_speed` and `backward_speed` for the edge duration.
        The unit of rate is meters per weight unit, so higher values will be prefered during routing.
      - `turn_function` now does not return an integer but takes in a `ExtractionTurn` object and can modify the `weight` and `duration` fields
      - `segment_function` now takes in a `ExtractionSegment` object and can modify `weight` and `duration` fields
      - `properties.uturn_penalty` is deprecated. Set it in the `turn_function`. The turn type is exposed as `ExtractionTurn::direction_modifier`.
      - `properties.traffic_light_penalty` is deprecated. Traffic light penalties now need to be set over in the turn function.
         Each turn with a traffic light is marked with `ExtractionTurn::has_traffic_light = true`.
      - Renamed the helper file `profiles/lib/directional.lua` to `profiles/lib/tags.lua` since it now provides more general tags parsing utility functions.
      - The car and foot profiles now depend on the helper file `profiles/lib/handlers.lua`.
    - Infrastructure
      - Disabled link-time optimized (LTO) builds by default. Enable by passing `-DENABLE_LTO=ON` to `cmake` if you need the performance and know what you are doing.
      - Datafile versioning is now based on OSRM semver values, rather than source code checksums.
        Datafiles are compatible between patch levels, but incompatible between minor version or higher bumps.
      - libOSRM now creates an own watcher thread then used in shared memory mode to listen for data updates
    - Tools:
      - Added osrm-extract-conditionals tool for checking conditional values in OSM data
    - Trip Plugin
      - Added a new feature that finds the optimal route given a list of waypoints, a source and a destination. This does not return a roundtrip and instead returns a one way optimal route from the fixed source to the destination points.

# 5.5.1
  - Changes from 5.5.0
    - API:
      - Adds `generate_hints=true` (`true` by default) which lets user disable `Hint` generating in the response. Use if you don't need `Hint`s!
    - Bugfixes
      - Fix #3418 and ensure we only return bearings in the range 0-359 in API responses
      - Fixed a bug that could lead to emitting false instructions for staying on a roundabout

# 5.5.0
  - Changes from 5.4.0
    - API:
      - `osrm-datastore` now accepts the parameter `--max-wait` that specifies how long it waits before aquiring a shared memory lock by force
      - Shared memory now allows for multiple clients (multiple instances of libosrm on the same segment)
      - Polyline geometries can now be requested with precision 5 as well as with precision 6
    - Profiles
      - the car profile has been refactored into smaller functions
      - get_value_by_key() is now guaranteed never to return empty strings, nil is returned instead.
      - debug.lua was added to make it easier to test/develop profile code.
      - `car.lua` now depends on lib/set.lua and lib/sequence.lua
      - `restrictions` is now used for namespaced restrictions and restriction exceptions (e.g. `restriction:motorcar=` as well as `except=motorcar`)
      - replaced lhs/rhs profiles by using test defined profiles
      - Handle `oneway=alternating` (routed over with penalty) separately from `oneway=reversible` (not routed over due to time dependence)
      - Handle `destination:forward`, `destination:backward`, `destination:ref:forward`, `destination:ref:backward` tags
      - Properly handle destinations on `oneway=-1` roads
    - Guidance
      - Notifications are now exposed more prominently, announcing turns onto a ferry/pushing your bike more prominently
      - Improved turn angle calculation, detecting offsets due to lanes / minor variations due to inaccuracies
      - Corrected the bearings returned for intermediate steps - requires reprocessing
      - Improved turn locations for collapsed turns
      - Sliproad classification refinements: the situations we detect as Sliproads now resemble more closely the reality
    - Trip Plugin
      - changed internal behaviour to prefer the smallest lexicographic result over the largest one
    - Bugfixes
      - fixed a bug where polyline decoding on a defective polyline could end up in out-of-bound access on a vector
      - fixed compile errors in tile unit-test framework
      - fixed a bug that could result in inconsistent behaviour when collapsing instructions
      - fixed a bug that could result in crashes when leaving a ferry directly onto a motorway ramp
      - fixed a bug in the tile plugin that resulted in discovering invalid edges for connections
      - improved error messages when missing files during traffic updates (#3114)
      - For single coordinate geometries the GeoJSON `Point` encoding was broken. We now always emit `LineString`s even in the one-coordinate-case (backwards compatible) (#3425)
    - Debug Tiles
      - Added support for turn penalties
    - Internals
      - Internal/Shared memory datafacades now share common memory layout and data loading code
      - File reading now has much better error handling
    - Misc
      - Progress indicators now print newlines when stdout is not a TTY
      - Prettier API documentation now generated via `npm run build-api-docs` output `build/docs`

# 5.4.3
  - Changes from 5.4.2
    - Bugfixes
      - #3254 Fixed a bug that could end up hiding roundabout instructions
      - #3260 fixed a bug that provided the wrong location in the arrival instruction

# 5.4.2
  - Changes from 5.4.1
    - Bugfixes
      - #3032 Fixed a bug that could result in emitting `invalid` as an instruction type on sliproads with mode changes
      - #3085 Fixed an outdated assertion that could throw without a cause for concern
      - #3179 Fixed a bug that could trigger an assertion in TurnInstruciton generation

# 5.4.1
  - Changes from 5.4.0
    - Bugfixes
      - #3016: Fixes shared memory updates while queries are running

# 5.4.0
  - Changes from 5.3.0
    - Profiles
      - includes library guidance.lua that offers preliminary configuration on guidance.
      - added left_hand_driving flag in global profile properties
      - modified turn penalty function for car profile - better fit to real data
      - return `ref` and `name` as separate fields. Do no use ref or destination as fallback for name value
      - the default profile for car now ignores HOV only roads
    - Guidance
      - Handle Access tags for lanes, only considering valid lanes in lane-guidance (think car | car | bike | car)
      - Improved the detection of non-noticeable name-changes
      - Summaries have been improved to consider references as well
    - API:
      - `annotations=true` now returns the data source id for each segment as `datasources`
      - Reduced semantic of merge to refer only to merges from a lane onto a motorway-like road
      - new `ref` field in the `RouteStep` object. It contains the reference code or name of a way. Previously merged into the `name` property like `name (ref)` and are now separate fields.
    - Bugfixes
      - Fixed an issue that would result in segfaults for viaroutes with an invalid intermediate segment when u-turns were allowed at the via-location
      - Invalid only_* restrictions could result in loss of connectivity. As a fallback, we assume all turns allowed when the restriction is not valid
      - Fixed a bug that could result in an infinite loop when finding information about an upcoming intersection
      - Fixed a bug that led to not discovering if a road simply looses a considered prefix
      - BREAKING: Fixed a bug that could crash postprocessing of instructions on invalid roundabout taggings. This change requires reprocessing datasets with osrm-extract and osrm-contract
      - Fixed an issue that could emit `invalid` as instruction when ending on a sliproad after a traffic-light
      - Fixed an issue that would detect turning circles as sliproads
      - Fixed a bug where post-processing instructions (e.g. left + left -> uturn) could result in false pronunciations
      - Fixes a bug where a bearing range of zero would cause exhaustive graph traversals
      - Fixes a bug where certain looped geometries could cause an infinite loop during extraction
      - Fixed a bug where some roads could be falsly identified as sliproads
      - Fixed a bug where roundabout intersections could result in breaking assertions when immediately exited
    - Infrastructure:
      - Adds a feature to limit results in nearest service with a default of 100 in `osrm-routed`

# 5.3.0
  - Changes from 5.3.0-rc.3
    - Guidance
      - Only announce `use lane` on required turns (not using all lanes to go straight)
      - Moved `lanes` to the intersection objects. This is BREAKING in relation to other Release Candidates but not with respect to other releases.
    - Bugfixes
      - Fix BREAKING: bug that could result in failure to load 'osrm.icd' files. This breaks the dataformat
      - Fix: bug that results in segfaults when `use lane` instructions are suppressed

  - Changes form 5.2.7
    - API
      - Introduces new `TurnType` in the form of `use lane`. The type indicates that you have to stick to a lane without turning
      - Introduces `lanes` to the `Intersection` object. The lane data contains both the markings at the intersection and a flag indicating if they can be chosen for the next turn
      - Removed unused `-s` from `osrm-datastore`
    - Guidance
      - Only announce `use lane` on required turns (not using all lanes to go straight)
      - Improved detection of obvious turns
      - Improved turn lane detection
      - Reduce the number of end-of-road instructions in obvious cases
    - Profile:
      - bicycle.lua: Surface speeds never increase the actual speed
    - Infrastructure
      - Add 32bit support
      - Add ARM NEON/VFP support
      - Fix Windows builds
      - Optimize speed file updates using mmap
      - Add option to disable LTO for older compilers
      - BREAKING: The new turn type changes the turn-type order. This breaks the **data format**.
      - BREAKING: Turn lane data introduces two new files (osrm.tld,osrm.tls). This breaks the fileformat for older versions.
    - Bugfixes:
      - Fix devide by zero on updating speed data using osrm-contract

# 5.3.0 RC3
  - Changes from 5.3.0-rc.2
    - Guidance
      - Improved detection of obvious turns
      - Improved turn lane detection
    - Bugfixes
      - Fix bug that didn't chose minimal weights on overlapping edges

# 5.3.0 RC2
  - Changes from 5.3.0-rc.1
    - Bugfixes
      - Fixes invalid checks in the lane-extraction part of the car profile

# 5.3.0 RC1
    - API
     - Introduces new `TurnType` in the form of `use lane`. The type indicates that you have to stick to a lane without turning
     - Introduces lanes to the route response. The lane data contains both the markings at the intersection and a flag indicating their involvement in the turn

    - Infrastructure
     - BREAKING: The new turn type changes the turn-type order. This breaks the **data format**.
     - BREAKING: Turn lane data introduces two new files (osrm.tld,osrm.tls). This breaks the fileformat for older versions.

# 5.2.5
  - Bugfixes
    - Fixes a segfault caused by incorrect trimming logic for very short steps.

# 5.2.4
  - Bugfixes:
    - Fixed in issue that arised on roundabouts in combination with intermediate intersections and sliproads

# 5.2.3
  - Bugfixes:
    - Fixed an issue with name changes in roundabouts that could result in crashes

# 5.2.2
  Changes from 5.2.1
  - Bugfixes:
    - Buffer overrun in tile plugin response handling

# 5.2.1
  Changes from 5.2.0
  - Bugfixes:
    - Removed debug statement that was spamming the console

# 5.2.0
  Changes from 5.2.0 RC2
   - Bugfixes:
     - Fixed crash when loading shared memory caused by invalid OSM IDs segment size.
     - Various small instructions handling fixes

   Changes from 5.1.0
   - API:
     - new parameter `annotations` for `route`, `trip` and `match` requests.  Returns additional data about each
       coordinate along the selected/matched route line per `RouteLeg`:
         - duration of each segment
         - distance of each segment
         - OSM node ids of all segment endpoints
     - Introducing Intersections for Route Steps. This changes the API format in multiple ways.
         - `bearing_before`/`bearing_after` of `StepManeuver` are now deprecated and will be removed in the next major release
         - `location` of `StepManeuvers` is now deprecated and will be removed in the next major release
         - every `RouteStep` now has property `intersections` containing a list of `Intersection` objects.
     - Support for destination signs. New member `destinations` in `RouteStep`, based on `destination` and `destination:ref`
     - Support for name pronunciations. New member `pronunciation` in `RouteStep`, based on `name:pronunciation`

   - Profile changes:
     - duration parser now accepts P[n]DT[n]H[n]M[n]S, P[n]W, PTHHMMSS and PTHH:MM:SS ISO8601 formats.
     - `result.destinations` allows you to set a way's destinations
     - `result.pronunciation` allows you to set way name pronunciations
     - `highway=motorway_link` no longer implies `oneway` as per the OSM Wiki

   - Infrastructure:
     - BREAKING: Changed the on-disk encoding of the StaticRTree to reduce ramIndex file size. This breaks the **data format**
     - BREAKING: Intersection Classification adds a new file to the mix (osrm.icd). This breaks the fileformat for older versions.
     - Better support for osrm-routed binary upgrade on the fly [UNIX specific]:
       - Open sockets with SO_REUSEPORT to allow multiple osrm-routed processes serving requests from the same port.
       - Add SIGNAL_PARENT_WHEN_READY environment variable to enable osrm-routed signal its parent with USR1 when it's running and waiting for requests.
     - Disable http access logging via DISABLE_ACCESS_LOGGING environment variable.

   - Guidance:
     - BREAKING: modifies the file format with new internal identifiers
     - improved detection of turning streets, not reporting new-name in wrong situations
     - improved handling of sliproads (emit turns instead of 'take the ramp')
     - improved collapsing of instructions. Some 'new name' instructions will be suppressed if they are without alternative and the segment is short

   - Bugfixes
     - fixed broken summaries for very short routes

# 5.2.0 RC2
   Changes from 5.2.0 RC1

   - Guidance:
     - improved handling of sliproads (emit turns instead of 'take the ramp')
     - improved collapsing of instructions. Some 'new name' instructions will be suppressed if they are without alternative and the segment is short
     - BREAKING: modifies the file format with new internal identifiers

   - API:
     - paramater `annotate` was renamed to `annotations`.
     - `annotation` as accidentally placed in `Route` instead of `RouteLeg`
     - Support for destination signs. New member `destinations` in `RouteStep`, based on `destination` and `destination:ref`
     - Support for name pronunciations. New member `pronunciation` in `RouteStep`, based on `name:pronunciation`
     - Add `nodes` property to `annotation` in `RouteLeg` containing the ids of nodes covered by the route

   - Profile changes:
     - `result.destinations` allows you to set a way's destinations
     - `result.pronunciation` allows you to set way name pronunciations
     - `highway=motorway_link` no longer implies `oneway` as per the OSM Wiki

   - Infrastructure
     - BREAKING: Changed the on-disk encoding of the StaticRTree to reduce ramIndex file size. This breaks the **data format**

   - Bugfixes
     - fixed broken summaries for very short routes

# 5.2.0 RC1
   Changes from 5.1.0

   - API:
     - new parameter `annotate` for `route` and `match` requests.  Returns additional data about each
       coordinate along the selected/matched route line.
     - Introducing Intersections for Route Steps. This changes the API format in multiple ways.
         - `bearing_before`/`bearing_after` of `StepManeuver` are now deprecated and will be removed in the next major release
         - `location` of `StepManeuvers` is now deprecated and will be removed in the next major release
         - every `RouteStep` now has property `intersections` containing a list of `Intersection` objects.

   - Profile changes:
     - duration parser now accepts P[n]DT[n]H[n]M[n]S, P[n]W, PTHHMMSS and PTHH:MM:SS ISO8601 formats.

   - Infrastructure:
     - Better support for osrm-routed binary upgrade on the fly [UNIX specific]:
       - Open sockets with SO_REUSEPORT to allow multiple osrm-routed processes serving requests from the same port.
       - Add SIGNAL_PARENT_WHEN_READY environment variable to enable osrm-routed signal its parent with USR1 when it's running and waiting for requests.
     - BREAKING: Intersection Classification adds a new file to the mix (osrm.icd). This breaks the fileformat for older versions.
     - Disable http access logging via DISABLE_ACCESS_LOGGING environment
       variable.

   - Guidance:
     - improved detection of turning streets, not reporting new-name in wrong situations

# 5.1.0
   Changes with regard to 5.0.0

   - API:
     - added StepManeuver type `roundabout turn`. The type indicates a small roundabout that is treated as an intersection
        (turn right at the roundabout for first exit, go straight at the roundabout...)
     - added StepManeuver type `on ramp` and `off ramp` to distinguish between ramps that enter and exit a highway.
     - reduced new name instructions for trivial changes
     - combined multiple turns into a single instruction at segregated roads`

   - Profile Changes:
    - introduced a suffix_list / get_name_suffix_list to specify name suffices to be suppressed in name change announcements
    - street names are now consistently assembled for the car, bike and walk profile as: "Name (Ref)" as in "Berlin (A5)"
    - new `car.lua` dependency `lib/destination.lua`
    - register a way's .nodes() function for use in the profile's way_function.

   - Infrastructure
    - BREAKING: reordered internal instruction types. This breaks the **data format**
    - BREAKING: Changed the on-disk encoding of the StaticRTree for better performance. This breaks the **data format**

   - Fixes:
    - Issue #2310: post-processing for local paths, fixes #2310
    - Issue #2309: local path looping, fixes #2309
    - Issue #2356: Make hint values optional
    - Issue #2349: Segmentation fault in some requests
    - Issue #2335: map matching was using shortest path with uturns disabled
    - Issue #2193: Fix syntax error position indicators in parameters queries
    - Fix search with u-turn
    - PhantomNode packing in MSVC now the same on other platforms
    - Summary is now not malformed when including unnamed roads
    - Emit new-name on when changing fron unanmed road to named road

# 5.0.0
   Changes with regard 5.0.0 RC2:
   - API:
     - if `geometry=geojson` is passed the resulting geometry can be a LineString or Point
       depending on how many coordinates are present.
     - the removal of the summary field was revered. for `steps=flase` the field will always be an empty string.

   Changes with regard to 4.9.1:
   - API:
     - BREAKING: Complete rewrite of the HTTP and library API. See detailed documentation in the wiki.
     - BREAKING: The default coordinate order is now `longitude, latidue`. Exception: Polyline geometry
         which follow the original Google specification of `latitdue, longitude`.
     - BREAKING: Polyline geometries now use precision 5, instead of previously 6
     - BREAKING: Removed GPX support
     - New service `tile` which serves debug vector tiles of the road network
     - Completely new engine for guidance generation:
        - Support for highway ramps
        - Support for different intersection types (end of street, forks, merges)
        - Instruction post-processing to merge unimportant instructions
        - Improved handling of roundabouts

   - Tools:
     - BREAKING: Renamed osrm-prepare to osrm-contract
     - BREAKING: Removes profiles from osrm-contract, only needed in osrm-extract.
     - Abort processing in osrm-extract if there are no snappable edges remaining.
     - Added .properties file to osrm-extract ouput.
     - Enables the use of multiple segment-speed-files on the osrm-contract command line

   - Profile changes:
     - Remove movable bridge mode
     - Add `maxspeed=none` tag to car profile.
     - A `side_road` tag support for the OSRM car profile.

   - Fixes:
     - Issue #2150: Prevents routing over delivery ways and nodes
     - Issue #1972: Provide uninstall target
     - Issue #2072: Disable alternatives by default and if core factor < 1.0
     - Issue #1999: Fix unpacking for self-loop nodes not in core.

   - Infrastructure:
     - Cucumber test suit is now based on cucumber-js, removes Ruby as dependency
     - Updated to mapbox/variant v1.1
     - Updated to libosmium v2.6.1
     - Remove GeoJSON based debugging output, replaced by debug tiles


# 5.0.0 RC2
   - Profiles:
      - `properties.allow_uturns_at_via` -> `properties.continue_straight_at_waypoint` (value is inverted!)
   - API:
      - Removed summary from legs property
      - Disable steps and alternatives by default
      - Fix `code` field: 'ok' -> 'Ok'
      - Allow 4.json and 4.3.json format
      - Conform to v5 spec and support "unlimited" as radiuses value.
      - `uturns` parameter was replaced by `continue_straight` (value is inverted!)
   - Features:
      - Report progress for gennerating edge expanded edges in the edge based graph factory
      - Add maxspeed=none tag to car profile.
      - Optimize StaticRTree code: speedup 2x (to RC1)
      - Optimize DouglasPeucker code: speedup 10x (to RC1)
      - Optimize WebMercator projection: speedup 2x (to RC1)
   - Bugs:
      - #2195: Resolves issues with multiple includedirs in pkg-config file
      - #2219: Internal server error when using the match plugin
      - #2027: basename -> filename
      - #2168: Report correct position where parsing failed
      - #2036: Add license to storage and storage config exposed in public API
      - Fix uturn detection in match plugin
      - Add missing -lz to fix linking of server-tests

# 5.0.0 RC1
   - Renamed osrm-prepare into osrm-contract
   - osrm-contract does not need a profile parameter anymore
   - New public HTTP API, find documentation [here](https://github.com/Project-OSRM/osrm-backend/wiki/New-Server-api)
   - POST support is discontinued, please use library bindings for more complex requests
   - Removed timestamp plugin
   - Coordinate order is now Longitude,Latitude
   - Cucumber tests now based on Javascript (run with `npm test`)
   - Profile API changed:
      - `forward_mode` and `backward_mode` now need to be selected from a pre-defined list
      - Global profile properties are now stored in a global `properties` element. This includes:
        - `properties.traffic_signal_penalty`
        - `properties.use_turn_restrictions`
        - `properties.u_turn_penalty`
        - `properties.allow_u_turn_at_via`<|MERGE_RESOLUTION|>--- conflicted
+++ resolved
@@ -22,11 +22,8 @@
       - FIXED: Bug in bicycle profile that caused exceptions if there is a highway=bicycle in the data. [#6296](https://github.com/Project-OSRM/osrm-backend/pull/6296)
       - FIXED: Internal refactoring of identifier types used in data facade [#6044](https://github.com/Project-OSRM/osrm-backend/pull/6044)
     - Build:
-<<<<<<< HEAD
       - ADDED: Build Node bindings on Windows. [#6334](https://github.com/Project-OSRM/osrm-backend/pull/6334)
-=======
       - ADDED: Configure cross-compilation for Apple Silicon. [#6360](https://github.com/Project-OSRM/osrm-backend/pull/6360)
->>>>>>> 1c65ea21
       - CHANGED: Use apt-get to install Clang on CI. [#6345](https://github.com/Project-OSRM/osrm-backend/pull/6345)
       - CHANGED: Fix TBB in case of Conan + NodeJS build. [#6333](https://github.com/Project-OSRM/osrm-backend/pull/6333)
       - CHANGED: Migrate to modern TBB version. [#6300](https://github.com/Project-OSRM/osrm-backend/pull/6300)
