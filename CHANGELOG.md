# Unreleased
  - Changes from 5.26.0
    - API:
      - FIXED: Fix inefficient osrm-routed connection handling [#6113](https://github.com/Project-OSRM/osrm-backend/pull/6113)
    - Build:
<<<<<<< HEAD
      - REMOVED: Remove Boost.Regex from the list of dependencies. [#6278](https://github.com/Project-OSRM/osrm-backend/pull/6278)
      - CHANGED: Enable more clang-tidy checks. [#6262](https://github.com/Project-OSRM/osrm-backend/pull/6270)
=======
      - CHANGED: Enable even more clang-tidy checks. [#6273](https://github.com/Project-OSRM/osrm-backend/pull/6273)
      - CHANGED: Configure CMake to not build flatbuffers tests and samples. [#6274](https://github.com/Project-OSRM/osrm-backend/pull/6274)
      - CHANGED: Enable more clang-tidy checks. [#6270](https://github.com/Project-OSRM/osrm-backend/pull/6270)
>>>>>>> 06b1b980
      - CHANGED: Configure clang-tidy job on CI. [#6261](https://github.com/Project-OSRM/osrm-backend/pull/6261)
      - CHANGED: Use Github Actions for building container images [#6138](https://github.com/Project-OSRM/osrm-backend/pull/6138)
      - CHANGED: Upgrade Boost dependency to 1.70 [#6113](https://github.com/Project-OSRM/osrm-backend/pull/6113)
      - CHANGED: Upgrade Ubuntu CI builds to 20.04  [#6119](https://github.com/Project-OSRM/osrm-backend/pull/6119)
      - CHANGED: Make building osrm-routed optional [#6144](https://github.com/Project-OSRM/osrm-backend/pull/6144)
      - FIXED: Run all unit tests in CI [#5248](https://github.com/Project-OSRM/osrm-backend/pull/5248)
      - FIXED: Fix installation of Mason CMake and 32 bit CI build [#6170](https://github.com/Project-OSRM/osrm-backend/pull/6170)
      - FIXED: Fixed Node docs generation check in CI. [#6058](https://github.com/Project-OSRM/osrm-backend/pull/6058)
      - CHANGED: Docker build, enabled arm64 build layer [#6172](https://github.com/Project-OSRM/osrm-backend/pull/6172)
      - CHANGED: Docker build, enabled apt-get update/install caching in separate layer for build phase [#6175](https://github.com/Project-OSRM/osrm-backend/pull/6175)

# 5.26.0
  - Changes from 5.25.0
    - API:
      - FIXED: Allow for special characters in the profile/method as part of the HTTP URL. [#6090](https://github.com/Project-OSRM/osrm-backend/pull/6090)
      - FIXED: Set osrm-routed to immediately close bad connections [#6112](https://github.com/Project-OSRM/osrm-backend/pull/6112)
    - Build:
      - CHANGED: Replace Travis with Github Actions for CI builds [#6071](https://github.com/Project-OSRM/osrm-backend/pull/6071)
      - FIXED: Fixed Boost link flags in pkg-config file. [#6083](https://github.com/Project-OSRM/osrm-backend/pull/6083)
      - FIXED: Fixed test cache to consider MLD executable changes. [#6129](https://github.com/Project-OSRM/osrm-backend/pull/6129)
    - Routing:
      - FIXED: Fix generation of inefficient MLD partitions [#6084](https://github.com/Project-OSRM/osrm-backend/pull/6084)
      - FIXED: Fix MLD level mask generation to support 64-bit masks. [#6123](https://github.com/Project-OSRM/osrm-backend/pull/6123)
      - FIXED: Fix metric offset overflow for large MLD partitions. This breaks the **data format** [#6124](https://github.com/Project-OSRM/osrm-backend/pull/6124)

# 5.25.0
  - Changes from 5.24.0
    - Build:
      - CHANGED: Node binaries now use Github Releases for hosting [#6030](https://github.com/Project-OSRM/osrm-backend/pull/6030)
    - Misc:
      - FIXED: Upgrade to @mapbox/node-pre-gyp fix various bugs with Node 12/14 [#5991](https://github.com/Project-OSRM/osrm-backend/pull/5991)
      - FIXED: `valid` type in documentation examples [#5990](https://github.com/Project-OSRM/osrm-backend/issues/5990)
      - FIXED: Remove redundant loading of .osrm.cell_metrics [#6019](https://github.com/Project-OSRM/osrm-backend/issues/6019)
      - CHANGED: Increase PackedOSMIDs size to 34 bits. This breaks the **data format** [#6020](https://github.com/Project-OSRM/osrm-backend/issues/6020)
    - Profile:
      - FIXED: Add kerb barrier exception to default car profile. [#5999](https://github.com/Project-OSRM/osrm-backend/pull/5999)

# 5.24.0
  - Changes from 5.23.0
    - Features
      - ADDED: Added support for multiple via-way restrictions. [#5907](https://github.com/Project-OSRM/osrm-backend/pull/5907)
      - ADDED: Add node bindings support for Node 12, 14, and publish binaries [#5918](https://github.com/Project-OSRM/osrm-backend/pull/5918)
      - REMOVED: we no longer publish Node 8 binary modules (they are still buildable from source) [#5918](https://github.com/Project-OSRM/osrm-backend/pull/5918)
    - Routing:
      - FIXED: Avoid copying ManyToMany table results [#5923](https://github.com/Project-OSRM/osrm-backend/pull/5923)
      - FIXED: Reduce copying in API parameter constructors [#5925](https://github.com/Project-OSRM/osrm-backend/pull/5925)
    - Misc:
      - CHANGED: Cleanup NodeJS dependencies [#5945](https://github.com/Project-OSRM/osrm-backend/pull/5945)
      - CHANGED: Unify `.osrm.turn_penalites_index` dump processing same with `.osrm.turn_weight_penalties` and `.osrm.turn_duration_penalties` [#5868](https://github.com/Project-OSRM/osrm-backend/pull/5868)
      - FIXED: Properly validate source/destination validation in NodeJS table service [#5595](https://github.com/Project-OSRM/osrm-backend/pull/5595/files)
      - FIXED: turn.roads_on_the_left not containing incoming roads and turn.roads_on_the_right not containing outgoing roads on two-way roads [#5128](https://github.com/Project-OSRM/osrm-backend/issues/5128)
    - Profile:
      - ADDED: Profile debug script which fetches a way from OSM then outputs the result of the profile. [#5908](https://github.com/Project-OSRM/osrm-backend/pull/5908)
    - Infrastructure
      - CHANGED: Bundled protozero updated to v1.7.0. [#5858](https://github.com/Project-OSRM/osrm-backend/pull/5858)
    - Windows:
      - FIXED: Fix bit-shift overflow in MLD partition step. [#5878](https://github.com/Project-OSRM/osrm-backend/pull/5878)
      - FIXED: Fix vector bool permutation in graph contraction step [#5882](https://github.com/Project-OSRM/osrm-backend/pull/5882)
    - API:
      - FIXED: Undo libosrm API break by adding old interface as method overload [#5861](https://github.com/Project-OSRM/osrm-backend/pull/5861)
      - FIXED: Fixed validation of sources/destinations when accessed via node bindings [#5595](https://github.com/Project-OSRM/osrm-backend/pull/5595)

# 5.23.0
  - Changes from 5.22.0
    - Build:
      - FIXED: pessimistic calls to std::move [#5560](https://github.com/Project-OSRM/osrm-backend/pull/5561)
    - Features:
      - ADDED: new API parameter - `snapping=any|default` to allow snapping to previously unsnappable edges [#5361](https://github.com/Project-OSRM/osrm-backend/pull/5361)
      - ADDED: keepalive support to the osrm-routed HTTP server [#5518](https://github.com/Project-OSRM/osrm-backend/pull/5518)
      - ADDED: flatbuffers output format support [#5513](https://github.com/Project-OSRM/osrm-backend/pull/5513)
      - ADDED: Global 'skip_waypoints' option [#5556](https://github.com/Project-OSRM/osrm-backend/pull/5556)
      - FIXED: Install the libosrm_guidance library correctly [#5604](https://github.com/Project-OSRM/osrm-backend/pull/5604)
      - FIXED: Http Handler can now deal witch optional whitespace between header-key and -value [#5606](https://github.com/Project-OSRM/osrm-backend/issues/5606)
    - Routing:
      - CHANGED: allow routing past `barrier=arch` [#5352](https://github.com/Project-OSRM/osrm-backend/pull/5352)
      - CHANGED: default car weight was reduced to 2000 kg. [#5371](https://github.com/Project-OSRM/osrm-backend/pull/5371)
      - CHANGED: default car height was reduced to 2 meters. [#5389](https://github.com/Project-OSRM/osrm-backend/pull/5389)
      - FIXED: treat `bicycle=use_sidepath` as no access on the tagged way. [#5622](https://github.com/Project-OSRM/osrm-backend/pull/5622)
      - FIXED: fix table result when source and destination on same one-way segment. [#5828](https://github.com/Project-OSRM/osrm-backend/pull/5828)
      - FIXED: fix occasional segfault when swapping data with osrm-datastore and using `exclude=` [#5844](https://github.com/Project-OSRM/osrm-backend/pull/5844)
      - FIXED: fix crash in MLD alternative search if source or target are invalid [#5851](https://github.com/Project-OSRM/osrm-backend/pull/5851)
    - Misc:
      - CHANGED: Reduce memory usage for raster source handling. [#5572](https://github.com/Project-OSRM/osrm-backend/pull/5572)
      - CHANGED: Add cmake option `ENABLE_DEBUG_LOGGING` to control whether output debug logging. [#3427](https://github.com/Project-OSRM/osrm-backend/issues/3427)
      - CHANGED: updated extent of Hong Kong as left hand drive country. [#5535](https://github.com/Project-OSRM/osrm-backend/issues/5535)
      - FIXED: corrected error message when failing to snap input coordinates [#5846](https://github.com/Project-OSRM/osrm-backend/pull/5846)
    - Infrastructure
      - REMOVED: STXXL support removed as STXXL became abandonware. [#5760](https://github.com/Project-OSRM/osrm-backend/pull/5760)

# 5.22.0
  - Changes from 5.21.0
    - Build:
      - ADDED: optionally build Node `lts` and `latest` bindings [#5347](https://github.com/Project-OSRM/osrm-backend/pull/5347)
    - Features:
      - ADDED: new waypoints parameter to the `route` plugin, enabling silent waypoints [#5345](https://github.com/Project-OSRM/osrm-backend/pull/5345)
      - ADDED: data timestamp information in the response (saved in new file `.osrm.timestamp`). [#5115](https://github.com/Project-OSRM/osrm-backend/issues/5115)

# 5.21.0
  - Changes from 5.20.0
    - Features:
      - ADDED: all waypoints in responses now contain a distance property between the original coordinate and the snapped location. [#5255](https://github.com/Project-OSRM/osrm-backend/pull/5255)
      - ADDED: if `fallback_speed` is used, a new structure `fallback_speed_cells` will describe which cells contain estimated values [#5259](https://github.com/Project-OSRM/osrm-backend/pull/5259)
      - REMOVED: we no longer publish Node 4 or 6 binary modules (they are still buildable from source) [#5314](https://github.com/Project-OSRM/osrm-backend/pull/5314)
    - Table:
      - ADDED: new parameter `scale_factor` which will scale the cell `duration` values by this factor. [#5298](https://github.com/Project-OSRM/osrm-backend/pull/5298)
      - FIXED: only trigger `scale_factor` code to scan matrix when necessary. [#5303](https://github.com/Project-OSRM/osrm-backend/pull/5303)
      - FIXED: fix bug in reverse offset calculation that sometimes lead to negative (and other incorrect) values in distance table results [#5315](https://github.com/Project-OSRM/osrm-backend/pull/5315)
    - Docker:
      - FIXED: use consistent boost version between build and runtime [#5311](https://github.com/Project-OSRM/osrm-backend/pull/5311)
      - FIXED: don't override default permissions on /opt [#5311](https://github.com/Project-OSRM/osrm-backend/pull/5311)
    - Matching:
      - CHANGED: matching will now consider edges marked with is_startpoint=false, allowing matching over ferries and other previously non-matchable edge types. [#5297](https://github.com/Project-OSRM/osrm-backend/pull/5297)
    - Profile:
      - ADDED: Parse `source:maxspeed` and `maxspeed:type` tags to apply maxspeeds and add belgian flanders rural speed limit. [#5217](https://github.com/Project-OSRM/osrm-backend/pull/5217)
      - CHANGED: Refactor maxspeed parsing to use common library. [#5144](https://github.com/Project-OSRM/osrm-backend/pull/5144)

# 5.20.0
  - Changes from 5.19.0:
    - Table:
      - CHANGED: switch to pre-calculated distances for table responses for large speedup and 10% memory increase. [#5251](https://github.com/Project-OSRM/osrm-backend/pull/5251)
      - ADDED: new parameter `fallback_speed` which will fill `null` cells with estimated value [#5257](https://github.com/Project-OSRM/osrm-backend/pull/5257)
      - CHANGED: Remove API check for matrix sources/destination length to be less than or equal to coordinates length. [#5298](https://github.com/Project-OSRM/osrm-backend/pull/5289)
      - FIXED: Fix crashing bug when using fallback_speed parameter with more sources than destinations. [#5291](https://github.com/Project-OSRM/osrm-backend/pull/5291)
    - Features:
      - ADDED: direct mmapping of datafiles is now supported via the `--mmap` switch. [#5242](https://github.com/Project-OSRM/osrm-backend/pull/5242)
      - REMOVED: the previous `--memory_file` switch is now deprecated and will fallback to `--mmap` [#5242](https://github.com/Project-OSRM/osrm-backend/pull/5242)
      - ADDED: Now publishing Node 10.x LTS binary modules [#5246](https://github.com/Project-OSRM/osrm-backend/pull/5246)
    - Windows:
      - FIXED: Windows builds again. [#5249](https://github.com/Project-OSRM/osrm-backend/pull/5249)
    - Docker:
      - CHANGED: switch from Alpine Linux to Debian Buster base images [#5281](https://github.com/Project-OSRM/osrm-backend/pull/5281)

# 5.19.0
  - Changes from 5.18.0:
    - Optimizations:
      - CHANGED: Use Grisu2 for serializing floating point numbers. [#5188](https://github.com/Project-OSRM/osrm-backend/pull/5188)
      - ADDED: Node bindings can return pre-rendered JSON buffer. [#5189](https://github.com/Project-OSRM/osrm-backend/pull/5189)
    - Profiles:
      - CHANGED: Bicycle profile now blacklists barriers instead of whitelisting them [#5076
](https://github.com/Project-OSRM/osrm-backend/pull/5076/)
      - CHANGED: Foot profile now blacklists barriers instead of whitelisting them [#5077
](https://github.com/Project-OSRM/osrm-backend/pull/5077/)
      - CHANGED: Support maxlength and maxweight in car profile [#5101](https://github.com/Project-OSRM/osrm-backend/pull/5101)
    - Bugfixes:
      - FIXED: collapsing of ExitRoundabout instructions [#5114](https://github.com/Project-OSRM/osrm-backend/issues/5114)
    - Misc:
      - CHANGED: Support up to 512 named shared memory regions [#5185](https://github.com/Project-OSRM/osrm-backend/pull/5185)

# 5.18.0
  - Changes from 5.17.0:
    - Features:
      - ADDED: `table` plugin now optionally returns `distance` matrix as part of response [#4990](https://github.com/Project-OSRM/osrm-backend/pull/4990)
      - ADDED: New optional parameter `annotations` for `table` that accepts `distance`, `duration`, or both `distance,duration` as values [#4990](https://github.com/Project-OSRM/osrm-backend/pull/4990)
    - Infrastructure:
      - ADDED: Updated libosmium and added protozero and vtzero libraries [#5037](https://github.com/Project-OSRM/osrm-backend/pull/5037)
      - CHANGED: Use vtzero library in tile plugin [#4686](https://github.com/Project-OSRM/osrm-backend/pull/4686)
    - Profile:
      - ADDED: Bicycle profile now returns classes for ferry and tunnel routes. [#5054](https://github.com/Project-OSRM/osrm-backend/pull/5054)
      - ADDED: Bicycle profile allows to exclude ferry routes (default to not enabled) [#5054](https://github.com/Project-OSRM/osrm-backend/pull/5054)

# 5.17.1
  - Changes from 5.17.0:
    - Bugfixes:
      - FIXED: Do not combine a segregated edge with a roundabout [#5039](https://github.com/Project-OSRM/osrm-backend/issues/5039)

# 5.17.0
  - Changes from 5.16.0:
    - Bugfixes:
      - FIXED: deduplication of route steps when waypoints are used [#4909](https://github.com/Project-OSRM/osrm-backend/issues/4909)
      - FIXED: Use smaller range for U-turn angles in map-matching [#4920](https://github.com/Project-OSRM/osrm-backend/pull/4920)
      - FIXED: Remove the last short annotation segment in `trimShortSegments` [#4946](https://github.com/Project-OSRM/osrm-backend/pull/4946)
      - FIXED: Properly calculate annotations for speeds, durations and distances when waypoints are used with mapmatching [#4949](https://github.com/Project-OSRM/osrm-backend/pull/4949)
      - FIXED: Don't apply unimplemented SH and PH conditions in OpeningHours and add inversed date ranges [#4992](https://github.com/Project-OSRM/osrm-backend/issues/4992)
      - FIXED: integer overflow in `DynamicGraph::Renumber` [#5021](https://github.com/Project-OSRM/osrm-backend/pull/5021)
    - Profile:
      - CHANGED: Handle oneways in get_forward_backward_by_key [#4929](https://github.com/Project-OSRM/osrm-backend/pull/4929)
      - FIXED: Do not route against oneway road if there is a cycleway in the wrong direction; also review bike profile [#4943](https://github.com/Project-OSRM/osrm-backend/issues/4943)
      - CHANGED: Make cyclability weighting of the bike profile prefer safer routes more strongly [#5015](https://github.com/Project-OSRM/osrm-backend/issues/5015)
    - Guidance:
      - CHANGED: Don't use obviousness for links bifurcations [#4929](https://github.com/Project-OSRM/osrm-backend/pull/4929)
      - FIXED: Adjust Straight direction modifiers of side roads in driveway handler [#4929](https://github.com/Project-OSRM/osrm-backend/pull/4929)
      - CHANGED: Added post process logic to collapse segregated turn instructions [#4925](https://github.com/Project-OSRM/osrm-backend/pull/4925)
      - ADDED: Maneuver relation now supports `straight` as a direction [#4995](https://github.com/Project-OSRM/osrm-backend/pull/4995)
      - FIXED: Support spelling maneuver relation with British spelling [#4950](https://github.com/Project-OSRM/osrm-backend/issues/4950)
    - Tools:
      - ADDED: `osrm-routed` accepts a new property `--memory_file` to store memory in a file on disk. [#4881](https://github.com/Project-OSRM/osrm-backend/pull/4881)
      - ADDED: `osrm-datastore` accepts a new parameter `--dataset-name` to select the name of the dataset. [#4982](https://github.com/Project-OSRM/osrm-backend/pull/4982)
      - ADDED: `osrm-datastore` accepts a new parameter `--list` to list all datasets loaded into memory. [#4982](https://github.com/Project-OSRM/osrm-backend/pull/4982)
      - ADDED: `osrm-datastore` accepts a new parameter `--only-metric` to only reload the data that can be updated by a weight update (reduces memory for traffic updates). [#5002](https://github.com/Project-OSRM/osrm-backend/pull/5002)
      - ADDED: `osrm-routed` accepts a new parameter `--dataset-name` to select the shared-memory dataset to use. [#4982](https://github.com/Project-OSRM/osrm-backend/pull/4982)
    - NodeJS:
      - ADDED: `OSRM` object accepts a new option `memory_file` that stores the memory in a file on disk. [#4881](https://github.com/Project-OSRM/osrm-backend/pull/4881)
      - ADDED: `OSRM` object accepts a new option `dataset_name` to select the shared-memory dataset. [#4982](https://github.com/Project-OSRM/osrm-backend/pull/4982)
    - Internals
      - CHANGED: Updated segregated intersection identification [#4845](https://github.com/Project-OSRM/osrm-backend/pull/4845) [#4968](https://github.com/Project-OSRM/osrm-backend/pull/4968)
      - REMOVED: Remove `.timestamp` file since it was unused [#4960](https://github.com/Project-OSRM/osrm-backend/pull/4960)
    - Documentation:
      - ADDED: Add documentation about OSM node ids in nearest service response [#4436](https://github.com/Project-OSRM/osrm-backend/pull/4436)
    - Performance
      - FIXED: Speed up response time when lots of legs exist and geojson is used with `steps=true` [#4936](https://github.com/Project-OSRM/osrm-backend/pull/4936)
      - FIXED: Return iterators instead of vectors in datafacade_base functions [#4969](https://github.com/Project-OSRM/osrm-backend/issues/4969)
    - Misc:
      - ADDED: expose name for datasource annotations as metadata [#4973](https://github.com/Project-OSRM/osrm-backend/pull/4973)

# 5.16.0
  - Changes from 5.15.2:
    - Guidance
      - ADDED #4676: Support for maneuver override relation, allowing data-driven overrides for turn-by-turn instructions [#4676](https://github.com/Project-OSRM/osrm-backend/pull/4676)
      - CHANGED #4830: Announce reference change if names are empty
      - CHANGED #4835: MAXIMAL_ALLOWED_SEPARATION_WIDTH increased to 12 meters
      - CHANGED #4842: Lower priority links from a motorway now are used as motorway links [#4842](https://github.com/Project-OSRM/osrm-backend/pull/4842)
      - CHANGED #4895: Use ramp bifurcations as fork intersections [#4895](https://github.com/Project-OSRM/osrm-backend/issues/4895)
      - CHANGED #4893: Handle motorway forks with links as normal motorway intersections[#4893](https://github.com/Project-OSRM/osrm-backend/issues/4893)
      - FIXED #4905: Check required tags of `maneuver` relations [#4905](https://github.com/Project-OSRM/osrm-backend/pull/4905)
    - Profile:
      - FIXED: `highway=service` will now be used for restricted access, `access=private` is still disabled for snapping.
      - ADDED #4775: Exposes more information to the turn function, now being able to set turn weights with highway and access information of the turn as well as other roads at the intersection [#4775](https://github.com/Project-OSRM/osrm-backend/issues/4775)
      - FIXED #4763: Add support for non-numerical units in car profile for maxheight [#4763](https://github.com/Project-OSRM/osrm-backend/issues/4763)
      - ADDED #4872: Handling of `barrier=height_restrictor` nodes [#4872](https://github.com/Project-OSRM/osrm-backend/pull/4872)

# 5.15.2
  - Changes from 5.15.1:
    - Features:
        - ADDED: Exposed the waypoints parameter in the node bindings interface
    - Bugfixes:
        - FIXED: Segfault causing bug in leg collapsing map matching when traversing edges in reverse

# 5.15.1
  - Changes from 5.15.0:
    - Bugfixes:
      - FIXED: Segfault in map matching when RouteLeg collapsing code is run on a match with multiple submatches
    - Guidance:
      - Set type of trivial intersections where classes change to Suppressed instead of NoTurn

# 5.15.0
  - Changes from 5.14.3:
    - Bugfixes:
      - FIXED #4704: Fixed regression in bearings reordering introduced in 5.13 [#4704](https://github.com/Project-OSRM/osrm-backend/issues/4704)
      - FIXED #4781: Fixed overflow exceptions in percent-encoding parsing
      - FIXED #4770: Fixed exclude flags for single toll road scenario
      - FIXED #4283: Fix overflow on zero duration segments
      - FIXED #4804: Ignore no_*_on_red turn restrictions
    - Guidance:
      - CHANGED #4706: Guidance refactoring step to decouple intersection connectivity analysis and turn instructions generation [#4706](https://github.com/Project-OSRM/osrm-backend/pull/4706)
      - CHANGED #3491: Refactor `isThroughStreet`/Intersection options
    - Profile:
      - ADDED: `tunnel` as a new class in car profile so that sections of the route with tunnel tags will be marked as such

# 5.14.3
  - Changes from 5.14.2:
    - Features:
      - Added a `waypoints` parameter to the match service plugin that accepts indices to input coordinates and treats only those points as waypoints in the response format.
    - Bugfixes:
      - FIXED #4754: U-Turn penalties are applied to straight turns.
      - FIXED #4756: Removed too restrictive road name check in the sliproad handler
      - FIXED #4731: Use correct weights for edge-based graph duplicated via nodes.
    - Profile:
      - CHANGED: added Belarus speed limits
      - CHANGED: set default urban speed in Ukraine to 50kmh

# 5.14.2
  - Changes from 5.14.1:
    - Bugfixes:
      - FIXED #4727: Erroring when a old .core file is present.
      - FIXED #4642: Update checks for EMPTY_NAMEID to check for empty name strings
      - FIXED #4738: Fix potential segmentation fault
    - Node.js Bindings:
      - ADDED: Exposed new `max_radiuses_map_matching` option from `EngingConfig` options
    - Tools:
      - ADDED: New osrm-routed `max_radiuses_map_matching` command line flag to optionally set a maximum radius for map matching

# 5.14.1
  - Changes from 5.14.0
    - Bugfixes:
      - FIXED: don't use removed alternative candidates in `filterPackedPathsByCellSharing`

# 5.14.0
  - Changes from 5.13
    - API:
      - ADDED: new RouteStep property `driving_side` that has either "left" or "right" for that step
    - Misc:
      - ADDED: Bundles a rough (please improve!) driving-side GeoJSON file for use with `osrm-extract --location-dependent-data data/driving_side.geojson`
      - CHANGED: Conditional turn parsing is disabled by default now
      - ADDED: Adds a tool to analyze turn instruction generation in a dataset.  Useful for tracking turn-by-turn heuristic changes over time.
      - CHANGED: Internal refactoring of guidance code as a first step towards a re-runnable guidance pipeline
      - ADDED: Now publishing Node 8.x LTS binary modules
    - Profile:
      - CHANGED: Remove dependency on turn types and turn modifier in the process_turn function in the `car.lua` profile. Guidance instruction types are not used to influence turn penalty anymore so this will break backward compatibility between profile version 3 and 4.
    - Guidance:
      - ADDED: New internal flag on "segregated intersections" - in the future, will should allow collapsing of instructions across complex intersection geometry where humans only perceive a single maneuver
      - CHANGED: Decrease roundabout turn radius threshold from 25m to 15m - adds some "exit the roundabout" instructions for moderately sized roundabouts that were being missed previously
    - Docker:
      - CHANGED: switch to alpine 3.6, and use a multistage build to reduce image size
    - Build:
      - FIX: use LUA_LIBRARY_DIRS to propertly detect Lua on all platforms
    - Docs:
      - FIX: clarify description of roundabout exit instructions
    - Bugfixes:
      - FIXED: Fix bug where merge instructions got the wrong direction modifier ([PR #4670](https://github.com/Project-OSRM/osrm-backend/pull/4670))
      - FIXED: Properly use the `profile.properties.left_hand_driving` property, there was a typo that meant it had no effect
      - FIXED: undefined behaviour when alternative candidate via node is same as source node ([#4691](https://github.com/Project-OSRM/osrm-backend/issues/4691))
      - FIXED: ensure libosrm.pc is pushed to the correct location for pkgconfig to find it on all platforms
      - FIXED: don't consider empty names + empty refs as a valid name for u-turns

# 5.13.0
  - Changes from 5.12:
    - Profile:
      - Append cardinal directions from route relations to ref fields to improve instructions; off by default see `profile.cardinal_directions`
      - Support of `distance` weight in foot and bicycle profiles
      - Support of relations processing
      - Added `way:get_location_tag(key)` method to get location-dependent tags https://github.com/Project-OSRM/osrm-backend/wiki/Using-location-dependent-data-in-profiles
      - Added `forward_ref` and `backward_ref` support
      - Left-side driving mode is specified by a local Boolean flag `is_left_hand_driving` in `ExtractionWay` and `ExtractionTurn`
      - Support literal values for maxspeeds in NO, PL and ZA
    - Infrastructure:
      - Lua 5.1 support is removed due to lack of support in sol2 https://github.com/ThePhD/sol2/issues/302
      - Fixed pkg-config version of OSRM
      - Removed `.osrm.core` file since CoreCH is deprecated now.
    - Tools:
      - Because of boost/program_options#32 with boost 1.65+ we needed to change the behavior of the following flags to not accept `={true|false}` anymore:
        - `--use-locations-cache=false` becomes `--disable-location-cache`
        - `--parse-conditional-restrictions=true` becomes `--parse-conditional-restrictions`
        - The deprecated options `--use-level-cache` and `--generate-edge-lookup`
    - Bugfixes:
      - Fixed #4348: Some cases of sliproads pre-processing were broken
      - Fixed #4331: Correctly compute left/right modifiers of forks in case the fork is curved.
      - Fixed #4472: Correctly count the number of lanes using the delimter in `turn:lanes` tag.
      - Fixed #4214: Multiple runs of `osrm-partition` lead to crash.
      - Fixed #4348: Fix assorted problems around slip roads.
      - Fixed #4420: A bug that would result in unnecessary instructions, due to problems in suffix/prefix detection
    - Algorithm
      - Deprecate CoreCH functionality. Usage of CoreCH specific options will fall back to using CH with core_factor of 1.0
      - MLD uses a unidirectional Dijkstra for 1-to-N and N-to-1 matrices which yields speedup.

# 5.12.0
  - Changes from 5.11:
    - Guidance
      - now announcing turning onto oneways at the end of a road (e.g. onto dual carriageways)
      - Adds new instruction types at the exit of roundabouts and rotaries `exit roundabout` and `exit rotary`.
    - HTTP:
      - New query parameter for route/table/match/trip plugings:
        `exclude=` that can be used to exclude certain classes (e.g. exclude=motorway, exclude=toll).
        This is configurable in the profile.
    - NodeJS:
      - New query option `exclude` for the route/table/match/trip plugins. (e.g. `exclude: ["motorway", "toll"]`)
    - Profile:
      - New property for profile table: `excludable` that can be used to configure which classes are excludable at query time.
      - New optional property for profile table: `classes` that allows you to specify which classes you expect to be used.
        We recommend this for better error messages around classes, otherwise the possible class names are infered automatically.
    - Traffic:
      - If traffic data files contain an empty 4th column, they will update edge durations but not modify the edge weight.  This is useful for
        updating ETAs returned, without changing route selection (for example, in a distance-based profile with traffic data loaded).
    - Infrastructure:
      - New file `.osrm.cell_metrics` created by `osrm-customize`.
    - Debug tiles:
      - Added new properties `type` and `modifier` to `turns` layer, useful for viewing guidance calculated turn types on the map

# 5.11.0
  - Changes from 5.10:
    - Features
      - BREAKING: Added support for conditional via-way restrictions. This features changes the file format of osrm.restrictions and requires re-extraction
    - Internals
      - BREAKING: Traffic signals will no longer be represented as turns internally. This requires re-processing of data but enables via-way turn restrictions across highway=traffic_signals
      - Additional checks for empty segments when loading traffic data files
      - Tunes the constants for turns in sharp curves just a tiny bit to circumvent a mix-up in fork directions at a specific intersection (https://github.com/Project-OSRM/osrm-backend/issues/4331)
    - Infrastructure
      - Refactor datafacade to make implementing additional DataFacades simpler
    - Bugfixes
      - API docs are now buildable again
      - Suppress unnecessary extra turn instruction when exiting a motorway via a motorway_link onto a primary road (https://github.com/Project-OSRM/osrm-backend/issues/4348 scenario 4)
      - Suppress unnecessary extra turn instruction when taking a tertiary_link road from a teritary onto a residential road (https://github.com/Project-OSRM/osrm-backend/issues/4348 scenario 2)
      - Various MSVC++ build environment fixes
      - Avoid a bug that crashes GCC6
      - Re-include .npmignore to slim down published modules
      - Fix a pre-processing bug where incorrect directions could be issued when two turns would have similar instructions and we tried to give them distinct values (https://github.com/Project-OSRM/osrm-backend/pull/4375)
      - The entry bearing for correct the cardinality of a direction value (https://github.com/Project-OSRM/osrm-backend/pull/4353
      - Change timezones in West Africa to the WAT zone so they're recognized on the Windows platform

# 5.10.0
  - Changes from 5.9:
    - Profiles:
      - New version 2 profile API which cleans up a number of things and makes it easier to for profiles to include each other. Profiles using the old version 0 and 1 APIs are still supported.
      - New required `setup()` function that must return a configuration hash. Storing configuration in globals is deprecated.
      - Passes the config hash returned in `setup()` as an argument to `process_node/way/segment/turn`.
      - Properties are now set in `.properties` in the config hash returend by setup().
      - initialize raster sources in `setup()` instead of in a separate callback.
      - Renames the `sources` helper to `raster`.
      - Renames `way_functions` to `process_way` (same for node, segment and turn).
      - Removes `get_restrictions()`. Instead set `.restrictions` in the config hash in `setup()`.
      - Removes `get_name_suffix_list()`. Instead set `.suffix_list` in the config hash in `setup()`.
      - Renames `Handlers` to `WayHandlers`.
      - Pass functions instead of strings to `WayHandlers.run()`, so it's possible to mix in your own functions.
      - Reorders arguments to `WayHandlers` functions to match `process_way()`.
      - Profiles must return a hash of profile functions. This makes it easier for profiles to include each other.
      - Guidance: add support for throughabouts
    - Bugfixes
      - Properly save/retrieve datasource annotations for road segments ([#4346](https://github.com/Project-OSRM/osrm-backend/issues/4346)
      - Fix conditional restriction grammer parsing so it works for single-day-of-week restrictions ([#4357](https://github.com/Project-OSRM/osrm-backend/pull/4357))
    - Algorithm
      - BREAKING: the file format requires re-processing due to the changes on via-ways
      - Added support for via-way restrictions

# 5.9.2
    - API:
      - `annotations=durations,weights,speeds` values no longer include turn penalty values ([#4330](https://github.com/Project-OSRM/osrm-backend/issues/4330))

# 5.9.1
    - Infrastructure
      - STXXL is not required by default

# 5.9.0
  - Changes from 5.8:
    - Algorithm:
      - Multi-Level Dijkstra:
        - Plugins supported: `table`
        - Adds alternative routes support (see [#4047](https://github.com/Project-OSRM/osrm-backend/pull/4047) and [3905](https://github.com/Project-OSRM/osrm-backend/issues/3905)): provides reasonably looking alternative routes (many, if possible) with reasonable query times.
    - API:
      - Exposes `alternatives=Number` parameter overload in addition to the boolean flag.
      - Support for exits numbers and names. New member `exits` in `RouteStep`, based on `junction:ref` on ways
      - `Intersection` now has new parameter `classes` that can be set in the profile on each way.
    - Profiles:
      - `result.exits` allows you to set a way's exit numbers and names, see [`junction:ref`](http://wiki.openstreetmap.org/wiki/Proposed_features/junction_details)
      - `ExtractionWay` now as new property `forward_classes` and `backward_classes` that can set in the `way_function`.
         The maximum number of classes is 8.
      - We now respect the `construction` tag. If the `construction` tag value is not on our whitelist (`minor`, `widening`, `no`) we will exclude the road.
    - Node.js Bindings:
      - Exposes `alternatives=Number` parameter overload in addition to the boolean flag
      - Expose `EngineConfig` options in the node bindings
    - Tools:
      - Exposes engine limit on number of alternatives to generate `--max-alternatives` in `osrm-routed` (3 by default)
    - Infrastructure
      - STXXL is not required to build OSRM and is an optional dependency for back-compatibility (ENABLE_STXXL=On)
      - OpenMP is only required when the optional STXXL dependency is used
    - Bug fixes:
      - #4278: Remove superflous continious instruction on a motorway.

# 5.8.0
  - Changes from 5.7
    - API:
      - polyline6 support in request string
      - new parameter `approaches` for `route`, `table`, `trip` and `nearest` requests.  This parameter keep waypoints on the curb side.
        'approaches' accepts both 'curb' and 'unrestricted' values.
        Note : the curb side depend on the `ProfileProperties::left_hand_driving`, it's a global property set once by the profile. If you are working with a planet dataset, the api will be wrong in some countries, and right in others.
    - NodeJs Bindings
      - new parameter `approaches` for `route`, `table`, `trip` and `nearest` requests.
    - Tools
      - `osrm-partition` now ensures it is called before `osrm-contract` and removes inconsitent .hsgr files automatically.
    - Features
      - Added conditional restriction support with `parse-conditional-restrictions=true|false` to osrm-extract. This option saves conditional turn restrictions to the .restrictions file for parsing by contract later. Added `parse-conditionals-from-now=utc time stamp` and `--time-zone-file=/path/to/file`  to osrm-contract
      - Command-line tools (osrm-extract, osrm-contract, osrm-routed, etc) now return error codes and legible error messages for common problem scenarios, rather than ugly C++ crashes
      - Speed up pre-processing by only running the Lua `node_function` for nodes that have tags.  Cuts OSM file parsing time in half.
      - osrm-extract now performs generation of edge-expanded-edges using all available CPUs, which should make osrm-extract significantly faster on multi-CPU machines
    - Files
      - .osrm.nodes file was renamed to .nbg_nodes and .ebg_nodes was added
    - Guidance
      - #4075 Changed counting of exits on service roundabouts
    - Debug Tiles
      - added support for visualising turn penalties to the MLD plugin
      - added support for showing the rate (reciprocal of weight) on each edge when used
      - added support for turn weights in addition to turn durations in debug tiles
    - Bugfixes
      - Fixed a copy/paste issue assigning wrong directions in similar turns (left over right)
      - #4074: fixed a bug that would announce entering highway ramps as u-turns
      - #4122: osrm-routed/libosrm should throw exception when a dataset incompatible with the requested algorithm is loaded
      - Avoid collapsing u-turns into combined turn instructions

# 5.7.1
    - Bugfixes
      - #4030 Roundabout edge-case crashes post-processing

# 5.7.0
  - Changes from 5.6
    - Algorithm:
      - OSRM object has new option `algorithm` that allows the selection of a routing algorithm.
      - New experimental algorithm: Multi-Level Dijkstra with new toolchain:
        - Allows for fast metric updates in below a minute on continental sized networks (osrm-customize)
        - Plugins supported: `match` and `route`
        - Quickstart: `osrm-extract data.osm.pbf`, `osrm-partition data.osrm`, `osrm-customize data.osrm`, `osrm-routed --algorithm=MLD data.osrm`
    - NodeJs Bindings
      - Merged https://github.com/Project-OSRM/node-osrm into repository. Build via `cmake .. -DCMAKE_BUILD_TYPE=Release -DENABLE_NODE_BINDINGS=On -DENABLE_MASON=On`.
      - `OSRM` object has new option `algorihtm="CH","CoreCH","MLD"`
    - Internals
      - Shared memory notification via conditional variables on Linux or semaphore queue on OS X and Windows with a limit of 128 OSRM Engine instances
    - Files
      - .osrm.datasource_index file was removed. Data is now part of .osrm.geometries.
      - .osrm.edge_lookup was removed. The option `--generate-edge-lookup` does nothing now.
      - `osrm-contract` does not depend on the `.osrm.fileIndex` file anymore
      - `osrm-extract` creates new file `.osrm.cnbg` and `.cnbg_to_ebg`
      - `osrm-partition` creates new file `.osrm.partition` and `.osrm.cells`
      - `osrm-customize` creates new file `.osrm.mldgr`
    - Profiles
      - Added `force_split_edges` flag to global properties. True value guarantees that segment_function will be called for all segments, but also could double memory consumption
    - Map Matching:
      - new option `gaps=split|ignore` to enable/disbale track splitting
      - new option `tidy=true|false` to simplify traces automatically

# 5.6.3
  - Changes from 5.6.0
    - Bugfixes
      - #3790 Fix incorrect speed values in tile plugin

# 5.6.2
  - Changes from 5.6.0
    - Bugfixes
      - Fix incorrect forward datasources getter in facade

# 5.6.1
  - Changes from 5.6.0
    - Bugfixes
      - Fix #3754 add restricted penalty on NoTurn turns

# 5.6.0
  - Changes from 5.5
    - Bugfixes
      - Fix #3475 removed an invalid `exit` field from the `arrive` maneuver
      - Fix #3515 adjusted number of `nodes` in `annotation`
      - Fix #3605 Fixed a bug that could lead to turns at the end of the road to be suppressed
      - Fix #2844 handle up to 16777215 code units in OSM names
    - Infrastructure
      - Support building rpm packages.
    - Guidance
      - No longer emitting turns on ferries, if a ferry should use multiple docking locations
    - Profiles
      - Removed the `./profile.lua -> ./profiles/car.lua` symlink. Use specific profiles from the `profiles` directory.
      - `properties` object has a new `weight_name` field, default value is "duration"
      - `properties` object has a new `weight_precision` field that specifies a decimal precision of edge weights, default value 1
      - In `way_function` the filed `forward_rate` and `backward_rate` of `ExtractionWay` can now be set.
        They have the same interpretation for the way weight as `forward_speed` and `backward_speed` for the edge duration.
        The unit of rate is meters per weight unit, so higher values will be prefered during routing.
      - `turn_function` now does not return an integer but takes in a `ExtractionTurn` object and can modify the `weight` and `duration` fields
      - `segment_function` now takes in a `ExtractionSegment` object and can modify `weight` and `duration` fields
      - `properties.uturn_penalty` is deprecated. Set it in the `turn_function`. The turn type is exposed as `ExtractionTurn::direction_modifier`.
      - `properties.traffic_light_penalty` is deprecated. Traffic light penalties now need to be set over in the turn function.
         Each turn with a traffic light is marked with `ExtractionTurn::has_traffic_light = true`.
      - Renamed the helper file `profiles/lib/directional.lua` to `profiles/lib/tags.lua` since it now provides more general tags parsing utility functions.
      - The car and foot profiles now depend on the helper file `profiles/lib/handlers.lua`.
    - Infrastructure
      - Disabled link-time optimized (LTO) builds by default. Enable by passing `-DENABLE_LTO=ON` to `cmake` if you need the performance and know what you are doing.
      - Datafile versioning is now based on OSRM semver values, rather than source code checksums.
        Datafiles are compatible between patch levels, but incompatible between minor version or higher bumps.
      - libOSRM now creates an own watcher thread then used in shared memory mode to listen for data updates
    - Tools:
      - Added osrm-extract-conditionals tool for checking conditional values in OSM data
    - Trip Plugin
      - Added a new feature that finds the optimal route given a list of waypoints, a source and a destination. This does not return a roundtrip and instead returns a one way optimal route from the fixed source to the destination points.

# 5.5.1
  - Changes from 5.5.0
    - API:
      - Adds `generate_hints=true` (`true` by default) which lets user disable `Hint` generating in the response. Use if you don't need `Hint`s!
    - Bugfixes
      - Fix #3418 and ensure we only return bearings in the range 0-359 in API responses
      - Fixed a bug that could lead to emitting false instructions for staying on a roundabout

# 5.5.0
  - Changes from 5.4.0
    - API:
      - `osrm-datastore` now accepts the parameter `--max-wait` that specifies how long it waits before aquiring a shared memory lock by force
      - Shared memory now allows for multiple clients (multiple instances of libosrm on the same segment)
      - Polyline geometries can now be requested with precision 5 as well as with precision 6
    - Profiles
      - the car profile has been refactored into smaller functions
      - get_value_by_key() is now guaranteed never to return empty strings, nil is returned instead.
      - debug.lua was added to make it easier to test/develop profile code.
      - `car.lua` now depends on lib/set.lua and lib/sequence.lua
      - `restrictions` is now used for namespaced restrictions and restriction exceptions (e.g. `restriction:motorcar=` as well as `except=motorcar`)
      - replaced lhs/rhs profiles by using test defined profiles
      - Handle `oneway=alternating` (routed over with penalty) separately from `oneway=reversible` (not routed over due to time dependence)
      - Handle `destination:forward`, `destination:backward`, `destination:ref:forward`, `destination:ref:backward` tags
      - Properly handle destinations on `oneway=-1` roads
    - Guidance
      - Notifications are now exposed more prominently, announcing turns onto a ferry/pushing your bike more prominently
      - Improved turn angle calculation, detecting offsets due to lanes / minor variations due to inaccuracies
      - Corrected the bearings returned for intermediate steps - requires reprocessing
      - Improved turn locations for collapsed turns
      - Sliproad classification refinements: the situations we detect as Sliproads now resemble more closely the reality
    - Trip Plugin
      - changed internal behaviour to prefer the smallest lexicographic result over the largest one
    - Bugfixes
      - fixed a bug where polyline decoding on a defective polyline could end up in out-of-bound access on a vector
      - fixed compile errors in tile unit-test framework
      - fixed a bug that could result in inconsistent behaviour when collapsing instructions
      - fixed a bug that could result in crashes when leaving a ferry directly onto a motorway ramp
      - fixed a bug in the tile plugin that resulted in discovering invalid edges for connections
      - improved error messages when missing files during traffic updates (#3114)
      - For single coordinate geometries the GeoJSON `Point` encoding was broken. We now always emit `LineString`s even in the one-coordinate-case (backwards compatible) (#3425)
    - Debug Tiles
      - Added support for turn penalties
    - Internals
      - Internal/Shared memory datafacades now share common memory layout and data loading code
      - File reading now has much better error handling
    - Misc
      - Progress indicators now print newlines when stdout is not a TTY
      - Prettier API documentation now generated via `npm run build-api-docs` output `build/docs`

# 5.4.3
  - Changes from 5.4.2
    - Bugfixes
      - #3254 Fixed a bug that could end up hiding roundabout instructions
      - #3260 fixed a bug that provided the wrong location in the arrival instruction

# 5.4.2
  - Changes from 5.4.1
    - Bugfixes
      - #3032 Fixed a bug that could result in emitting `invalid` as an instruction type on sliproads with mode changes
      - #3085 Fixed an outdated assertion that could throw without a cause for concern
      - #3179 Fixed a bug that could trigger an assertion in TurnInstruciton generation

# 5.4.1
  - Changes from 5.4.0
    - Bugfixes
      - #3016: Fixes shared memory updates while queries are running

# 5.4.0
  - Changes from 5.3.0
    - Profiles
      - includes library guidance.lua that offers preliminary configuration on guidance.
      - added left_hand_driving flag in global profile properties
      - modified turn penalty function for car profile - better fit to real data
      - return `ref` and `name` as separate fields. Do no use ref or destination as fallback for name value
      - the default profile for car now ignores HOV only roads
    - Guidance
      - Handle Access tags for lanes, only considering valid lanes in lane-guidance (think car | car | bike | car)
      - Improved the detection of non-noticeable name-changes
      - Summaries have been improved to consider references as well
    - API:
      - `annotations=true` now returns the data source id for each segment as `datasources`
      - Reduced semantic of merge to refer only to merges from a lane onto a motorway-like road
      - new `ref` field in the `RouteStep` object. It contains the reference code or name of a way. Previously merged into the `name` property like `name (ref)` and are now separate fields.
    - Bugfixes
      - Fixed an issue that would result in segfaults for viaroutes with an invalid intermediate segment when u-turns were allowed at the via-location
      - Invalid only_* restrictions could result in loss of connectivity. As a fallback, we assume all turns allowed when the restriction is not valid
      - Fixed a bug that could result in an infinite loop when finding information about an upcoming intersection
      - Fixed a bug that led to not discovering if a road simply looses a considered prefix
      - BREAKING: Fixed a bug that could crash postprocessing of instructions on invalid roundabout taggings. This change requires reprocessing datasets with osrm-extract and osrm-contract
      - Fixed an issue that could emit `invalid` as instruction when ending on a sliproad after a traffic-light
      - Fixed an issue that would detect turning circles as sliproads
      - Fixed a bug where post-processing instructions (e.g. left + left -> uturn) could result in false pronunciations
      - Fixes a bug where a bearing range of zero would cause exhaustive graph traversals
      - Fixes a bug where certain looped geometries could cause an infinite loop during extraction
      - Fixed a bug where some roads could be falsly identified as sliproads
      - Fixed a bug where roundabout intersections could result in breaking assertions when immediately exited
    - Infrastructure:
      - Adds a feature to limit results in nearest service with a default of 100 in `osrm-routed`

# 5.3.0
  - Changes from 5.3.0-rc.3
    - Guidance
      - Only announce `use lane` on required turns (not using all lanes to go straight)
      - Moved `lanes` to the intersection objects. This is BREAKING in relation to other Release Candidates but not with respect to other releases.
    - Bugfixes
      - Fix BREAKING: bug that could result in failure to load 'osrm.icd' files. This breaks the dataformat
      - Fix: bug that results in segfaults when `use lane` instructions are suppressed

  - Changes form 5.2.7
    - API
      - Introduces new `TurnType` in the form of `use lane`. The type indicates that you have to stick to a lane without turning
      - Introduces `lanes` to the `Intersection` object. The lane data contains both the markings at the intersection and a flag indicating if they can be chosen for the next turn
      - Removed unused `-s` from `osrm-datastore`
    - Guidance
      - Only announce `use lane` on required turns (not using all lanes to go straight)
      - Improved detection of obvious turns
      - Improved turn lane detection
      - Reduce the number of end-of-road instructions in obvious cases
    - Profile:
      - bicycle.lua: Surface speeds never increase the actual speed
    - Infrastructure
      - Add 32bit support
      - Add ARM NEON/VFP support
      - Fix Windows builds
      - Optimize speed file updates using mmap
      - Add option to disable LTO for older compilers
      - BREAKING: The new turn type changes the turn-type order. This breaks the **data format**.
      - BREAKING: Turn lane data introduces two new files (osrm.tld,osrm.tls). This breaks the fileformat for older versions.
    - Bugfixes:
      - Fix devide by zero on updating speed data using osrm-contract

# 5.3.0 RC3
  - Changes from 5.3.0-rc.2
    - Guidance
      - Improved detection of obvious turns
      - Improved turn lane detection
    - Bugfixes
      - Fix bug that didn't chose minimal weights on overlapping edges

# 5.3.0 RC2
  - Changes from 5.3.0-rc.1
    - Bugfixes
      - Fixes invalid checks in the lane-extraction part of the car profile

# 5.3.0 RC1
    - API
     - Introduces new `TurnType` in the form of `use lane`. The type indicates that you have to stick to a lane without turning
     - Introduces lanes to the route response. The lane data contains both the markings at the intersection and a flag indicating their involvement in the turn

    - Infrastructure
     - BREAKING: The new turn type changes the turn-type order. This breaks the **data format**.
     - BREAKING: Turn lane data introduces two new files (osrm.tld,osrm.tls). This breaks the fileformat for older versions.

# 5.2.5
  - Bugfixes
    - Fixes a segfault caused by incorrect trimming logic for very short steps.

# 5.2.4
  - Bugfixes:
    - Fixed in issue that arised on roundabouts in combination with intermediate intersections and sliproads

# 5.2.3
  - Bugfixes:
    - Fixed an issue with name changes in roundabouts that could result in crashes

# 5.2.2
  Changes from 5.2.1
  - Bugfixes:
    - Buffer overrun in tile plugin response handling

# 5.2.1
  Changes from 5.2.0
  - Bugfixes:
    - Removed debug statement that was spamming the console

# 5.2.0
  Changes from 5.2.0 RC2
   - Bugfixes:
     - Fixed crash when loading shared memory caused by invalid OSM IDs segment size.
     - Various small instructions handling fixes

   Changes from 5.1.0
   - API:
     - new parameter `annotations` for `route`, `trip` and `match` requests.  Returns additional data about each
       coordinate along the selected/matched route line per `RouteLeg`:
         - duration of each segment
         - distance of each segment
         - OSM node ids of all segment endpoints
     - Introducing Intersections for Route Steps. This changes the API format in multiple ways.
         - `bearing_before`/`bearing_after` of `StepManeuver` are now deprecated and will be removed in the next major release
         - `location` of `StepManeuvers` is now deprecated and will be removed in the next major release
         - every `RouteStep` now has property `intersections` containing a list of `Intersection` objects.
     - Support for destination signs. New member `destinations` in `RouteStep`, based on `destination` and `destination:ref`
     - Support for name pronunciations. New member `pronunciation` in `RouteStep`, based on `name:pronunciation`

   - Profile changes:
     - duration parser now accepts P[n]DT[n]H[n]M[n]S, P[n]W, PTHHMMSS and PTHH:MM:SS ISO8601 formats.
     - `result.destinations` allows you to set a way's destinations
     - `result.pronunciation` allows you to set way name pronunciations
     - `highway=motorway_link` no longer implies `oneway` as per the OSM Wiki

   - Infrastructure:
     - BREAKING: Changed the on-disk encoding of the StaticRTree to reduce ramIndex file size. This breaks the **data format**
     - BREAKING: Intersection Classification adds a new file to the mix (osrm.icd). This breaks the fileformat for older versions.
     - Better support for osrm-routed binary upgrade on the fly [UNIX specific]:
       - Open sockets with SO_REUSEPORT to allow multiple osrm-routed processes serving requests from the same port.
       - Add SIGNAL_PARENT_WHEN_READY environment variable to enable osrm-routed signal its parent with USR1 when it's running and waiting for requests.
     - Disable http access logging via DISABLE_ACCESS_LOGGING environment variable.

   - Guidance:
     - BREAKING: modifies the file format with new internal identifiers
     - improved detection of turning streets, not reporting new-name in wrong situations
     - improved handling of sliproads (emit turns instead of 'take the ramp')
     - improved collapsing of instructions. Some 'new name' instructions will be suppressed if they are without alternative and the segment is short

   - Bugfixes
     - fixed broken summaries for very short routes

# 5.2.0 RC2
   Changes from 5.2.0 RC1

   - Guidance:
     - improved handling of sliproads (emit turns instead of 'take the ramp')
     - improved collapsing of instructions. Some 'new name' instructions will be suppressed if they are without alternative and the segment is short
     - BREAKING: modifies the file format with new internal identifiers

   - API:
     - paramater `annotate` was renamed to `annotations`.
     - `annotation` as accidentally placed in `Route` instead of `RouteLeg`
     - Support for destination signs. New member `destinations` in `RouteStep`, based on `destination` and `destination:ref`
     - Support for name pronunciations. New member `pronunciation` in `RouteStep`, based on `name:pronunciation`
     - Add `nodes` property to `annotation` in `RouteLeg` containing the ids of nodes covered by the route

   - Profile changes:
     - `result.destinations` allows you to set a way's destinations
     - `result.pronunciation` allows you to set way name pronunciations
     - `highway=motorway_link` no longer implies `oneway` as per the OSM Wiki

   - Infrastructure
     - BREAKING: Changed the on-disk encoding of the StaticRTree to reduce ramIndex file size. This breaks the **data format**

   - Bugfixes
     - fixed broken summaries for very short routes

# 5.2.0 RC1
   Changes from 5.1.0

   - API:
     - new parameter `annotate` for `route` and `match` requests.  Returns additional data about each
       coordinate along the selected/matched route line.
     - Introducing Intersections for Route Steps. This changes the API format in multiple ways.
         - `bearing_before`/`bearing_after` of `StepManeuver` are now deprecated and will be removed in the next major release
         - `location` of `StepManeuvers` is now deprecated and will be removed in the next major release
         - every `RouteStep` now has property `intersections` containing a list of `Intersection` objects.

   - Profile changes:
     - duration parser now accepts P[n]DT[n]H[n]M[n]S, P[n]W, PTHHMMSS and PTHH:MM:SS ISO8601 formats.

   - Infrastructure:
     - Better support for osrm-routed binary upgrade on the fly [UNIX specific]:
       - Open sockets with SO_REUSEPORT to allow multiple osrm-routed processes serving requests from the same port.
       - Add SIGNAL_PARENT_WHEN_READY environment variable to enable osrm-routed signal its parent with USR1 when it's running and waiting for requests.
     - BREAKING: Intersection Classification adds a new file to the mix (osrm.icd). This breaks the fileformat for older versions.
     - Disable http access logging via DISABLE_ACCESS_LOGGING environment
       variable.

   - Guidance:
     - improved detection of turning streets, not reporting new-name in wrong situations

# 5.1.0
   Changes with regard to 5.0.0

   - API:
     - added StepManeuver type `roundabout turn`. The type indicates a small roundabout that is treated as an intersection
        (turn right at the roundabout for first exit, go straight at the roundabout...)
     - added StepManeuver type `on ramp` and `off ramp` to distinguish between ramps that enter and exit a highway.
     - reduced new name instructions for trivial changes
     - combined multiple turns into a single instruction at segregated roads`

   - Profile Changes:
    - introduced a suffix_list / get_name_suffix_list to specify name suffices to be suppressed in name change announcements
    - street names are now consistently assembled for the car, bike and walk profile as: "Name (Ref)" as in "Berlin (A5)"
    - new `car.lua` dependency `lib/destination.lua`
    - register a way's .nodes() function for use in the profile's way_function.

   - Infrastructure
    - BREAKING: reordered internal instruction types. This breaks the **data format**
    - BREAKING: Changed the on-disk encoding of the StaticRTree for better performance. This breaks the **data format**

   - Fixes:
    - Issue #2310: post-processing for local paths, fixes #2310
    - Issue #2309: local path looping, fixes #2309
    - Issue #2356: Make hint values optional
    - Issue #2349: Segmentation fault in some requests
    - Issue #2335: map matching was using shortest path with uturns disabled
    - Issue #2193: Fix syntax error position indicators in parameters queries
    - Fix search with u-turn
    - PhantomNode packing in MSVC now the same on other platforms
    - Summary is now not malformed when including unnamed roads
    - Emit new-name on when changing fron unanmed road to named road

# 5.0.0
   Changes with regard 5.0.0 RC2:
   - API:
     - if `geometry=geojson` is passed the resulting geometry can be a LineString or Point
       depending on how many coordinates are present.
     - the removal of the summary field was revered. for `steps=flase` the field will always be an empty string.

   Changes with regard to 4.9.1:
   - API:
     - BREAKING: Complete rewrite of the HTTP and library API. See detailed documentation in the wiki.
     - BREAKING: The default coordinate order is now `longitude, latidue`. Exception: Polyline geometry
         which follow the original Google specification of `latitdue, longitude`.
     - BREAKING: Polyline geometries now use precision 5, instead of previously 6
     - BREAKING: Removed GPX support
     - New service `tile` which serves debug vector tiles of the road network
     - Completely new engine for guidance generation:
        - Support for highway ramps
        - Support for different intersection types (end of street, forks, merges)
        - Instruction post-processing to merge unimportant instructions
        - Improved handling of roundabouts

   - Tools:
     - BREAKING: Renamed osrm-prepare to osrm-contract
     - BREAKING: Removes profiles from osrm-contract, only needed in osrm-extract.
     - Abort processing in osrm-extract if there are no snappable edges remaining.
     - Added .properties file to osrm-extract ouput.
     - Enables the use of multiple segment-speed-files on the osrm-contract command line

   - Profile changes:
     - Remove movable bridge mode
     - Add `maxspeed=none` tag to car profile.
     - A `side_road` tag support for the OSRM car profile.

   - Fixes:
     - Issue #2150: Prevents routing over delivery ways and nodes
     - Issue #1972: Provide uninstall target
     - Issue #2072: Disable alternatives by default and if core factor < 1.0
     - Issue #1999: Fix unpacking for self-loop nodes not in core.

   - Infrastructure:
     - Cucumber test suit is now based on cucumber-js, removes Ruby as dependency
     - Updated to mapbox/variant v1.1
     - Updated to libosmium v2.6.1
     - Remove GeoJSON based debugging output, replaced by debug tiles


# 5.0.0 RC2
   - Profiles:
      - `properties.allow_uturns_at_via` -> `properties.continue_straight_at_waypoint` (value is inverted!)
   - API:
      - Removed summary from legs property
      - Disable steps and alternatives by default
      - Fix `code` field: 'ok' -> 'Ok'
      - Allow 4.json and 4.3.json format
      - Conform to v5 spec and support "unlimited" as radiuses value.
      - `uturns` parameter was replaced by `continue_straight` (value is inverted!)
   - Features:
      - Report progress for gennerating edge expanded edges in the edge based graph factory
      - Add maxspeed=none tag to car profile.
      - Optimize StaticRTree code: speedup 2x (to RC1)
      - Optimize DouglasPeucker code: speedup 10x (to RC1)
      - Optimize WebMercator projection: speedup 2x (to RC1)
   - Bugs:
      - #2195: Resolves issues with multiple includedirs in pkg-config file
      - #2219: Internal server error when using the match plugin
      - #2027: basename -> filename
      - #2168: Report correct position where parsing failed
      - #2036: Add license to storage and storage config exposed in public API
      - Fix uturn detection in match plugin
      - Add missing -lz to fix linking of server-tests

# 5.0.0 RC1
   - Renamed osrm-prepare into osrm-contract
   - osrm-contract does not need a profile parameter anymore
   - New public HTTP API, find documentation [here](https://github.com/Project-OSRM/osrm-backend/wiki/New-Server-api)
   - POST support is discontinued, please use library bindings for more complex requests
   - Removed timestamp plugin
   - Coordinate order is now Longitude,Latitude
   - Cucumber tests now based on Javascript (run with `npm test`)
   - Profile API changed:
      - `forward_mode` and `backward_mode` now need to be selected from a pre-defined list
      - Global profile properties are now stored in a global `properties` element. This includes:
        - `properties.traffic_signal_penalty`
        - `properties.use_turn_restrictions`
        - `properties.u_turn_penalty`
        - `properties.allow_u_turn_at_via`<|MERGE_RESOLUTION|>--- conflicted
+++ resolved
@@ -3,14 +3,10 @@
     - API:
       - FIXED: Fix inefficient osrm-routed connection handling [#6113](https://github.com/Project-OSRM/osrm-backend/pull/6113)
     - Build:
-<<<<<<< HEAD
       - REMOVED: Remove Boost.Regex from the list of dependencies. [#6278](https://github.com/Project-OSRM/osrm-backend/pull/6278)
-      - CHANGED: Enable more clang-tidy checks. [#6262](https://github.com/Project-OSRM/osrm-backend/pull/6270)
-=======
       - CHANGED: Enable even more clang-tidy checks. [#6273](https://github.com/Project-OSRM/osrm-backend/pull/6273)
       - CHANGED: Configure CMake to not build flatbuffers tests and samples. [#6274](https://github.com/Project-OSRM/osrm-backend/pull/6274)
       - CHANGED: Enable more clang-tidy checks. [#6270](https://github.com/Project-OSRM/osrm-backend/pull/6270)
->>>>>>> 06b1b980
       - CHANGED: Configure clang-tidy job on CI. [#6261](https://github.com/Project-OSRM/osrm-backend/pull/6261)
       - CHANGED: Use Github Actions for building container images [#6138](https://github.com/Project-OSRM/osrm-backend/pull/6138)
       - CHANGED: Upgrade Boost dependency to 1.70 [#6113](https://github.com/Project-OSRM/osrm-backend/pull/6113)
