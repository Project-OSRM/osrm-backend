--- conflicted
+++ resolved
@@ -36,11 +36,8 @@
       - CHANGED: Docker build, enabled arm64 build layer [#6172](https://github.com/Project-OSRM/osrm-backend/pull/6172)
       - CHANGED: Docker build, enabled apt-get update/install caching in separate layer for build phase [#6175](https://github.com/Project-OSRM/osrm-backend/pull/6175)
     - Routing:
-<<<<<<< HEAD
       - FIXED: Completed support for no_entry and no_exit turn restrictions. [#5988](https://github.com/Project-OSRM/osrm-backend/pull/5988)
-=======
       - ADDED: Add support for non-round-trips with a single fixed endpoint. [#6050](https://github.com/Project-OSRM/osrm-backend/pull/6050)
->>>>>>> b4b1aea5
 
 # 5.26.0
   - Changes from 5.25.0
