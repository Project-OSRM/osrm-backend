--- conflicted
+++ resolved
@@ -70,12 +70,7 @@
     std::vector<std::string> content;
     static Reply StockReply(status_type status, request_format format = html, std::string filename = "");
     void setSize(const unsigned size);
-<<<<<<< HEAD
-    void ComputeAndSetSize();
-=======
     void SetUncompressedSize();
-
->>>>>>> 966f1d65
     Reply();
 private:
     static std::string ToString(Reply::status_type status);
