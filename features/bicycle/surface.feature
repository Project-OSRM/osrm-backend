--- conflicted
+++ resolved
@@ -8,14 +8,10 @@
         Then routability should be
             | highway  | surface               | bothw   |
             | cycleway |                       | 48 s    |
-<<<<<<< HEAD
-            | cycleway | asphalt               | 48 s    |
-            | cycleway | chipseal              | 48 s    |
-            | cycleway | concrete              | 48 s    |
-            | cycleway | concrete_lanes        | 48 s    |
-=======
             | cycleway | asphalt               | 47.9 s  |
->>>>>>> be353630
+            | cycleway | chipseal              | 47.9 s  |
+            | cycleway | concrete              | 47.9 s  |
+            | cycleway | concrete_lanes        | 47.9 s  |
             | cycleway | cobblestone:flattened | 72 s    |
             | cycleway | paving_stones         | 72 s    |
             | cycleway | wood                  | 72 s    |
@@ -25,12 +21,8 @@
             | cycleway | dirt                  | 90 s    |
             | cycleway | cobblestone           | 102 s   |
             | cycleway | gravel                | 120 s   |
-<<<<<<< HEAD
             | cycleway | pebblestone           | 120.1 s |
-=======
-            | cycleway | pebblestone           | 120 s   |
-            | cycleway | dirt                  | 120 s   |
->>>>>>> be353630
+            | cycleway | dirt                  | 120.1 s |
             | cycleway | earth                 | 120 s   |
             | cycleway | grass                 | 120 s   |
             | cycleway | mud                   | 240 s   |
@@ -39,21 +31,12 @@
 
     Scenario: Bicycle - Good surfaces on small paths
         Then routability should be
-<<<<<<< HEAD
-        | highway  | surface | bothw |
-        | cycleway |         | 48 s  |
-        | path     |         | 55 s  |
-        | track    |         | 60 s  |
-        | track    | asphalt | 60 s  |
-        | path     | asphalt | 55 s  |
-=======
         | highway  | surface | bothw  |
         | cycleway |         | 48 s   |
-        | path     |         | 59.9 s |
+        | path     |         | 55 s   |
         | track    |         | 60 s   |
         | track    | asphalt | 60 s   |
-        | path     | asphalt | 60 s   |
->>>>>>> be353630
+        | path     | asphalt | 55 s   |
 
     Scenario: Bicycle - Surfaces should not make unknown ways routable
         Then routability should be
